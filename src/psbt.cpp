--- conflicted
+++ resolved
@@ -1,8 +1,4 @@
-<<<<<<< HEAD
-// Copyright (c) 2009-2019 The Bitcoin Core developers
-=======
 // Copyright (c) 2009-2021 The Bitcoin Core developers
->>>>>>> 9e05de1d
 // Distributed under the MIT software license, see the accompanying
 // file COPYING or http://www.opensource.org/licenses/mit-license.php.
 
@@ -70,22 +66,15 @@
 
 bool PartiallySignedTransaction::GetInputUTXO(CTxOut& utxo, int input_index) const
 {
-<<<<<<< HEAD
-    PSBTInput input = inputs[input_index];
-=======
     const PSBTInput& input = inputs[input_index];
->>>>>>> 9e05de1d
     uint32_t prevout_index = tx->vin[input_index].prevout.n;
     if (input.non_witness_utxo) {
         if (prevout_index >= input.non_witness_utxo->vout.size()) {
             return false;
         }
-<<<<<<< HEAD
-=======
         if (input.non_witness_utxo->GetHash() != tx->vin[input_index].prevout.hash) {
             return false;
         }
->>>>>>> 9e05de1d
         utxo = input.non_witness_utxo->vout[prevout_index];
     } else if (!input.witness_utxo.IsNull()) {
         utxo = input.witness_utxo;
@@ -214,12 +203,9 @@
     if (witness_script.empty() && !input.witness_script.empty()) witness_script = input.witness_script;
     if (final_script_sig.empty() && !input.final_script_sig.empty()) final_script_sig = input.final_script_sig;
     if (final_script_witness.IsNull() && !input.final_script_witness.IsNull()) final_script_witness = input.final_script_witness;
-<<<<<<< HEAD
-=======
     if (m_tap_key_sig.empty() && !input.m_tap_key_sig.empty()) m_tap_key_sig = input.m_tap_key_sig;
     if (m_tap_internal_key.IsNull() && !input.m_tap_internal_key.IsNull()) m_tap_internal_key = input.m_tap_internal_key;
     if (m_tap_merkle_root.IsNull() && !input.m_tap_merkle_root.IsNull()) m_tap_merkle_root = input.m_tap_merkle_root;
->>>>>>> 9e05de1d
 }
 
 void PSBTOutput::FillSignatureData(SignatureData& sigdata) const
@@ -293,11 +279,6 @@
     return !input.final_script_sig.empty() || !input.final_script_witness.IsNull();
 }
 
-<<<<<<< HEAD
-void UpdatePSBTOutput(const SigningProvider& provider, PartiallySignedTransaction& psbt, int index)
-{
-    const CTxOut& out = psbt.tx->vout.at(index);
-=======
 size_t CountPSBTUnsignedInputs(const PartiallySignedTransaction& psbt) {
     size_t count = 0;
     for (const auto& input : psbt.inputs) {
@@ -313,7 +294,6 @@
 {
     CMutableTransaction& tx = *Assert(psbt.tx);
     const CTxOut& out = tx.vout.at(index);
->>>>>>> 9e05de1d
     PSBTOutput& psbt_out = psbt.outputs.at(index);
 
     // Fill a SignatureData with output info
@@ -323,20 +303,13 @@
     // Construct a would-be spend of this output, to update sigdata with.
     // Note that ProduceSignature is used to fill in metadata (not actual signatures),
     // so provider does not need to provide any private keys (it can be a HidingSigningProvider).
-<<<<<<< HEAD
-    MutableTransactionSignatureCreator creator(psbt.tx.get_ptr(), /* index */ 0, out.nValue, SIGHASH_ALL);
-=======
     MutableTransactionSignatureCreator creator(tx, /*input_idx=*/0, out.nValue, SIGHASH_ALL);
->>>>>>> 9e05de1d
     ProduceSignature(provider, creator, out.scriptPubKey, sigdata);
 
     // Put redeem_script, witness_script, key paths, into PSBTOutput.
     psbt_out.FromSignatureData(sigdata);
 }
 
-<<<<<<< HEAD
-bool SignPSBTInput(const SigningProvider& provider, PartiallySignedTransaction& psbt, int index, int sighash, SignatureData* out_sigdata, bool use_dummy)
-=======
 PrecomputedTransactionData PrecomputePSBTData(const PartiallySignedTransaction& psbt)
 {
     const CMutableTransaction& tx = *psbt.tx;
@@ -355,7 +328,6 @@
 }
 
 bool SignPSBTInput(const SigningProvider& provider, PartiallySignedTransaction& psbt, int index, const PrecomputedTransactionData* txdata, int sighash,  SignatureData* out_sigdata, bool finalize)
->>>>>>> 9e05de1d
 {
     PSBTInput& input = psbt.inputs.at(index);
     const CMutableTransaction& tx = *psbt.tx;
@@ -410,18 +382,11 @@
     input.FromSignatureData(sigdata);
 
     // If we have a witness signature, put a witness UTXO.
-<<<<<<< HEAD
-    // TODO: For segwit v1, we should remove the non_witness_utxo
-    if (sigdata.witness) {
-        input.witness_utxo = utxo;
-        // input.non_witness_utxo = nullptr;
-=======
     if (sigdata.witness) {
         input.witness_utxo = utxo;
         // We can remove the non_witness_utxo if and only if there are no non-segwit or segwit v0
         // inputs in this transaction. Since this requires inspecting the entire transaction, this
         // is something for the caller to deal with (i.e. FillPSBT).
->>>>>>> 9e05de1d
     }
 
     // Fill in the missing info
@@ -493,20 +458,6 @@
 
 bool DecodeBase64PSBT(PartiallySignedTransaction& psbt, const std::string& base64_tx, std::string& error)
 {
-<<<<<<< HEAD
-    bool invalid;
-    std::string tx_data = DecodeBase64(base64_tx, &invalid);
-    if (invalid) {
-        error = "invalid base64";
-        return false;
-    }
-    return DecodeRawPSBT(psbt, tx_data, error);
-}
-
-bool DecodeRawPSBT(PartiallySignedTransaction& psbt, const std::string& tx_data, std::string& error)
-{
-    CDataStream ss_data(tx_data.data(), tx_data.data() + tx_data.size(), SER_NETWORK, PROTOCOL_VERSION);
-=======
     auto tx_data = DecodeBase64(base64_tx);
     if (!tx_data) {
         error = "invalid base64";
@@ -518,7 +469,6 @@
 bool DecodeRawPSBT(PartiallySignedTransaction& psbt, Span<const std::byte> tx_data, std::string& error)
 {
     CDataStream ss_data(tx_data, SER_NETWORK, PROTOCOL_VERSION);
->>>>>>> 9e05de1d
     try {
         ss_data >> psbt;
         if (!ss_data.empty()) {
@@ -530,8 +480,6 @@
         return false;
     }
     return true;
-<<<<<<< HEAD
-=======
 }
 
 uint32_t PartiallySignedTransaction::GetVersion() const
@@ -540,5 +488,4 @@
         return *m_version;
     }
     return 0;
->>>>>>> 9e05de1d
 }
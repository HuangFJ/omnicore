// Copyright (c) 2009-2010 Satoshi Nakamoto
<<<<<<< HEAD
// Copyright (c) 2009-2019 The Bitcoin Core developers
=======
// Copyright (c) 2009-2021 The Bitcoin Core developers
>>>>>>> 9e05de1d
// Distributed under the MIT software license, see the accompanying
// file COPYING or http://www.opensource.org/licenses/mit-license.php.

#ifndef BITCOIN_COINS_H
#define BITCOIN_COINS_H

#include <compressor.h>
#include <core_memusage.h>
#include <memusage.h>
#include <primitives/transaction.h>
#include <serialize.h>
#include <uint256.h>
#include <util/hasher.h>

#include <assert.h>
#include <stdint.h>

#include <functional>
#include <unordered_map>

struct CSpentIndexKey {
    uint256 txid;
    unsigned int outputIndex;

    ADD_SERIALIZE_METHODS;

    template <typename Stream, typename Operation>
    inline void SerializationOp(Stream& s, Operation ser_action) {
        READWRITE(txid);
        READWRITE(outputIndex);
    }

    CSpentIndexKey(uint256 t, unsigned int i) {
        txid = t;
        outputIndex = i;
    }

    CSpentIndexKey() {
        SetNull();
    }

    void SetNull() {
        txid.SetNull();
        outputIndex = 0;
    }
};

struct CSpentIndexValue {
    uint256 txid;
    unsigned int inputIndex;
    int blockHeight;
    CAmount satoshis;
    int addressType;
    uint256 addressHash;

    ADD_SERIALIZE_METHODS;
    template <typename Stream, typename Operation>
    inline void SerializationOp(Stream& s, Operation ser_action) {
        READWRITE(txid);
        READWRITE(inputIndex);
        READWRITE(blockHeight);
        READWRITE(satoshis);
        READWRITE(addressType);
        READWRITE(addressHash);
    }

    CSpentIndexValue(uint256 t, unsigned int i, int h, CAmount s, int type, uint256 a) {
        txid = t;
        inputIndex = i;
        blockHeight = h;
        satoshis = s;
        addressType = type;
        addressHash = a;
    }

    CSpentIndexValue() {
        SetNull();
    }

    void SetNull() {
        txid.SetNull();
        inputIndex = 0;
        blockHeight = 0;
        satoshis = 0;
        addressType = 0;
        addressHash.SetNull();
    }

    bool IsNull() const {
        return txid.IsNull();
    }
};

/**
 * A UTXO entry.
 *
 * Serialized format:
 * - VARINT((coinbase ? 1 : 0) | (height << 1))
 * - the non-spent CTxOut (via TxOutCompression)
 */
class Coin
{
public:
    //! unspent transaction output
    CTxOut out;

    //! whether containing transaction was a coinbase
    unsigned int fCoinBase : 1;

    //! at which height this containing transaction was included in the active block chain
    uint32_t nHeight : 31;

    //! construct a Coin from a CTxOut and height/coinbase information.
    Coin(CTxOut&& outIn, int nHeightIn, bool fCoinBaseIn) : out(std::move(outIn)), fCoinBase(fCoinBaseIn), nHeight(nHeightIn) {}
    Coin(const CTxOut& outIn, int nHeightIn, bool fCoinBaseIn) : out(outIn), fCoinBase(fCoinBaseIn),nHeight(nHeightIn) {}

    void Clear() {
        out.SetNull();
        fCoinBase = false;
        nHeight = 0;
    }

    //! empty constructor
    Coin() : fCoinBase(false), nHeight(0) { }

    bool IsCoinBase() const {
        return fCoinBase;
    }

    template<typename Stream>
    void Serialize(Stream &s) const {
        assert(!IsSpent());
        uint32_t code = nHeight * uint32_t{2} + fCoinBase;
        ::Serialize(s, VARINT(code));
        ::Serialize(s, Using<TxOutCompression>(out));
    }

    template<typename Stream>
    void Unserialize(Stream &s) {
        uint32_t code = 0;
        ::Unserialize(s, VARINT(code));
        nHeight = code >> 1;
        fCoinBase = code & 1;
        ::Unserialize(s, Using<TxOutCompression>(out));
    }

    /** Either this coin never existed (see e.g. coinEmpty in coins.cpp), or it
      * did exist and has been spent.
      */
    bool IsSpent() const {
        return out.IsNull();
    }

    size_t DynamicMemoryUsage() const {
        return memusage::DynamicUsage(out.scriptPubKey);
    }
};

<<<<<<< HEAD
class SaltedOutpointHasher
{
private:
    /** Salt */
    uint64_t k0, k1;

public:
    SaltedOutpointHasher();

    /**
     * This *must* return size_t. With Boost 1.46 on 32-bit systems the
     * unordered_map will behave unpredictably if the custom hasher returns a
     * uint64_t, resulting in failures when syncing the chain (#4634).
     *
     * Having the hash noexcept allows libstdc++'s unordered_map to recalculate
     * the hash during rehash, so it does not have to cache the value. This
     * reduces node's memory by sizeof(size_t). The required recalculation has
     * a slight performance penalty (around 1.6%), but this is compensated by
     * memory savings of about 9% which allow for a larger dbcache setting.
     *
     * @see https://gcc.gnu.org/onlinedocs/gcc-9.2.0/libstdc++/manual/manual/unordered_associative.html
     */
    size_t operator()(const COutPoint& id) const noexcept {
        return SipHashUint256Extra(k0, k1, id.hash, id.n);
    }
};

=======
/**
 * A Coin in one level of the coins database caching hierarchy.
 *
 * A coin can either be:
 * - unspent or spent (in which case the Coin object will be nulled out - see Coin.Clear())
 * - DIRTY or not DIRTY
 * - FRESH or not FRESH
 *
 * Out of these 2^3 = 8 states, only some combinations are valid:
 * - unspent, FRESH, DIRTY (e.g. a new coin created in the cache)
 * - unspent, not FRESH, DIRTY (e.g. a coin changed in the cache during a reorg)
 * - unspent, not FRESH, not DIRTY (e.g. an unspent coin fetched from the parent cache)
 * - spent, FRESH, not DIRTY (e.g. a spent coin fetched from the parent cache)
 * - spent, not FRESH, DIRTY (e.g. a coin is spent and spentness needs to be flushed to the parent)
 */
>>>>>>> 9e05de1d
struct CCoinsCacheEntry
{
    Coin coin; // The actual cached data.
    unsigned char flags;

    enum Flags {
        /**
         * DIRTY means the CCoinsCacheEntry is potentially different from the
         * version in the parent cache. Failure to mark a coin as DIRTY when
         * it is potentially different from the parent cache will cause a
         * consensus failure, since the coin's state won't get written to the
         * parent when the cache is flushed.
         */
        DIRTY = (1 << 0),
        /**
         * FRESH means the parent cache does not have this coin or that it is a
         * spent coin in the parent cache. If a FRESH coin in the cache is
         * later spent, it can be deleted entirely and doesn't ever need to be
         * flushed to the parent. This is a performance optimization. Marking a
         * coin as FRESH when it exists unspent in the parent cache will cause a
         * consensus failure, since it might not be deleted from the parent
         * when this cache is flushed.
         */
        FRESH = (1 << 1),
    };

    CCoinsCacheEntry() : flags(0) {}
    explicit CCoinsCacheEntry(Coin&& coin_) : coin(std::move(coin_)), flags(0) {}
    CCoinsCacheEntry(Coin&& coin_, unsigned char flag) : coin(std::move(coin_)), flags(flag) {}
};

typedef std::unordered_map<COutPoint, CCoinsCacheEntry, SaltedOutpointHasher> CCoinsMap;

/** Cursor for iterating over CoinsView state */
class CCoinsViewCursor
{
public:
    CCoinsViewCursor(const uint256 &hashBlockIn): hashBlock(hashBlockIn) {}
    virtual ~CCoinsViewCursor() {}

    virtual bool GetKey(COutPoint &key) const = 0;
    virtual bool GetValue(Coin &coin) const = 0;

    virtual bool Valid() const = 0;
    virtual void Next() = 0;

    //! Get best block at the time this cursor was created
    const uint256 &GetBestBlock() const { return hashBlock; }
private:
    uint256 hashBlock;
};

/** Abstract view on the open txout dataset. */
class CCoinsView
{
public:
    /** Retrieve the Coin (unspent transaction output) for a given outpoint.
     *  Returns true only when an unspent coin was found, which is returned in coin.
     *  When false is returned, coin's value is unspecified.
     */
    virtual bool GetCoin(const COutPoint &outpoint, Coin &coin) const;

    //! Just check whether a given outpoint is unspent.
    virtual bool HaveCoin(const COutPoint &outpoint) const;

    //! Retrieve the block hash whose state this CCoinsView currently represents
    virtual uint256 GetBestBlock() const;

    //! Retrieve the range of blocks that may have been only partially written.
    //! If the database is in a consistent state, the result is the empty vector.
    //! Otherwise, a two-element vector is returned consisting of the new and
    //! the old block hash, in that order.
    virtual std::vector<uint256> GetHeadBlocks() const;

    //! Do a bulk modification (multiple Coin changes + BestBlock change).
    //! The passed mapCoins can be modified.
    virtual bool BatchWrite(CCoinsMap &mapCoins, const uint256 &hashBlock);

    //! Get a cursor to iterate over the whole state
    virtual std::unique_ptr<CCoinsViewCursor> Cursor() const;

    //! As we use CCoinsViews polymorphically, have a virtual destructor
    virtual ~CCoinsView() {}

    //! Estimate database size (0 if not implemented)
    virtual size_t EstimateSize() const { return 0; }
};


/** CCoinsView backed by another CCoinsView */
class CCoinsViewBacked : public CCoinsView
{
protected:
    CCoinsView *base;

public:
    CCoinsViewBacked(CCoinsView *viewIn);
    bool GetCoin(const COutPoint &outpoint, Coin &coin) const override;
    bool HaveCoin(const COutPoint &outpoint) const override;
    uint256 GetBestBlock() const override;
    std::vector<uint256> GetHeadBlocks() const override;
    void SetBackend(CCoinsView &viewIn);
    bool BatchWrite(CCoinsMap &mapCoins, const uint256 &hashBlock) override;
    std::unique_ptr<CCoinsViewCursor> Cursor() const override;
    size_t EstimateSize() const override;
};


/** CCoinsView that adds a memory cache for transactions to another CCoinsView */
class CCoinsViewCache : public CCoinsViewBacked
{
protected:
    /**
     * Make mutable so that we can "fill the cache" even from Get-methods
     * declared as "const".
     */
    mutable uint256 hashBlock;
    mutable CCoinsMap cacheCoins;

    /* Cached dynamic memory usage for the inner Coin objects. */
    mutable size_t cachedCoinsUsage;

public:
    CCoinsViewCache(CCoinsView *baseIn);

    // Standard CCoinsView methods
    bool GetCoin(const COutPoint &outpoint, Coin &coin) const override;
    bool HaveCoin(const COutPoint &outpoint) const override;
    uint256 GetBestBlock() const override;
    void SetBestBlock(const uint256 &hashBlock);
    bool BatchWrite(CCoinsMap &mapCoins, const uint256 &hashBlock) override;
    std::unique_ptr<CCoinsViewCursor> Cursor() const override {
        throw std::logic_error("CCoinsViewCache cursor iteration not supported.");
    }

    /**
     * Check if we have the given utxo already loaded in this cache.
     * The semantics are the same as HaveCoin(), but no calls to
     * the backing CCoinsView are made.
     */
    bool HaveCoinInCache(const COutPoint &outpoint) const;

    /**
     * Return a reference to Coin in the cache, or coinEmpty if not found. This is
     * more efficient than GetCoin.
     *
     * Generally, do not hold the reference returned for more than a short scope.
     * While the current implementation allows for modifications to the contents
     * of the cache while holding the reference, this behavior should not be relied
     * on! To be safe, best to not hold the returned reference through any other
     * calls to this cache.
     */
    const Coin& AccessCoin(const COutPoint &output) const;

    /**
     * Add a coin. Set possible_overwrite to true if an unspent version may
     * already exist in the cache.
     */
    void AddCoin(const COutPoint& outpoint, Coin&& coin, bool possible_overwrite);

    /**
     * Emplace a coin into cacheCoins without performing any checks, marking
     * the emplaced coin as dirty.
     *
     * NOT FOR GENERAL USE. Used only when loading coins from a UTXO snapshot.
     * @sa ChainstateManager::PopulateAndValidateSnapshot()
     */
    void EmplaceCoinInternalDANGER(COutPoint&& outpoint, Coin&& coin);

    /**
     * Spend a coin. Pass moveto in order to get the deleted data.
     * If no unspent output exists for the passed outpoint, this call
     * has no effect.
     */
    bool SpendCoin(const COutPoint &outpoint, Coin* moveto = nullptr);

    /**
     * Push the modifications applied to this cache to its base.
     * Failure to call this method before destruction will cause the changes to be forgotten.
     * If false is returned, the state of this cache (and its backing view) will be undefined.
     */
    bool Flush();

    /**
     * Removes the UTXO with the given outpoint from the cache, if it is
     * not modified.
     */
    void Uncache(const COutPoint &outpoint);

    //! Calculate the size of the cache (in number of transaction outputs)
    unsigned int GetCacheSize() const;

    //! Calculate the size of the cache (in bytes)
    size_t DynamicMemoryUsage() const;

    //! Check whether all prevouts of the transaction are present in the UTXO set represented by this view
    bool HaveInputs(const CTransaction& tx) const;

<<<<<<< HEAD
    const CTxOut &GetOutputFor(const CTxIn& input) const;
=======
    //! Force a reallocation of the cache map. This is required when downsizing
    //! the cache because the map's allocator may be hanging onto a lot of
    //! memory despite having called .clear().
    //!
    //! See: https://stackoverflow.com/questions/42114044/how-to-release-unordered-map-memory
    void ReallocateCache();
>>>>>>> 9e05de1d

private:
    /**
     * @note this is marked const, but may actually append to `cacheCoins`, increasing
     * memory usage.
     */
    CCoinsMap::iterator FetchCoin(const COutPoint &outpoint) const;
};

//! Utility function to add all of a transaction's outputs to a cache.
//! When check is false, this assumes that overwrites are only possible for coinbase transactions.
//! When check is true, the underlying view may be queried to determine whether an addition is
//! an overwrite.
// TODO: pass in a boolean to limit these possible overwrites to known
// (pre-BIP34) cases.
void AddCoins(CCoinsViewCache& cache, const CTransaction& tx, int nHeight, bool check = false);

//! Utility function to find any unspent output with a given txid.
//! This function can be quite expensive because in the event of a transaction
//! which is not found in the cache, it can cause up to MAX_OUTPUTS_PER_BLOCK
//! lookups to database, so it should be used with care.
const Coin& AccessByTxid(const CCoinsViewCache& cache, const uint256& txid);

/**
 * This is a minimally invasive approach to shutdown on LevelDB read errors from the
 * chainstate, while keeping user interface out of the common library, which is shared
 * between bitcoind, and bitcoin-qt and non-server tools.
 *
 * Writes do not need similar protection, as failure to write is handled by the caller.
*/
class CCoinsViewErrorCatcher final : public CCoinsViewBacked
{
public:
    explicit CCoinsViewErrorCatcher(CCoinsView* view) : CCoinsViewBacked(view) {}

    void AddReadErrCallback(std::function<void()> f) {
        m_err_callbacks.emplace_back(std::move(f));
    }

    bool GetCoin(const COutPoint &outpoint, Coin &coin) const override;

private:
    /** A list of callbacks to execute upon leveldb read error. */
    std::vector<std::function<void()>> m_err_callbacks;

};

#endif // BITCOIN_COINS_H<|MERGE_RESOLUTION|>--- conflicted
+++ resolved
@@ -1,9 +1,5 @@
 // Copyright (c) 2009-2010 Satoshi Nakamoto
-<<<<<<< HEAD
-// Copyright (c) 2009-2019 The Bitcoin Core developers
-=======
 // Copyright (c) 2009-2021 The Bitcoin Core developers
->>>>>>> 9e05de1d
 // Distributed under the MIT software license, see the accompanying
 // file COPYING or http://www.opensource.org/licenses/mit-license.php.
 
@@ -28,12 +24,8 @@
     uint256 txid;
     unsigned int outputIndex;
 
-    ADD_SERIALIZE_METHODS;
-
-    template <typename Stream, typename Operation>
-    inline void SerializationOp(Stream& s, Operation ser_action) {
-        READWRITE(txid);
-        READWRITE(outputIndex);
+    SERIALIZE_METHODS(CSpentIndexKey, obj) {
+        READWRITE(obj.txid, obj.outputIndex);
     }
 
     CSpentIndexKey(uint256 t, unsigned int i) {
@@ -59,15 +51,9 @@
     int addressType;
     uint256 addressHash;
 
-    ADD_SERIALIZE_METHODS;
-    template <typename Stream, typename Operation>
-    inline void SerializationOp(Stream& s, Operation ser_action) {
-        READWRITE(txid);
-        READWRITE(inputIndex);
-        READWRITE(blockHeight);
-        READWRITE(satoshis);
-        READWRITE(addressType);
-        READWRITE(addressHash);
+    SERIALIZE_METHODS(CSpentIndexValue, obj) {
+        READWRITE(obj.txid, obj.inputIndex, obj.blockHeight,
+                  obj.satoshis, obj.addressType, obj.addressHash);
     }
 
     CSpentIndexValue(uint256 t, unsigned int i, int h, CAmount s, int type, uint256 a) {
@@ -162,35 +148,6 @@
     }
 };
 
-<<<<<<< HEAD
-class SaltedOutpointHasher
-{
-private:
-    /** Salt */
-    uint64_t k0, k1;
-
-public:
-    SaltedOutpointHasher();
-
-    /**
-     * This *must* return size_t. With Boost 1.46 on 32-bit systems the
-     * unordered_map will behave unpredictably if the custom hasher returns a
-     * uint64_t, resulting in failures when syncing the chain (#4634).
-     *
-     * Having the hash noexcept allows libstdc++'s unordered_map to recalculate
-     * the hash during rehash, so it does not have to cache the value. This
-     * reduces node's memory by sizeof(size_t). The required recalculation has
-     * a slight performance penalty (around 1.6%), but this is compensated by
-     * memory savings of about 9% which allow for a larger dbcache setting.
-     *
-     * @see https://gcc.gnu.org/onlinedocs/gcc-9.2.0/libstdc++/manual/manual/unordered_associative.html
-     */
-    size_t operator()(const COutPoint& id) const noexcept {
-        return SipHashUint256Extra(k0, k1, id.hash, id.n);
-    }
-};
-
-=======
 /**
  * A Coin in one level of the coins database caching hierarchy.
  *
@@ -206,7 +163,6 @@
  * - spent, FRESH, not DIRTY (e.g. a spent coin fetched from the parent cache)
  * - spent, not FRESH, DIRTY (e.g. a coin is spent and spentness needs to be flushed to the parent)
  */
->>>>>>> 9e05de1d
 struct CCoinsCacheEntry
 {
     Coin coin; // The actual cached data.
@@ -405,16 +361,16 @@
     //! Check whether all prevouts of the transaction are present in the UTXO set represented by this view
     bool HaveInputs(const CTransaction& tx) const;
 
-<<<<<<< HEAD
-    const CTxOut &GetOutputFor(const CTxIn& input) const;
-=======
     //! Force a reallocation of the cache map. This is required when downsizing
     //! the cache because the map's allocator may be hanging onto a lot of
     //! memory despite having called .clear().
     //!
     //! See: https://stackoverflow.com/questions/42114044/how-to-release-unordered-map-memory
     void ReallocateCache();
->>>>>>> 9e05de1d
+
+    CAmount GetValueIn(const CTransaction& tx) const;
+
+    const CTxOut &GetOutputFor(const CTxIn& input) const;
 
 private:
     /**

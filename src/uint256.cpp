// Copyright (c) 2009-2010 Satoshi Nakamoto
<<<<<<< HEAD
// Copyright (c) 2009-2019 The Bitcoin Core developers
=======
// Copyright (c) 2009-2020 The Bitcoin Core developers
>>>>>>> 9e05de1d
// Distributed under the MIT software license, see the accompanying
// file COPYING or http://www.opensource.org/licenses/mit-license.php.

#include <uint256.h>

#include <util/strencodings.h>

#include <string.h>

template <unsigned int BITS>
base_blob<BITS>::base_blob(const std::vector<unsigned char>& vch)
{
    assert(vch.size() == sizeof(m_data));
    memcpy(m_data, vch.data(), sizeof(m_data));
}

template <unsigned int BITS>
std::string base_blob<BITS>::GetHex() const
{
    uint8_t m_data_rev[WIDTH];
    for (int i = 0; i < WIDTH; ++i) {
        m_data_rev[i] = m_data[WIDTH - 1 - i];
    }
    return HexStr(m_data_rev);
}

template <unsigned int BITS>
void base_blob<BITS>::SetHex(const char* psz)
{
    memset(m_data, 0, sizeof(m_data));

    // skip leading spaces
    while (IsSpace(*psz))
        psz++;

    // skip 0x
    if (psz[0] == '0' && ToLower(psz[1]) == 'x')
        psz += 2;

    // hex string to uint
    size_t digits = 0;
    while (::HexDigit(psz[digits]) != -1)
        digits++;
<<<<<<< HEAD
    unsigned char* p1 = (unsigned char*)data;
=======
    unsigned char* p1 = (unsigned char*)m_data;
>>>>>>> 9e05de1d
    unsigned char* pend = p1 + WIDTH;
    while (digits > 0 && p1 < pend) {
        *p1 = ::HexDigit(psz[--digits]);
        if (digits > 0) {
            *p1 |= ((unsigned char)::HexDigit(psz[--digits]) << 4);
            p1++;
        }
    }
}

template <unsigned int BITS>
void base_blob<BITS>::SetHex(const std::string& str)
{
    SetHex(str.c_str());
}

template <unsigned int BITS>
std::string base_blob<BITS>::ToString() const
{
    return (GetHex());
}

// Explicit instantiations for base_blob<160>
template base_blob<160>::base_blob(const std::vector<unsigned char>&);
template std::string base_blob<160>::GetHex() const;
template std::string base_blob<160>::ToString() const;
template void base_blob<160>::SetHex(const char*);
template void base_blob<160>::SetHex(const std::string&);

// Explicit instantiations for base_blob<256>
template base_blob<256>::base_blob(const std::vector<unsigned char>&);
template std::string base_blob<256>::GetHex() const;
template std::string base_blob<256>::ToString() const;
template void base_blob<256>::SetHex(const char*);
template void base_blob<256>::SetHex(const std::string&);

<<<<<<< HEAD
uint256& UINT256_ONE() {
    static uint256* one = new uint256(uint256S("0000000000000000000000000000000000000000000000000000000000000001"));
    return *one;
}
=======
const uint256 uint256::ZERO(0);
const uint256 uint256::ONE(1);
>>>>>>> 9e05de1d
<|MERGE_RESOLUTION|>--- conflicted
+++ resolved
@@ -1,9 +1,5 @@
 // Copyright (c) 2009-2010 Satoshi Nakamoto
-<<<<<<< HEAD
-// Copyright (c) 2009-2019 The Bitcoin Core developers
-=======
 // Copyright (c) 2009-2020 The Bitcoin Core developers
->>>>>>> 9e05de1d
 // Distributed under the MIT software license, see the accompanying
 // file COPYING or http://www.opensource.org/licenses/mit-license.php.
 
@@ -47,11 +43,7 @@
     size_t digits = 0;
     while (::HexDigit(psz[digits]) != -1)
         digits++;
-<<<<<<< HEAD
-    unsigned char* p1 = (unsigned char*)data;
-=======
     unsigned char* p1 = (unsigned char*)m_data;
->>>>>>> 9e05de1d
     unsigned char* pend = p1 + WIDTH;
     while (digits > 0 && p1 < pend) {
         *p1 = ::HexDigit(psz[--digits]);
@@ -88,12 +80,5 @@
 template void base_blob<256>::SetHex(const char*);
 template void base_blob<256>::SetHex(const std::string&);
 
-<<<<<<< HEAD
-uint256& UINT256_ONE() {
-    static uint256* one = new uint256(uint256S("0000000000000000000000000000000000000000000000000000000000000001"));
-    return *one;
-}
-=======
 const uint256 uint256::ZERO(0);
-const uint256 uint256::ONE(1);
->>>>>>> 9e05de1d
+const uint256 uint256::ONE(1);
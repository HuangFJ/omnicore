--- conflicted
+++ resolved
@@ -1,8 +1,4 @@
-<<<<<<< HEAD
-// Copyright (c) 2016-2019 The Bitcoin Core developers
-=======
 // Copyright (c) 2016-2021 The Bitcoin Core developers
->>>>>>> 9e05de1d
 // Distributed under the MIT software license, see the accompanying
 // file COPYING or http://www.opensource.org/licenses/mit-license.php.
 
@@ -36,18 +32,5 @@
     });
 }
 
-<<<<<<< HEAD
-static void RollingBloomReset(benchmark::State& state)
-{
-    CRollingBloomFilter filter(120000, 0.000001);
-    while (state.KeepRunning()) {
-        filter.reset();
-    }
-}
-
-BENCHMARK(RollingBloom, 1500 * 1000);
-BENCHMARK(RollingBloomReset, 20000);
-=======
 BENCHMARK(RollingBloom);
-BENCHMARK(RollingBloomReset);
->>>>>>> 9e05de1d
+BENCHMARK(RollingBloomReset);
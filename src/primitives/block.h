--- conflicted
+++ resolved
@@ -21,10 +21,6 @@
 {
 public:
     // header
-<<<<<<< HEAD
-    static const int32_t CURRENT_VERSION=4;
-=======
->>>>>>> 9460771a
     int32_t nVersion;
     uint256 hashPrevBlock;
     uint256 hashMerkleRoot;

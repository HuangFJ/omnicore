// Copyright (c) 2009-2010 Satoshi Nakamoto
// Copyright (c) 2009-2018 The Bitcoin Core developers
// Distributed under the MIT software license, see the accompanying
// file COPYING or http://www.opensource.org/licenses/mit-license.php.

#ifndef BITCOIN_PRIMITIVES_TRANSACTION_H
#define BITCOIN_PRIMITIVES_TRANSACTION_H

#include <stdint.h>
#include <amount.h>
#include <script/script.h>
#include <serialize.h>
#include <uint256.h>

static const int SERIALIZE_TRANSACTION_NO_WITNESS = 0x40000000;

/** An outpoint - a combination of a transaction hash and an index n into its vout */
class COutPoint
{
public:
    uint256 hash;
    uint32_t n;

    static constexpr uint32_t NULL_INDEX = std::numeric_limits<uint32_t>::max();

    COutPoint(): n(NULL_INDEX) { }
    COutPoint(const uint256& hashIn, uint32_t nIn): hash(hashIn), n(nIn) { }

    ADD_SERIALIZE_METHODS;

    template <typename Stream, typename Operation>
    inline void SerializationOp(Stream& s, Operation ser_action) {
        READWRITE(hash);
        READWRITE(n);
    }

    void SetNull() { hash.SetNull(); n = NULL_INDEX; }
    bool IsNull() const { return (hash.IsNull() && n == NULL_INDEX); }

    friend bool operator<(const COutPoint& a, const COutPoint& b)
    {
        int cmp = a.hash.Compare(b.hash);
        return cmp < 0 || (cmp == 0 && a.n < b.n);
    }

    friend bool operator==(const COutPoint& a, const COutPoint& b)
    {
        return (a.hash == b.hash && a.n == b.n);
    }

    friend bool operator!=(const COutPoint& a, const COutPoint& b)
    {
        return !(a == b);
    }

    std::string ToString() const;
};

/** An input of a transaction.  It contains the location of the previous
 * transaction's output that it claims and a signature that matches the
 * output's public key.
 */
class CTxIn
{
public:
    COutPoint prevout;
    CScript scriptSig;
    uint32_t nSequence;
    CScriptWitness scriptWitness; //!< Only serialized through CTransaction

    /* Setting nSequence to this value for every input in a transaction
     * disables nLockTime. */
    static const uint32_t SEQUENCE_FINAL = 0xffffffff;

    /* Below flags apply in the context of BIP 68*/
    /* If this flag set, CTxIn::nSequence is NOT interpreted as a
     * relative lock-time. */
    static const uint32_t SEQUENCE_LOCKTIME_DISABLE_FLAG = (1U << 31);

    /* If CTxIn::nSequence encodes a relative lock-time and this flag
     * is set, the relative lock-time has units of 512 seconds,
     * otherwise it specifies blocks with a granularity of 1. */
    static const uint32_t SEQUENCE_LOCKTIME_TYPE_FLAG = (1 << 22);

    /* If CTxIn::nSequence encodes a relative lock-time, this mask is
     * applied to extract that lock-time from the sequence field. */
    static const uint32_t SEQUENCE_LOCKTIME_MASK = 0x0000ffff;

    /* In order to use the same number of bits to encode roughly the
     * same wall-clock duration, and because blocks are naturally
     * limited to occur every 600s on average, the minimum granularity
     * for time-based relative lock-time is fixed at 512 seconds.
     * Converting from CTxIn::nSequence to seconds is performed by
     * multiplying by 512 = 2^9, or equivalently shifting up by
     * 9 bits. */
    static const int SEQUENCE_LOCKTIME_GRANULARITY = 9;

    CTxIn()
    {
        nSequence = SEQUENCE_FINAL;
    }

    explicit CTxIn(COutPoint prevoutIn, CScript scriptSigIn=CScript(), uint32_t nSequenceIn=SEQUENCE_FINAL);
    CTxIn(uint256 hashPrevTx, uint32_t nOut, CScript scriptSigIn=CScript(), uint32_t nSequenceIn=SEQUENCE_FINAL);

    ADD_SERIALIZE_METHODS;

    template <typename Stream, typename Operation>
    inline void SerializationOp(Stream& s, Operation ser_action) {
        READWRITE(prevout);
        READWRITE(scriptSig);
        READWRITE(nSequence);
    }

    friend bool operator==(const CTxIn& a, const CTxIn& b)
    {
        return (a.prevout   == b.prevout &&
                a.scriptSig == b.scriptSig &&
                a.nSequence == b.nSequence);
    }

    friend bool operator!=(const CTxIn& a, const CTxIn& b)
    {
        return !(a == b);
    }

    std::string ToString() const;
};

/** An output of a transaction.  It contains the public key that the next input
 * must be able to sign with to claim it.
 */
class CTxOut
{
public:
    CAmount nValue;
    CScript scriptPubKey;

    CTxOut()
    {
        SetNull();
    }

    CTxOut(const CAmount& nValueIn, CScript scriptPubKeyIn);

    ADD_SERIALIZE_METHODS;

    template <typename Stream, typename Operation>
    inline void SerializationOp(Stream& s, Operation ser_action) {
        READWRITE(nValue);
        READWRITE(scriptPubKey);
    }

    void SetNull()
    {
        nValue = -1;
        scriptPubKey.clear();
    }

    bool IsNull() const
    {
        return (nValue == -1);
    }

    friend bool operator==(const CTxOut& a, const CTxOut& b)
    {
        return (a.nValue       == b.nValue &&
                a.scriptPubKey == b.scriptPubKey);
    }

    friend bool operator!=(const CTxOut& a, const CTxOut& b)
    {
        return !(a == b);
    }

    std::string ToString() const;
};

struct CMutableTransaction;

/**
 * Basic transaction serialization format:
 * - int32_t nVersion
 * - std::vector<CTxIn> vin
 * - std::vector<CTxOut> vout
 * - uint32_t nLockTime
 *
 * Extended transaction serialization format:
 * - int32_t nVersion
 * - unsigned char dummy = 0x00
 * - unsigned char flags (!= 0)
 * - std::vector<CTxIn> vin
 * - std::vector<CTxOut> vout
 * - if (flags & 1):
 *   - CTxWitness wit;
 * - uint32_t nLockTime
 */
template<typename Stream, typename TxType>
inline void UnserializeTransaction(TxType& tx, Stream& s) {
    const bool fAllowWitness = !(s.GetVersion() & SERIALIZE_TRANSACTION_NO_WITNESS);

    s >> tx.nVersion;
    unsigned char flags = 0;
    tx.vin.clear();
    tx.vout.clear();
    /* Try to read the vin. In case the dummy is there, this will be read as an empty vector. */
    s >> tx.vin;
    if (tx.vin.size() == 0 && fAllowWitness) {
        /* We read a dummy or an empty vin. */
        s >> flags;
        if (flags != 0) {
            s >> tx.vin;
            s >> tx.vout;
        }
    } else {
        /* We read a non-empty vin. Assume a normal vout follows. */
        s >> tx.vout;
    }
    if ((flags & 1) && fAllowWitness) {
        /* The witness flag is present, and we support witnesses. */
        flags ^= 1;
        for (size_t i = 0; i < tx.vin.size(); i++) {
            s >> tx.vin[i].scriptWitness.stack;
        }
    }
    if (flags) {
        /* Unknown flag in the serialization */
        throw std::ios_base::failure("Unknown transaction optional data");
    }
    s >> tx.nLockTime;
}

template<typename Stream, typename TxType>
inline void SerializeTransaction(const TxType& tx, Stream& s) {
    const bool fAllowWitness = !(s.GetVersion() & SERIALIZE_TRANSACTION_NO_WITNESS);

    s << tx.nVersion;
    unsigned char flags = 0;
    // Consistency check
    if (fAllowWitness) {
        /* Check whether witnesses need to be serialized. */
        if (tx.HasWitness()) {
            flags |= 1;
        }
    }
    if (flags) {
        /* Use extended format in case witnesses are to be serialized. */
        std::vector<CTxIn> vinDummy;
        s << vinDummy;
        s << flags;
    }
    s << tx.vin;
    s << tx.vout;
    if (flags & 1) {
        for (size_t i = 0; i < tx.vin.size(); i++) {
            s << tx.vin[i].scriptWitness.stack;
        }
    }
    s << tx.nLockTime;
}


/** The basic transaction that is broadcasted on the network and contained in
 * blocks.  A transaction can contain multiple inputs and outputs.
 */
class CTransaction
{
public:
    // Default transaction version.
    static const int32_t CURRENT_VERSION=2;

    // Changing the default transaction version requires a two step process: first
    // adapting relay policy by bumping MAX_STANDARD_VERSION, and then later date
    // bumping the default CURRENT_VERSION at which point both CURRENT_VERSION and
    // MAX_STANDARD_VERSION will be equal.
    static const int32_t MAX_STANDARD_VERSION=2;

    // The local variables are made const to prevent unintended modification
    // without updating the cached hash value. However, CTransaction is not
    // actually immutable; deserialization and assignment are implemented,
    // and bypass the constness. This is safe, as they update the entire
    // structure, including the hash.
    const std::vector<CTxIn> vin;
    const std::vector<CTxOut> vout;
    const int32_t nVersion;
    const uint32_t nLockTime;

private:
    /** Memory only. */
    const uint256 hash;
    const uint256 m_witness_hash;

    uint256 ComputeHash() const;
    uint256 ComputeWitnessHash() const;

public:
    /** Construct a CTransaction that qualifies as IsNull() */
    CTransaction();

    /** Convert a CMutableTransaction into a CTransaction. */
    explicit CTransaction(const CMutableTransaction &tx);
    CTransaction(CMutableTransaction &&tx);

    template <typename Stream>
    inline void Serialize(Stream& s) const {
        SerializeTransaction(*this, s);
    }

    /** This deserializing constructor is provided instead of an Unserialize method.
     *  Unserialize is not possible, since it would require overwriting const fields. */
    template <typename Stream>
    CTransaction(deserialize_type, Stream& s) : CTransaction(CMutableTransaction(deserialize, s)) {}

    bool IsNull() const {
        return vin.empty() && vout.empty();
    }

    const uint256& GetHash() const { return hash; }
    const uint256& GetWitnessHash() const { return m_witness_hash; };

    // Return sum of txouts.
    CAmount GetValueOut() const;
    // GetValueIn() is a method on CCoinsViewCache, because
    // inputs must be known to compute value in.

    /**
     * Get the total transaction size in bytes, including witness data.
     * "Total Size" defined in BIP141 and BIP144.
     * @return Total transaction size in bytes
     */
    unsigned int GetTotalSize() const;

    bool IsCoinBase() const
    {
        return (vin.size() == 1 && vin[0].prevout.IsNull());
    }

    friend bool operator==(const CTransaction& a, const CTransaction& b)
    {
        return a.hash == b.hash;
    }

    friend bool operator!=(const CTransaction& a, const CTransaction& b)
    {
        return a.hash != b.hash;
    }

    std::string ToString() const;

    bool HasWitness() const
    {
        for (size_t i = 0; i < vin.size(); i++) {
            if (!vin[i].scriptWitness.IsNull()) {
                return true;
            }
        }
        return false;
    }
};

/** A mutable version of CTransaction. */
struct CMutableTransaction
{
    std::vector<CTxIn> vin;
    std::vector<CTxOut> vout;
    int32_t nVersion;
    uint32_t nLockTime;

    CMutableTransaction();
    explicit CMutableTransaction(const CTransaction& tx);

    template <typename Stream>
    inline void Serialize(Stream& s) const {
        SerializeTransaction(*this, s);
    }


    template <typename Stream>
    inline void Unserialize(Stream& s) {
        UnserializeTransaction(*this, s);
    }

    template <typename Stream>
    CMutableTransaction(deserialize_type, Stream& s) {
        Unserialize(s);
    }

    /** Compute the hash of this CMutableTransaction. This is computed on the
     * fly, as opposed to GetHash() in CTransaction, which uses a cached result.
     */
    uint256 GetHash() const;

    bool HasWitness() const
    {
        for (size_t i = 0; i < vin.size(); i++) {
            if (!vin[i].scriptWitness.IsNull()) {
                return true;
            }
        }
        return false;
    }
};

<<<<<<< HEAD
/** Compute the weight of a transaction, as defined by BIP 141 */
int64_t GetTransactionWeight(const CTransaction &tx);
=======
typedef std::shared_ptr<const CTransaction> CTransactionRef;
static inline CTransactionRef MakeTransactionRef() { return std::make_shared<const CTransaction>(); }
template <typename Tx> static inline CTransactionRef MakeTransactionRef(Tx&& txIn) { return std::make_shared<const CTransaction>(std::forward<Tx>(txIn)); }
>>>>>>> be92be56

#endif // BITCOIN_PRIMITIVES_TRANSACTION_H<|MERGE_RESOLUTION|>--- conflicted
+++ resolved
@@ -401,13 +401,8 @@
     }
 };
 
-<<<<<<< HEAD
-/** Compute the weight of a transaction, as defined by BIP 141 */
-int64_t GetTransactionWeight(const CTransaction &tx);
-=======
 typedef std::shared_ptr<const CTransaction> CTransactionRef;
 static inline CTransactionRef MakeTransactionRef() { return std::make_shared<const CTransaction>(); }
 template <typename Tx> static inline CTransactionRef MakeTransactionRef(Tx&& txIn) { return std::make_shared<const CTransaction>(std::forward<Tx>(txIn)); }
->>>>>>> be92be56
 
 #endif // BITCOIN_PRIMITIVES_TRANSACTION_H
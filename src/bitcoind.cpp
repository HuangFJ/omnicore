--- conflicted
+++ resolved
@@ -1,9 +1,5 @@
 // Copyright (c) 2009-2010 Satoshi Nakamoto
-<<<<<<< HEAD
-// Copyright (c) 2009-2019 The Bitcoin Core developers
-=======
 // Copyright (c) 2009-2021 The Bitcoin Core developers
->>>>>>> 9e05de1d
 // Distributed under the MIT software license, see the accompanying
 // file COPYING or http://www.opensource.org/licenses/mit-license.php.
 
@@ -13,24 +9,6 @@
 
 #include <chainparams.h>
 #include <clientversion.h>
-<<<<<<< HEAD
-#include <compat.h>
-#include <init.h>
-#include <interfaces/chain.h>
-#include <node/context.h>
-#include <noui.h>
-#include <shutdown.h>
-#include <ui_interface.h>
-#include <util/strencodings.h>
-#include <util/system.h>
-#include <util/threadnames.h>
-#include <util/translation.h>
-
-#include <functional>
-
-#include <omnicore/utilsui.h>
-#include <omnicore/version.h>
-=======
 #include <compat/compat.h>
 #include <init.h>
 #include <interfaces/chain.h>
@@ -54,30 +32,10 @@
 #include <optional>
 
 using node::NodeContext;
->>>>>>> 9e05de1d
 
 const std::function<std::string(const char*)> G_TRANSLATION_FUN = nullptr;
 UrlDecodeFn* const URL_DECODE = urlDecode;
 
-<<<<<<< HEAD
-static void WaitForShutdown(NodeContext& node)
-{
-    while (!ShutdownRequested())
-    {
-        UninterruptibleSleep(std::chrono::milliseconds{200});
-    }
-    Interrupt(node);
-}
-
-//////////////////////////////////////////////////////////////////////////////
-//
-// Start
-//
-static bool AppInit(int argc, char* argv[])
-{
-    NodeContext node;
-    node.chain = interfaces::MakeChain(node);
-=======
 #if HAVE_DECL_FORK
 
 /** Custom implementation of daemon(). This implements the same order of operations as glibc.
@@ -150,7 +108,6 @@
 }
 
 #endif
->>>>>>> 9e05de1d
 
 static bool AppInit(NodeContext& node, int argc, char* argv[])
 {
@@ -158,34 +115,10 @@
 
     util::ThreadSetInternalName("init");
 
-<<<<<<< HEAD
-    //
-    // Parameters
-    //
-=======
->>>>>>> 9e05de1d
     // If Qt is used, parameters/bitcoin.conf are parsed in qt/bitcoin.cpp's main()
     ArgsManager& args = *Assert(node.args);
     SetupServerArgs(args);
     std::string error;
-<<<<<<< HEAD
-    if (!gArgs.ParseParameters(argc, argv, error)) {
-        return InitError(strprintf("Error parsing command line arguments: %s\n", error));
-    }
-
-    // Process help and version before taking care about datadir
-    if (HelpRequested(gArgs) || gArgs.IsArgSet("-version")) {
-        std::string strUsage = PACKAGE_NAME " version " + OmniCoreVersion() + "\n";
-
-        if (gArgs.IsArgSet("-version"))
-        {
-            strUsage += FormatParagraph(LicenseInfo()) + "\n";
-        }
-        else
-        {
-            strUsage += "\nUsage:  omnicored [options]                     Start " PACKAGE_NAME "\n";
-            strUsage += "\n" + gArgs.GetHelpMessage();
-=======
     if (!args.ParseParameters(argc, argv, error)) {
         return InitError(Untranslated(strprintf("Error parsing command line arguments: %s\n", error)));
     }
@@ -200,7 +133,6 @@
             strUsage += "\nUsage:  bitcoind [options]                     Start " PACKAGE_NAME "\n"
                 "\n";
             strUsage += args.GetHelpMessage();
->>>>>>> 9e05de1d
         }
 
         tfm::format(std::cout, "%s", strUsage);
@@ -219,39 +151,22 @@
     try
     {
         if (!CheckDataDirOption()) {
-<<<<<<< HEAD
-            return InitError(strprintf("Specified data directory \"%s\" does not exist.\n", gArgs.GetArg("-datadir", "")));
-        }
-        if (!gArgs.ReadConfigFiles(error, true)) {
-            return InitError(strprintf("Error reading configuration file: %s\n", error));
-        }
-        // Check for -chain, -testnet or -regtest parameter (Params() calls are only valid after this clause)
-=======
             return InitError(Untranslated(strprintf("Specified data directory \"%s\" does not exist.\n", args.GetArg("-datadir", ""))));
         }
         if (!args.ReadConfigFiles(error, true)) {
             return InitError(Untranslated(strprintf("Error reading configuration file: %s\n", error)));
         }
         // Check for chain settings (Params() calls are only valid after this clause)
->>>>>>> 9e05de1d
         try {
             SelectParams(args.GetChainName());
         } catch (const std::exception& e) {
-<<<<<<< HEAD
-            return InitError(strprintf("%s\n", e.what()));
-=======
             return InitError(Untranslated(strprintf("%s\n", e.what())));
->>>>>>> 9e05de1d
         }
 
         // Error out when loose non-argument tokens are encountered on command line
         for (int i = 1; i < argc; i++) {
             if (!IsSwitchChar(argv[i][0])) {
-<<<<<<< HEAD
-                return InitError(strprintf("Command line contains unexpected token '%s', see bitcoind -h for a list of options.\n", argv[i]));
-=======
                 return InitError(Untranslated(strprintf("Command line contains unexpected token '%s', see bitcoind -h for a list of options.\n", argv[i])));
->>>>>>> 9e05de1d
             }
         }
 
@@ -280,20 +195,6 @@
             // InitError will have been called with detailed error, which ends up on console
             return false;
         }
-<<<<<<< HEAD
-        if (gArgs.GetBoolArg("-daemon", false))
-        {
-#if HAVE_DECL_DAEMON
-#if defined(MAC_OSX)
-#pragma GCC diagnostic push
-#pragma GCC diagnostic ignored "-Wdeprecated-declarations"
-#endif
-            tfm::format(std::cout, PACKAGE_NAME " starting\n");
-
-            // Daemonize
-            if (daemon(1, 0)) { // don't chdir (1), do close FDs (0)
-                return InitError(strprintf("daemon() failed: %s\n", strerror(errno)));
-=======
 
         if (args.GetBoolArg("-daemon", DEFAULT_DAEMON) || args.GetBoolArg("-daemonwait", DEFAULT_DAEMONWAIT)) {
 #if HAVE_DECL_FORK
@@ -319,16 +220,10 @@
                     exit(EXIT_FAILURE);
                 }
             }
->>>>>>> 9e05de1d
             }
 #else
-<<<<<<< HEAD
-            return InitError("-daemon is not supported on this operating system\n");
-#endif // HAVE_DECL_DAEMON
-=======
             return InitError(Untranslated("-daemon is not supported on this operating system\n"));
 #endif // HAVE_DECL_FORK
->>>>>>> 9e05de1d
         }
         // Lock data directory after daemonization
         if (!AppInitLockDataDirectory())
@@ -336,11 +231,7 @@
             // If locking the data directory failed, exit immediately
             return false;
         }
-<<<<<<< HEAD
-        fRet = AppInitMain(node);
-=======
         fRet = AppInitInterfaces(node) && AppInitMain(node);
->>>>>>> 9e05de1d
     }
     catch (const std::exception& e) {
         PrintExceptionContinue(&e, "AppInit()");
@@ -348,14 +239,6 @@
         PrintExceptionContinue(nullptr, "AppInit()");
     }
 
-<<<<<<< HEAD
-    if (!fRet)
-    {
-        Interrupt(node);
-    } else {
-        WaitForShutdown(node);
-    }
-=======
 #if HAVE_DECL_FORK
     if (daemon_ep.IsOpen()) {
         // Signal initialization status to parent, then close pipe.
@@ -368,7 +251,6 @@
         WaitForShutdown();
     }
     Interrupt(node);
->>>>>>> 9e05de1d
     Shutdown(node);
 
     return fRet;
@@ -390,9 +272,6 @@
 
     SetupEnvironment();
 
-    // Indicate no-UI mode
-    fQtMode = false;
-
     // Connect bitcoind signal handlers
     noui_connect();
 

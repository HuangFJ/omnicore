// Copyright (c) 2009-2010 Satoshi Nakamoto
<<<<<<< HEAD
// Copyright (c) 2009-2019 The Bitcoin Core developers
=======
// Copyright (c) 2009-2021 The Bitcoin Core developers
>>>>>>> 9e05de1d
// Distributed under the MIT software license, see the accompanying
// file COPYING or http://www.opensource.org/licenses/mit-license.php.

#ifndef BITCOIN_PROTOCOL_H
#define BITCOIN_PROTOCOL_H

#include <netaddress.h>
#include <primitives/transaction.h>
#include <serialize.h>
#include <streams.h>
#include <uint256.h>
#include <util/time.h>

<<<<<<< HEAD
#include <stdint.h>
=======
#include <cstdint>
#include <limits>
>>>>>>> 9e05de1d
#include <string>

/** Message header.
 * (4) message start.
 * (12) command.
 * (4) size.
 * (4) checksum.
 */
class CMessageHeader
{
public:
    static constexpr size_t MESSAGE_START_SIZE = 4;
    static constexpr size_t COMMAND_SIZE = 12;
    static constexpr size_t MESSAGE_SIZE_SIZE = 4;
    static constexpr size_t CHECKSUM_SIZE = 4;
    static constexpr size_t MESSAGE_SIZE_OFFSET = MESSAGE_START_SIZE + COMMAND_SIZE;
    static constexpr size_t CHECKSUM_OFFSET = MESSAGE_SIZE_OFFSET + MESSAGE_SIZE_SIZE;
    static constexpr size_t HEADER_SIZE = MESSAGE_START_SIZE + COMMAND_SIZE + MESSAGE_SIZE_SIZE + CHECKSUM_SIZE;
    typedef unsigned char MessageStartChars[MESSAGE_START_SIZE];

<<<<<<< HEAD
    explicit CMessageHeader(const MessageStartChars& pchMessageStartIn);
=======
    explicit CMessageHeader() = default;
>>>>>>> 9e05de1d

    /** Construct a P2P message header from message-start characters, a command and the size of the message.
     * @note Passing in a `pszCommand` longer than COMMAND_SIZE will result in a run-time assertion error.
     */
    CMessageHeader(const MessageStartChars& pchMessageStartIn, const char* pszCommand, unsigned int nMessageSizeIn);

    std::string GetCommand() const;
    bool IsCommandValid() const;

    SERIALIZE_METHODS(CMessageHeader, obj) { READWRITE(obj.pchMessageStart, obj.pchCommand, obj.nMessageSize, obj.pchChecksum); }

    char pchMessageStart[MESSAGE_START_SIZE]{};
    char pchCommand[COMMAND_SIZE]{};
    uint32_t nMessageSize{std::numeric_limits<uint32_t>::max()};
    uint8_t pchChecksum[CHECKSUM_SIZE]{};
};

/**
 * Bitcoin protocol message types. When adding new message types, don't forget
 * to update allNetMessageTypes in protocol.cpp.
 */
namespace NetMsgType {

/**
 * The version message provides information about the transmitting node to the
 * receiving node at the beginning of a connection.
 */
extern const char* VERSION;
/**
 * The verack message acknowledges a previously-received version message,
 * informing the connecting node that it can begin to send other messages.
 */
extern const char* VERACK;
/**
 * The addr (IP address) message relays connection information for peers on the
 * network.
 */
extern const char* ADDR;
/**
 * The addrv2 message relays connection information for peers on the network just
 * like the addr message, but is extended to allow gossiping of longer node
 * addresses (see BIP155).
 */
extern const char *ADDRV2;
/**
 * The sendaddrv2 message signals support for receiving ADDRV2 messages (BIP155).
 * It also implies that its sender can encode as ADDRV2 and would send ADDRV2
 * instead of ADDR to a peer that has signaled ADDRV2 support by sending SENDADDRV2.
 */
extern const char *SENDADDRV2;
/**
 * The inv message (inventory message) transmits one or more inventories of
 * objects known to the transmitting peer.
 */
extern const char* INV;
/**
 * The getdata message requests one or more data objects from another node.
 */
extern const char* GETDATA;
/**
 * The merkleblock message is a reply to a getdata message which requested a
 * block using the inventory type MSG_MERKLEBLOCK.
 * @since protocol version 70001 as described by BIP37.
 */
extern const char* MERKLEBLOCK;
/**
 * The getblocks message requests an inv message that provides block header
 * hashes starting from a particular point in the block chain.
 */
extern const char* GETBLOCKS;
/**
 * The getheaders message requests a headers message that provides block
 * headers starting from a particular point in the block chain.
 * @since protocol version 31800.
 */
extern const char* GETHEADERS;
/**
 * The tx message transmits a single transaction.
 */
extern const char* TX;
/**
 * The headers message sends one or more block headers to a node which
 * previously requested certain headers with a getheaders message.
 * @since protocol version 31800.
 */
extern const char* HEADERS;
/**
 * The block message transmits a single serialized block.
 */
extern const char* BLOCK;
/**
 * The getaddr message requests an addr message from the receiving node,
 * preferably one with lots of IP addresses of other receiving nodes.
 */
extern const char* GETADDR;
/**
 * The mempool message requests the TXIDs of transactions that the receiving
 * node has verified as valid but which have not yet appeared in a block.
 * @since protocol version 60002.
 */
extern const char* MEMPOOL;
/**
 * The ping message is sent periodically to help confirm that the receiving
 * peer is still connected.
 */
extern const char* PING;
/**
 * The pong message replies to a ping message, proving to the pinging node that
 * the ponging node is still alive.
 * @since protocol version 60001 as described by BIP31.
 */
extern const char* PONG;
/**
 * The notfound message is a reply to a getdata message which requested an
 * object the receiving node does not have available for relay.
 * @since protocol version 70001.
 */
extern const char* NOTFOUND;
/**
 * The filterload message tells the receiving peer to filter all relayed
 * transactions and requested merkle blocks through the provided filter.
 * @since protocol version 70001 as described by BIP37.
 *   Only available with service bit NODE_BLOOM since protocol version
 *   70011 as described by BIP111.
 */
extern const char* FILTERLOAD;
/**
 * The filteradd message tells the receiving peer to add a single element to a
 * previously-set bloom filter, such as a new public key.
 * @since protocol version 70001 as described by BIP37.
 *   Only available with service bit NODE_BLOOM since protocol version
 *   70011 as described by BIP111.
 */
extern const char* FILTERADD;
/**
 * The filterclear message tells the receiving peer to remove a previously-set
 * bloom filter.
 * @since protocol version 70001 as described by BIP37.
 *   Only available with service bit NODE_BLOOM since protocol version
 *   70011 as described by BIP111.
<<<<<<< HEAD
 * @see https://bitcoin.org/en/developer-reference#filterclear
 */
extern const char *FILTERCLEAR;
=======
 */
extern const char* FILTERCLEAR;
>>>>>>> 9e05de1d
/**
 * Indicates that a node prefers to receive new block announcements via a
 * "headers" message rather than an "inv".
 * @since protocol version 70012 as described by BIP130.
 */
extern const char* SENDHEADERS;
/**
 * The feefilter message tells the receiving peer not to inv us any txs
 * which do not meet the specified min fee rate.
 * @since protocol version 70013 as described by BIP133
 */
extern const char* FEEFILTER;
/**
 * Contains a 1-byte bool and 8-byte LE version number.
 * Indicates that a node is willing to provide blocks via "cmpctblock" messages.
 * May indicate that a node prefers to receive new block announcements via a
 * "cmpctblock" message rather than an "inv", depending on message contents.
 * @since protocol version 70014 as described by BIP 152
 */
extern const char* SENDCMPCT;
/**
 * Contains a CBlockHeaderAndShortTxIDs object - providing a header and
 * list of "short txids".
 * @since protocol version 70014 as described by BIP 152
 */
extern const char* CMPCTBLOCK;
/**
 * Contains a BlockTransactionsRequest
 * Peer should respond with "blocktxn" message.
 * @since protocol version 70014 as described by BIP 152
 */
extern const char* GETBLOCKTXN;
/**
 * Contains a BlockTransactions.
 * Sent in response to a "getblocktxn" message.
 * @since protocol version 70014 as described by BIP 152
 */
extern const char* BLOCKTXN;
/**
 * getcfilters requests compact filters for a range of blocks.
 * Only available with service bit NODE_COMPACT_FILTERS as described by
 * BIP 157 & 158.
 */
extern const char* GETCFILTERS;
/**
 * cfilter is a response to a getcfilters request containing a single compact
 * filter.
 */
extern const char* CFILTER;
/**
 * getcfheaders requests a compact filter header and the filter hashes for a
 * range of blocks, which can then be used to reconstruct the filter headers
 * for those blocks.
 * Only available with service bit NODE_COMPACT_FILTERS as described by
 * BIP 157 & 158.
 */
extern const char* GETCFHEADERS;
/**
 * cfheaders is a response to a getcfheaders request containing a filter header
 * and a vector of filter hashes for each subsequent block in the requested range.
 */
extern const char* CFHEADERS;
/**
 * getcfcheckpt requests evenly spaced compact filter headers, enabling
 * parallelized download and validation of the headers between them.
 * Only available with service bit NODE_COMPACT_FILTERS as described by
 * BIP 157 & 158.
 */
extern const char* GETCFCHECKPT;
/**
 * cfcheckpt is a response to a getcfcheckpt request containing a vector of
 * evenly spaced filter headers for blocks on the requested chain.
 */
extern const char* CFCHECKPT;
/**
 * Indicates that a node prefers to relay transactions via wtxid, rather than
 * txid.
 * @since protocol version 70016 as described by BIP 339.
 */
extern const char* WTXIDRELAY;
}; // namespace NetMsgType

/* Get a vector of all valid message types (see above) */
const std::vector<std::string>& getAllNetMessageTypes();

/** nServices flags */
enum ServiceFlags : uint64_t {
<<<<<<< HEAD
    // NOTE: When adding here, be sure to update qt/guiutil.cpp's formatServicesStr too
=======
    // NOTE: When adding here, be sure to update serviceFlagToStr too
>>>>>>> 9e05de1d
    // Nothing
    NODE_NONE = 0,
    // NODE_NETWORK means that the node is capable of serving the complete block chain. It is currently
    // set by all Bitcoin Core non pruned nodes, and is unset by SPV clients or other light clients.
    NODE_NETWORK = (1 << 0),
    // NODE_BLOOM means the node is capable and willing to handle bloom-filtered connections.
    // Bitcoin Core nodes used to support this by default, without advertising this bit,
    // but no longer do as of protocol version 70011 (= NO_BLOOM_VERSION)
    NODE_BLOOM = (1 << 2),
    // NODE_WITNESS indicates that a node can be asked for blocks and transactions including
    // witness data.
    NODE_WITNESS = (1 << 3),
<<<<<<< HEAD
=======
    // NODE_COMPACT_FILTERS means the node will service basic block filter requests.
    // See BIP157 and BIP158 for details on how this is implemented.
    NODE_COMPACT_FILTERS = (1 << 6),
>>>>>>> 9e05de1d
    // NODE_NETWORK_LIMITED means the same as NODE_NETWORK with the limitation of only
    // serving the last 288 (2 day) blocks
    // See BIP159 for details on how this is implemented.
    NODE_NETWORK_LIMITED = (1 << 10),

    // Bits 24-31 are reserved for temporary experiments. Just pick a bit that
    // isn't getting used, or one not being used much, and notify the
    // bitcoin-development mailing list. Remember that service bits are just
    // unauthenticated advertisements, so your code must be robust against
    // collisions and other cases where nodes may be advertising a service they
    // do not actually support. Other service bits should be allocated via the
    // BIP process.
};

/**
 * Convert service flags (a bitmask of NODE_*) to human readable strings.
 * It supports unknown service flags which will be returned as "UNKNOWN[...]".
 * @param[in] flags multiple NODE_* bitwise-OR-ed together
 */
std::vector<std::string> serviceFlagsToStr(uint64_t flags);

/**
 * Gets the set of service flags which are "desirable" for a given peer.
 *
 * These are the flags which are required for a peer to support for them
 * to be "interesting" to us, ie for us to wish to use one of our few
 * outbound connection slots for or for us to wish to prioritize keeping
 * their connection around.
 *
 * Relevant service flags may be peer- and state-specific in that the
 * version of the peer may determine which flags are required (eg in the
 * case of NODE_NETWORK_LIMITED where we seek out NODE_NETWORK peers
 * unless they set NODE_NETWORK_LIMITED and we are out of IBD, in which
 * case NODE_NETWORK_LIMITED suffices).
 *
 * Thus, generally, avoid calling with peerServices == NODE_NONE, unless
 * state-specific flags must absolutely be avoided. When called with
 * peerServices == NODE_NONE, the returned desirable service flags are
 * guaranteed to not change dependent on state - ie they are suitable for
 * use when describing peers which we know to be desirable, but for which
 * we do not have a confirmed set of service flags.
 *
 * If the NODE_NONE return value is changed, contrib/seeds/makeseeds.py
 * should be updated appropriately to filter for the same nodes.
 */
ServiceFlags GetDesirableServiceFlags(ServiceFlags services);

/** Set the current IBD status in order to figure out the desirable service flags */
void SetServiceFlagsIBDCache(bool status);

/**
 * A shortcut for (services & GetDesirableServiceFlags(services))
 * == GetDesirableServiceFlags(services), ie determines whether the given
 * set of service flags are sufficient for a peer to be "relevant".
 */
static inline bool HasAllDesirableServiceFlags(ServiceFlags services)
{
    return !(GetDesirableServiceFlags(services) & (~services));
}

/**
 * Checks if a peer with the given service flags may be capable of having a
 * robust address-storage DB.
 */
static inline bool MayHaveUsefulAddressDB(ServiceFlags services)
{
    return (services & NODE_NETWORK) || (services & NODE_NETWORK_LIMITED);
}

/** A CService with information about it as peer */
class CAddress : public CService
{
    static constexpr std::chrono::seconds TIME_INIT{100000000};

    /** Historically, CAddress disk serialization stored the CLIENT_VERSION, optionally OR'ed with
     *  the ADDRV2_FORMAT flag to indicate V2 serialization. The first field has since been
     *  disentangled from client versioning, and now instead:
     *  - The low bits (masked by DISK_VERSION_IGNORE_MASK) store the fixed value DISK_VERSION_INIT,
     *    (in case any code exists that treats it as a client version) but are ignored on
     *    deserialization.
     *  - The high bits (masked by ~DISK_VERSION_IGNORE_MASK) store actual serialization information.
     *    Only 0 or DISK_VERSION_ADDRV2 (equal to the historical ADDRV2_FORMAT) are valid now, and
     *    any other value triggers a deserialization failure. Other values can be added later if
     *    needed.
     *
     *  For disk deserialization, ADDRV2_FORMAT in the stream version signals that ADDRV2
     *  deserialization is permitted, but the actual format is determined by the high bits in the
     *  stored version field. For network serialization, the stream version having ADDRV2_FORMAT or
     *  not determines the actual format used (as it has no embedded version number).
     */
    static constexpr uint32_t DISK_VERSION_INIT{220000};
    static constexpr uint32_t DISK_VERSION_IGNORE_MASK{0b00000000'00000111'11111111'11111111};
    /** The version number written in disk serialized addresses to indicate V2 serializations.
     * It must be exactly 1<<29, as that is the value that historical versions used for this
     * (they used their internal ADDRV2_FORMAT flag here). */
    static constexpr uint32_t DISK_VERSION_ADDRV2{1 << 29};
    static_assert((DISK_VERSION_INIT & ~DISK_VERSION_IGNORE_MASK) == 0, "DISK_VERSION_INIT must be covered by DISK_VERSION_IGNORE_MASK");
    static_assert((DISK_VERSION_ADDRV2 & DISK_VERSION_IGNORE_MASK) == 0, "DISK_VERSION_ADDRV2 must not be covered by DISK_VERSION_IGNORE_MASK");

public:
    CAddress() : CService{} {};
    CAddress(CService ipIn, ServiceFlags nServicesIn) : CService{ipIn}, nServices{nServicesIn} {};
    CAddress(CService ipIn, ServiceFlags nServicesIn, NodeSeconds time) : CService{ipIn}, nTime{time}, nServices{nServicesIn} {};

    SERIALIZE_METHODS(CAddress, obj)
    {
        // CAddress has a distinct network serialization and a disk serialization, but it should never
        // be hashed (except through CHashWriter in addrdb.cpp, which sets SER_DISK), and it's
        // ambiguous what that would mean. Make sure no code relying on that is introduced:
        assert(!(s.GetType() & SER_GETHASH));
        bool use_v2;
        if (s.GetType() & SER_DISK) {
            // In the disk serialization format, the encoding (v1 or v2) is determined by a flag version
            // that's part of the serialization itself. ADDRV2_FORMAT in the stream version only determines
            // whether V2 is chosen/permitted at all.
            uint32_t stored_format_version = DISK_VERSION_INIT;
            if (s.GetVersion() & ADDRV2_FORMAT) stored_format_version |= DISK_VERSION_ADDRV2;
            READWRITE(stored_format_version);
            stored_format_version &= ~DISK_VERSION_IGNORE_MASK; // ignore low bits
            if (stored_format_version == 0) {
                use_v2 = false;
            } else if (stored_format_version == DISK_VERSION_ADDRV2 && (s.GetVersion() & ADDRV2_FORMAT)) {
                // Only support v2 deserialization if ADDRV2_FORMAT is set.
                use_v2 = true;
            } else {
                throw std::ios_base::failure("Unsupported CAddress disk format version");
            }
        } else {
            // In the network serialization format, the encoding (v1 or v2) is determined directly by
            // the value of ADDRV2_FORMAT in the stream version, as no explicitly encoded version
            // exists in the stream.
            assert(s.GetType() & SER_NETWORK);
            use_v2 = s.GetVersion() & ADDRV2_FORMAT;
        }

        READWRITE(Using<LossyChronoFormatter<uint32_t>>(obj.nTime));
        // nServices is serialized as CompactSize in V2; as uint64_t in V1.
        if (use_v2) {
            uint64_t services_tmp;
            SER_WRITE(obj, services_tmp = obj.nServices);
            READWRITE(Using<CompactSizeFormatter<false>>(services_tmp));
            SER_READ(obj, obj.nServices = static_cast<ServiceFlags>(services_tmp));
        } else {
            READWRITE(Using<CustomUintFormatter<8>>(obj.nServices));
        }
        // Invoke V1/V2 serializer for CService parent object.
        OverrideStream<Stream> os(&s, s.GetType(), use_v2 ? ADDRV2_FORMAT : 0);
        SerReadWriteMany(os, ser_action, ReadWriteAsHelper<CService>(obj));
    }

    //! Always included in serialization. The behavior is unspecified if the value is not representable as uint32_t.
    NodeSeconds nTime{TIME_INIT};
    //! Serialized as uint64_t in V1, and as CompactSize in V2.
    ServiceFlags nServices{NODE_NONE};

    friend bool operator==(const CAddress& a, const CAddress& b)
    {
        return a.nTime == b.nTime &&
               a.nServices == b.nServices &&
               static_cast<const CService&>(a) == static_cast<const CService&>(b);
    }
};

/** getdata message type flags */
const uint32_t MSG_WITNESS_FLAG = 1 << 30;
const uint32_t MSG_TYPE_MASK = 0xffffffff >> 2;

/** getdata / inv message types.
 * These numbers are defined by the protocol. When adding a new value, be sure
 * to mention it in the respective BIP.
 */
enum GetDataMsg : uint32_t {
    UNDEFINED = 0,
    MSG_TX = 1,
    MSG_BLOCK = 2,
    MSG_WTX = 5,                                      //!< Defined in BIP 339
    // The following can only occur in getdata. Invs always use TX/WTX or BLOCK.
    MSG_FILTERED_BLOCK = 3,                           //!< Defined in BIP37
    MSG_CMPCT_BLOCK = 4,                              //!< Defined in BIP152
    MSG_WITNESS_BLOCK = MSG_BLOCK | MSG_WITNESS_FLAG, //!< Defined in BIP144
    MSG_WITNESS_TX = MSG_TX | MSG_WITNESS_FLAG,       //!< Defined in BIP144
    // MSG_FILTERED_WITNESS_BLOCK is defined in BIP144 as reserved for future
    // use and remains unused.
    // MSG_FILTERED_WITNESS_BLOCK = MSG_FILTERED_BLOCK | MSG_WITNESS_FLAG,
};

/** inv message data */
class CInv
{
public:
    CInv();
    CInv(uint32_t typeIn, const uint256& hashIn);

    SERIALIZE_METHODS(CInv, obj) { READWRITE(obj.type, obj.hash); }

    friend bool operator<(const CInv& a, const CInv& b);

    std::string GetCommand() const;
    std::string ToString() const;

    // Single-message helper methods
    bool IsMsgTx() const { return type == MSG_TX; }
    bool IsMsgBlk() const { return type == MSG_BLOCK; }
    bool IsMsgWtx() const { return type == MSG_WTX; }
    bool IsMsgFilteredBlk() const { return type == MSG_FILTERED_BLOCK; }
    bool IsMsgCmpctBlk() const { return type == MSG_CMPCT_BLOCK; }
    bool IsMsgWitnessBlk() const { return type == MSG_WITNESS_BLOCK; }

    // Combined-message helper methods
    bool IsGenTxMsg() const
    {
        return type == MSG_TX || type == MSG_WTX || type == MSG_WITNESS_TX;
    }
    bool IsGenBlkMsg() const
    {
        return type == MSG_BLOCK || type == MSG_FILTERED_BLOCK || type == MSG_CMPCT_BLOCK || type == MSG_WITNESS_BLOCK;
    }

    uint32_t type;
    uint256 hash;
};

/** Convert a TX/WITNESS_TX/WTX CInv to a GenTxid. */
GenTxid ToGenTxid(const CInv& inv);

#endif // BITCOIN_PROTOCOL_H<|MERGE_RESOLUTION|>--- conflicted
+++ resolved
@@ -1,9 +1,5 @@
 // Copyright (c) 2009-2010 Satoshi Nakamoto
-<<<<<<< HEAD
-// Copyright (c) 2009-2019 The Bitcoin Core developers
-=======
 // Copyright (c) 2009-2021 The Bitcoin Core developers
->>>>>>> 9e05de1d
 // Distributed under the MIT software license, see the accompanying
 // file COPYING or http://www.opensource.org/licenses/mit-license.php.
 
@@ -17,12 +13,8 @@
 #include <uint256.h>
 #include <util/time.h>
 
-<<<<<<< HEAD
-#include <stdint.h>
-=======
 #include <cstdint>
 #include <limits>
->>>>>>> 9e05de1d
 #include <string>
 
 /** Message header.
@@ -43,11 +35,7 @@
     static constexpr size_t HEADER_SIZE = MESSAGE_START_SIZE + COMMAND_SIZE + MESSAGE_SIZE_SIZE + CHECKSUM_SIZE;
     typedef unsigned char MessageStartChars[MESSAGE_START_SIZE];
 
-<<<<<<< HEAD
-    explicit CMessageHeader(const MessageStartChars& pchMessageStartIn);
-=======
     explicit CMessageHeader() = default;
->>>>>>> 9e05de1d
 
     /** Construct a P2P message header from message-start characters, a command and the size of the message.
      * @note Passing in a `pszCommand` longer than COMMAND_SIZE will result in a run-time assertion error.
@@ -188,14 +176,8 @@
  * @since protocol version 70001 as described by BIP37.
  *   Only available with service bit NODE_BLOOM since protocol version
  *   70011 as described by BIP111.
-<<<<<<< HEAD
- * @see https://bitcoin.org/en/developer-reference#filterclear
- */
-extern const char *FILTERCLEAR;
-=======
  */
 extern const char* FILTERCLEAR;
->>>>>>> 9e05de1d
 /**
  * Indicates that a node prefers to receive new block announcements via a
  * "headers" message rather than an "inv".
@@ -283,11 +265,7 @@
 
 /** nServices flags */
 enum ServiceFlags : uint64_t {
-<<<<<<< HEAD
-    // NOTE: When adding here, be sure to update qt/guiutil.cpp's formatServicesStr too
-=======
     // NOTE: When adding here, be sure to update serviceFlagToStr too
->>>>>>> 9e05de1d
     // Nothing
     NODE_NONE = 0,
     // NODE_NETWORK means that the node is capable of serving the complete block chain. It is currently
@@ -300,12 +278,9 @@
     // NODE_WITNESS indicates that a node can be asked for blocks and transactions including
     // witness data.
     NODE_WITNESS = (1 << 3),
-<<<<<<< HEAD
-=======
     // NODE_COMPACT_FILTERS means the node will service basic block filter requests.
     // See BIP157 and BIP158 for details on how this is implemented.
     NODE_COMPACT_FILTERS = (1 << 6),
->>>>>>> 9e05de1d
     // NODE_NETWORK_LIMITED means the same as NODE_NETWORK with the limitation of only
     // serving the last 288 (2 day) blocks
     // See BIP159 for details on how this is implemented.

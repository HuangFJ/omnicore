// Copyright (c) 2009-2010 Satoshi Nakamoto
<<<<<<< HEAD
// Copyright (c) 2009-2020 The Bitcoin Core developers
=======
// Copyright (c) 2009-2021 The Bitcoin Core developers
>>>>>>> 9e05de1d
// Distributed under the MIT software license, see the accompanying
// file COPYING or http://www.opensource.org/licenses/mit-license.php.
#ifndef BITCOIN_POLICY_FEES_H
#define BITCOIN_POLICY_FEES_H

#include <consensus/amount.h>
#include <fs.h>
#include <policy/feerate.h>
#include <random.h>
#include <sync.h>
#include <threadsafety.h>
#include <uint256.h>

#include <array>
#include <map>
#include <memory>
#include <set>
#include <string>
#include <vector>

class AutoFile;
class CTxMemPoolEntry;
class TxConfirmStats;

/* Identifier for each of the 3 different TxConfirmStats which will track
 * history over different time horizons. */
enum class FeeEstimateHorizon {
    SHORT_HALFLIFE,
    MED_HALFLIFE,
    LONG_HALFLIFE,
};

static constexpr auto ALL_FEE_ESTIMATE_HORIZONS = std::array{
    FeeEstimateHorizon::SHORT_HALFLIFE,
    FeeEstimateHorizon::MED_HALFLIFE,
    FeeEstimateHorizon::LONG_HALFLIFE,
};

std::string StringForFeeEstimateHorizon(FeeEstimateHorizon horizon);

/* Enumeration of reason for returned fee estimate */
enum class FeeReason {
    NONE,
    HALF_ESTIMATE,
    FULL_ESTIMATE,
    DOUBLE_ESTIMATE,
    CONSERVATIVE,
    MEMPOOL_MIN,
    PAYTXFEE,
    FALLBACK,
    REQUIRED,
<<<<<<< HEAD
};

/* Used to determine type of fee estimation requested */
enum class FeeEstimateMode {
    UNSET,        //!< Use default settings based on other criteria
    ECONOMICAL,   //!< Force estimateSmartFee to use non-conservative estimates
    CONSERVATIVE, //!< Force estimateSmartFee to use conservative estimates
=======
>>>>>>> 9e05de1d
};

/* Used to return detailed information about a feerate bucket */
struct EstimatorBucket
{
    double start = -1;
    double end = -1;
    double withinTarget = 0;
    double totalConfirmed = 0;
    double inMempool = 0;
    double leftMempool = 0;
};

/* Used to return detailed information about a fee estimate calculation */
struct EstimationResult
{
    EstimatorBucket pass;
    EstimatorBucket fail;
    double decay = 0;
    unsigned int scale = 0;
};

struct FeeCalculation
{
    EstimationResult est;
    FeeReason reason = FeeReason::NONE;
    int desiredTarget = 0;
    int returnedTarget = 0;
};

/** \class CBlockPolicyEstimator
 * The BlockPolicyEstimator is used for estimating the feerate needed
 * for a transaction to be included in a block within a certain number of
 * blocks.
 *
 * At a high level the algorithm works by grouping transactions into buckets
 * based on having similar feerates and then tracking how long it
 * takes transactions in the various buckets to be mined.  It operates under
 * the assumption that in general transactions of higher feerate will be
 * included in blocks before transactions of lower feerate.   So for
 * example if you wanted to know what feerate you should put on a transaction to
 * be included in a block within the next 5 blocks, you would start by looking
 * at the bucket with the highest feerate transactions and verifying that a
 * sufficiently high percentage of them were confirmed within 5 blocks and
 * then you would look at the next highest feerate bucket, and so on, stopping at
 * the last bucket to pass the test.   The average feerate of transactions in this
 * bucket will give you an indication of the lowest feerate you can put on a
 * transaction and still have a sufficiently high chance of being confirmed
 * within your desired 5 blocks.
 *
 * Here is a brief description of the implementation:
 * When a transaction enters the mempool, we track the height of the block chain
 * at entry.  All further calculations are conducted only on this set of "seen"
 * transactions. Whenever a block comes in, we count the number of transactions
 * in each bucket and the total amount of feerate paid in each bucket. Then we
 * calculate how many blocks Y it took each transaction to be mined.  We convert
 * from a number of blocks to a number of periods Y' each encompassing "scale"
 * blocks.  This is tracked in 3 different data sets each up to a maximum
 * number of periods. Within each data set we have an array of counters in each
 * feerate bucket and we increment all the counters from Y' up to max periods
 * representing that a tx was successfully confirmed in less than or equal to
 * that many periods. We want to save a history of this information, so at any
 * time we have a counter of the total number of transactions that happened in a
 * given feerate bucket and the total number that were confirmed in each of the
 * periods or less for any bucket.  We save this history by keeping an
 * exponentially decaying moving average of each one of these stats.  This is
 * done for a different decay in each of the 3 data sets to keep relevant data
 * from different time horizons.  Furthermore we also keep track of the number
 * unmined (in mempool or left mempool without being included in a block)
 * transactions in each bucket and for how many blocks they have been
 * outstanding and use both of these numbers to increase the number of transactions
 * we've seen in that feerate bucket when calculating an estimate for any number
 * of confirmations below the number of blocks they've been outstanding.
 *
 *  We want to be able to estimate feerates that are needed on tx's to be included in
 * a certain number of blocks.  Every time a block is added to the best chain, this class records
 * stats on the transactions included in that block
 */
class CBlockPolicyEstimator
{
private:
    /** Track confirm delays up to 12 blocks for short horizon */
    static constexpr unsigned int SHORT_BLOCK_PERIODS = 12;
    static constexpr unsigned int SHORT_SCALE = 1;
    /** Track confirm delays up to 48 blocks for medium horizon */
    static constexpr unsigned int MED_BLOCK_PERIODS = 24;
    static constexpr unsigned int MED_SCALE = 2;
    /** Track confirm delays up to 1008 blocks for long horizon */
    static constexpr unsigned int LONG_BLOCK_PERIODS = 42;
    static constexpr unsigned int LONG_SCALE = 24;
    /** Historical estimates that are older than this aren't valid */
    static const unsigned int OLDEST_ESTIMATE_HISTORY = 6 * 1008;

    /** Decay of .962 is a half-life of 18 blocks or about 3 hours */
    static constexpr double SHORT_DECAY = .962;
    /** Decay of .9952 is a half-life of 144 blocks or about 1 day */
    static constexpr double MED_DECAY = .9952;
    /** Decay of .99931 is a half-life of 1008 blocks or about 1 week */
    static constexpr double LONG_DECAY = .99931;

    /** Require greater than 60% of X feerate transactions to be confirmed within Y/2 blocks*/
    static constexpr double HALF_SUCCESS_PCT = .6;
    /** Require greater than 85% of X feerate transactions to be confirmed within Y blocks*/
    static constexpr double SUCCESS_PCT = .85;
    /** Require greater than 95% of X feerate transactions to be confirmed within 2 * Y blocks*/
    static constexpr double DOUBLE_SUCCESS_PCT = .95;

    /** Require an avg of 0.1 tx in the combined feerate bucket per block to have stat significance */
    static constexpr double SUFFICIENT_FEETXS = 0.1;
    /** Require an avg of 0.5 tx when using short decay since there are fewer blocks considered*/
    static constexpr double SUFFICIENT_TXS_SHORT = 0.5;

    /** Minimum and Maximum values for tracking feerates
     * The MIN_BUCKET_FEERATE should just be set to the lowest reasonable feerate we
     * might ever want to track.  Historically this has been 1000 since it was
     * inheriting DEFAULT_MIN_RELAY_TX_FEE and changing it is disruptive as it
     * invalidates old estimates files. So leave it at 1000 unless it becomes
     * necessary to lower it, and then lower it substantially.
     */
    static constexpr double MIN_BUCKET_FEERATE = 1000;
    static constexpr double MAX_BUCKET_FEERATE = 1e7;

    /** Spacing of FeeRate buckets
     * We have to lump transactions into buckets based on feerate, but we want to be able
     * to give accurate estimates over a large range of potential feerates
     * Therefore it makes sense to exponentially space the buckets
     */
    static constexpr double FEE_SPACING = 1.05;

    const fs::path m_estimation_filepath;
public:
    /** Create new BlockPolicyEstimator and initialize stats tracking classes with default values */
    CBlockPolicyEstimator(const fs::path& estimation_filepath);
    ~CBlockPolicyEstimator();

    /** Process all the transactions that have been included in a block */
    void processBlock(unsigned int nBlockHeight,
                      std::vector<const CTxMemPoolEntry*>& entries)
        EXCLUSIVE_LOCKS_REQUIRED(!m_cs_fee_estimator);

    /** Process a transaction accepted to the mempool*/
    void processTransaction(const CTxMemPoolEntry& entry, bool validFeeEstimate)
        EXCLUSIVE_LOCKS_REQUIRED(!m_cs_fee_estimator);

    /** Remove a transaction from the mempool tracking stats*/
    bool removeTx(uint256 hash, bool inBlock)
        EXCLUSIVE_LOCKS_REQUIRED(!m_cs_fee_estimator);

    /** DEPRECATED. Return a feerate estimate */
    CFeeRate estimateFee(int confTarget) const
        EXCLUSIVE_LOCKS_REQUIRED(!m_cs_fee_estimator);

    /** Estimate feerate needed to get be included in a block within confTarget
     *  blocks. If no answer can be given at confTarget, return an estimate at
     *  the closest target where one can be given.  'conservative' estimates are
     *  valid over longer time horizons also.
     */
    CFeeRate estimateSmartFee(int confTarget, FeeCalculation *feeCalc, bool conservative) const
        EXCLUSIVE_LOCKS_REQUIRED(!m_cs_fee_estimator);

    /** Return a specific fee estimate calculation with a given success
     * threshold and time horizon, and optionally return detailed data about
     * calculation
     */
    CFeeRate estimateRawFee(int confTarget, double successThreshold, FeeEstimateHorizon horizon,
                            EstimationResult* result = nullptr) const
        EXCLUSIVE_LOCKS_REQUIRED(!m_cs_fee_estimator);

    /** Write estimation data to a file */
    bool Write(AutoFile& fileout) const
        EXCLUSIVE_LOCKS_REQUIRED(!m_cs_fee_estimator);

    /** Read estimation data from a file */
    bool Read(AutoFile& filein)
        EXCLUSIVE_LOCKS_REQUIRED(!m_cs_fee_estimator);

    /** Empty mempool transactions on shutdown to record failure to confirm for txs still in mempool */
    void FlushUnconfirmed()
        EXCLUSIVE_LOCKS_REQUIRED(!m_cs_fee_estimator);

    /** Calculation of highest target that estimates are tracked for */
    unsigned int HighestTargetTracked(FeeEstimateHorizon horizon) const
        EXCLUSIVE_LOCKS_REQUIRED(!m_cs_fee_estimator);

    /** Drop still unconfirmed transactions and record current estimations, if the fee estimation file is present. */
    void Flush()
        EXCLUSIVE_LOCKS_REQUIRED(!m_cs_fee_estimator);

private:
<<<<<<< HEAD
    mutable RecursiveMutex m_cs_fee_estimator;
=======
    mutable Mutex m_cs_fee_estimator;
>>>>>>> 9e05de1d

    unsigned int nBestSeenHeight GUARDED_BY(m_cs_fee_estimator);
    unsigned int firstRecordedHeight GUARDED_BY(m_cs_fee_estimator);
    unsigned int historicalFirst GUARDED_BY(m_cs_fee_estimator);
    unsigned int historicalBest GUARDED_BY(m_cs_fee_estimator);

    struct TxStatsInfo
    {
        unsigned int blockHeight;
        unsigned int bucketIndex;
        TxStatsInfo() : blockHeight(0), bucketIndex(0) {}
    };

    // map of txids to information about that transaction
    std::map<uint256, TxStatsInfo> mapMemPoolTxs GUARDED_BY(m_cs_fee_estimator);

    /** Classes to track historical data on transaction confirmations */
    std::unique_ptr<TxConfirmStats> feeStats PT_GUARDED_BY(m_cs_fee_estimator);
    std::unique_ptr<TxConfirmStats> shortStats PT_GUARDED_BY(m_cs_fee_estimator);
    std::unique_ptr<TxConfirmStats> longStats PT_GUARDED_BY(m_cs_fee_estimator);

    unsigned int trackedTxs GUARDED_BY(m_cs_fee_estimator);
    unsigned int untrackedTxs GUARDED_BY(m_cs_fee_estimator);

    std::vector<double> buckets GUARDED_BY(m_cs_fee_estimator); // The upper-bound of the range for the bucket (inclusive)
    std::map<double, unsigned int> bucketMap GUARDED_BY(m_cs_fee_estimator); // Map of bucket upper-bound to index into all vectors by bucket

    /** Process a transaction confirmed in a block*/
    bool processBlockTx(unsigned int nBlockHeight, const CTxMemPoolEntry* entry) EXCLUSIVE_LOCKS_REQUIRED(m_cs_fee_estimator);

    /** Helper for estimateSmartFee */
    double estimateCombinedFee(unsigned int confTarget, double successThreshold, bool checkShorterHorizon, EstimationResult *result) const EXCLUSIVE_LOCKS_REQUIRED(m_cs_fee_estimator);
    /** Helper for estimateSmartFee */
    double estimateConservativeFee(unsigned int doubleTarget, EstimationResult *result) const EXCLUSIVE_LOCKS_REQUIRED(m_cs_fee_estimator);
    /** Number of blocks of data recorded while fee estimates have been running */
    unsigned int BlockSpan() const EXCLUSIVE_LOCKS_REQUIRED(m_cs_fee_estimator);
    /** Number of blocks of recorded fee estimate data represented in saved data file */
    unsigned int HistoricalBlockSpan() const EXCLUSIVE_LOCKS_REQUIRED(m_cs_fee_estimator);
    /** Calculation of highest target that reasonable estimate can be provided for */
    unsigned int MaxUsableEstimate() const EXCLUSIVE_LOCKS_REQUIRED(m_cs_fee_estimator);

    /** A non-thread-safe helper for the removeTx function */
    bool _removeTx(const uint256& hash, bool inBlock)
        EXCLUSIVE_LOCKS_REQUIRED(m_cs_fee_estimator);
};

class FeeFilterRounder
{
private:
    static constexpr double MAX_FILTER_FEERATE = 1e7;
    /** FEE_FILTER_SPACING is just used to provide some quantization of fee
     * filter results.  Historically it reused FEE_SPACING, but it is completely
     * unrelated, and was made a separate constant so the two concepts are not
     * tied together */
    static constexpr double FEE_FILTER_SPACING = 1.1;

public:
    /** Create new FeeFilterRounder */
    explicit FeeFilterRounder(const CFeeRate& minIncrementalFee);

    /** Quantize a minimum fee for privacy purpose before broadcast. Not thread-safe due to use of FastRandomContext */
    CAmount round(CAmount currentMinFee);

private:
    std::set<double> feeset;
    FastRandomContext insecure_rand;
};

#endif // BITCOIN_POLICY_FEES_H<|MERGE_RESOLUTION|>--- conflicted
+++ resolved
@@ -1,9 +1,5 @@
 // Copyright (c) 2009-2010 Satoshi Nakamoto
-<<<<<<< HEAD
-// Copyright (c) 2009-2020 The Bitcoin Core developers
-=======
 // Copyright (c) 2009-2021 The Bitcoin Core developers
->>>>>>> 9e05de1d
 // Distributed under the MIT software license, see the accompanying
 // file COPYING or http://www.opensource.org/licenses/mit-license.php.
 #ifndef BITCOIN_POLICY_FEES_H
@@ -55,16 +51,6 @@
     PAYTXFEE,
     FALLBACK,
     REQUIRED,
-<<<<<<< HEAD
-};
-
-/* Used to determine type of fee estimation requested */
-enum class FeeEstimateMode {
-    UNSET,        //!< Use default settings based on other criteria
-    ECONOMICAL,   //!< Force estimateSmartFee to use non-conservative estimates
-    CONSERVATIVE, //!< Force estimateSmartFee to use conservative estimates
-=======
->>>>>>> 9e05de1d
 };
 
 /* Used to return detailed information about a feerate bucket */
@@ -254,11 +240,7 @@
         EXCLUSIVE_LOCKS_REQUIRED(!m_cs_fee_estimator);
 
 private:
-<<<<<<< HEAD
-    mutable RecursiveMutex m_cs_fee_estimator;
-=======
     mutable Mutex m_cs_fee_estimator;
->>>>>>> 9e05de1d
 
     unsigned int nBestSeenHeight GUARDED_BY(m_cs_fee_estimator);
     unsigned int firstRecordedHeight GUARDED_BY(m_cs_fee_estimator);

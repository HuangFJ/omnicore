--- conflicted
+++ resolved
@@ -1,9 +1,5 @@
 // Copyright (c) 2009-2010 Satoshi Nakamoto
-<<<<<<< HEAD
-// Copyright (c) 2009-2019 The Bitcoin Core developers
-=======
 // Copyright (c) 2009-2021 The Bitcoin Core developers
->>>>>>> 9e05de1d
 // Distributed under the MIT software license, see the accompanying
 // file COPYING or http://www.opensource.org/licenses/mit-license.php.
 
@@ -38,15 +34,9 @@
 /** Default for -incrementalrelayfee, which sets the minimum feerate increase for mempool limiting or replacement **/
 static constexpr unsigned int DEFAULT_INCREMENTAL_RELAY_FEE{1000};
 /** Default for -bytespersigop */
-<<<<<<< HEAD
-static const unsigned int DEFAULT_BYTES_PER_SIGOP = 20;
-/** Default for -permitbaremultisig */
-static const bool DEFAULT_PERMIT_BAREMULTISIG = true;
-=======
 static constexpr unsigned int DEFAULT_BYTES_PER_SIGOP{20};
 /** Default for -permitbaremultisig */
 static constexpr bool DEFAULT_PERMIT_BAREMULTISIG{true};
->>>>>>> 9e05de1d
 /** The maximum number of witness stack items in a standard P2WSH script */
 static constexpr unsigned int MAX_STANDARD_P2WSH_STACK_ITEMS{100};
 /** The maximum size in bytes of each witness stack item in a standard P2WSH script */
@@ -115,19 +105,6 @@
 
 bool IsDust(const CTxOut& txout, const CFeeRate& dustRelayFee);
 
-<<<<<<< HEAD
-bool IsStandard(const CScript& scriptPubKey, txnouttype& whichType);
-    /**
-     * Check for standard transaction types
-     * @return True if all outputs (scriptPubKeys) use only standard transaction forms
-     */
-bool IsStandardTx(const CTransaction& tx, bool permit_bare_multisig, const CFeeRate& dust_relay_fee, std::string& reason);
-    /**
-     * Check for standard transaction types
-     * @param[in] mapInputs    Map of previous transactions that have outputs we're spending
-     * @return True if all inputs (scriptSigs) use only standard transaction forms
-     */
-=======
 bool IsStandard(const CScript& scriptPubKey, const std::optional<unsigned>& max_datacarrier_bytes, TxoutType& whichType);
 
 
@@ -146,7 +123,6 @@
 * @param[in] mapInputs       Map of previous transactions that have outputs we're spending
 * @return True if all inputs (scriptSigs) use only standard transaction forms
 */
->>>>>>> 9e05de1d
 bool AreInputsStandard(const CTransaction& tx, const CCoinsViewCache& mapInputs);
 /**
 * Check if the transaction is over standard P2WSH resources limit:

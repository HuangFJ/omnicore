--- conflicted
+++ resolved
@@ -1,9 +1,5 @@
 // Copyright (c) 2009-2010 Satoshi Nakamoto
-<<<<<<< HEAD
-// Copyright (c) 2009-2019 The Bitcoin Core developers
-=======
 // Copyright (c) 2009-2021 The Bitcoin Core developers
->>>>>>> 9e05de1d
 // Distributed under the MIT software license, see the accompanying
 // file COPYING or http://www.opensource.org/licenses/mit-license.php.
 
@@ -14,45 +10,19 @@
 #include <consensus/consensus.h>
 #include <consensus/tx_verify.h>
 #include <consensus/validation.h>
-<<<<<<< HEAD
-#include <optional.h>
-#include <validation.h>
-#include <policy/policy.h>
-#include <policy/fees.h>
-#include <policy/settings.h>
-#include <reverse_iterator.h>
-#include <util/system.h>
-=======
 #include <policy/fees.h>
 #include <policy/policy.h>
 #include <policy/settings.h>
 #include <reverse_iterator.h>
 #include <util/check.h>
->>>>>>> 9e05de1d
 #include <util/moneystr.h>
 #include <util/overflow.h>
 #include <util/system.h>
 #include <util/time.h>
 #include <validationinterface.h>
-<<<<<<< HEAD
-#include <script/sign.h>
-
-#include <omnicore/omnicore.h> // RemoveFromMarkerCache
-
-CTxMemPoolEntry::CTxMemPoolEntry(const CTransactionRef& _tx, const CAmount& _nFee,
-                                 int64_t _nTime, unsigned int _entryHeight,
-                                 bool _spendsCoinbase, int64_t _sigOpsCost, LockPoints lp)
-    : tx(_tx), nFee(_nFee), nTxWeight(GetTransactionWeight(*tx)), nUsageSize(RecursiveDynamicUsage(tx)), nTime(_nTime), entryHeight(_entryHeight),
-    spendsCoinbase(_spendsCoinbase), sigOpCost(_sigOpsCost), lockPoints(lp), m_epoch(0)
-{
-    nCountWithDescendants = 1;
-    nSizeWithDescendants = GetTxSize();
-    nModFeesWithDescendants = nFee;
-=======
 
 #include <cmath>
 #include <optional>
->>>>>>> 9e05de1d
 
 bool TestLockPointValidity(CChain& active_chain, const LockPoints& lp)
 {
@@ -184,19 +154,11 @@
             continue;
         }
         auto iter = mapNextTx.lower_bound(COutPoint(hash, 0));
-<<<<<<< HEAD
-        // First calculate the children, and update setMemPoolChildren to
-        // include them, and update their setMemPoolParents to include this tx.
-        // we cache the in-mempool children to avoid duplicate updates
-        {
-            const auto epoch = GetFreshEpoch();
-=======
         // First calculate the children, and update CTxMemPool::m_children to
         // include them, and update their CTxMemPoolEntry::m_parents to include this tx.
         // we cache the in-mempool children to avoid duplicate updates
         {
             WITH_FRESH_EPOCH(m_epoch);
->>>>>>> 9e05de1d
             for (; iter != mapNextTx.end() && iter->first->hash == hash; ++iter) {
                 const uint256 &childHash = iter->second->GetHash();
                 txiter childIter = mapTx.find(childHash);
@@ -209,39 +171,14 @@
                 }
             }
         } // release epoch guard for UpdateForDescendants
-<<<<<<< HEAD
-        UpdateForDescendants(it, mapMemPoolDescendantsToUpdate, setAlreadyIncluded);
-=======
         UpdateForDescendants(it, mapMemPoolDescendantsToUpdate, setAlreadyIncluded, descendants_to_remove);
->>>>>>> 9e05de1d
-    }
-
-<<<<<<< HEAD
-bool CTxMemPool::CalculateMemPoolAncestors(const CTxMemPoolEntry &entry, setEntries &setAncestors, uint64_t limitAncestorCount, uint64_t limitAncestorSize, uint64_t limitDescendantCount, uint64_t limitDescendantSize, std::string &errString, bool fSearchForParents /* = true */) const
-{
-    setEntries parentHashes;
-    const CTransaction &tx = entry.GetTx();
-
-    if (fSearchForParents) {
-        // Get parents of this transaction that are in the mempool
-        // GetMemPoolParents() is only valid for entries in the mempool, so we
-        // iterate mapTx to find parents.
-        for (unsigned int i = 0; i < tx.vin.size(); i++) {
-            Optional<txiter> piter = GetIter(tx.vin[i].prevout.hash);
-            if (piter) {
-                parentHashes.insert(*piter);
-                if (parentHashes.size() + 1 > limitAncestorCount) {
-                    errString = strprintf("too many unconfirmed parents [limit: %u]", limitAncestorCount);
-                    return false;
-                }
-            }
-=======
+    }
+
     for (const auto& txid : descendants_to_remove) {
         // This txid may have been removed already in a prior call to removeRecursive.
         // Therefore we ensure it is not yet removed already.
         if (const std::optional<txiter> txiter = GetIter(txid)) {
             removeRecursive((*txiter)->GetTx(), MemPoolRemovalReason::SIZELIMIT);
->>>>>>> 9e05de1d
         }
     }
 }
@@ -486,10 +423,6 @@
     assert(int(nSigOpCostWithAncestors) >= 0);
 }
 
-<<<<<<< HEAD
-CTxMemPool::CTxMemPool(CBlockPolicyEstimator* estimator)
-    : nTransactionsUpdated(0), minerPolicyEstimator(estimator), m_epoch(0), m_has_epoch_guard(false)
-=======
 CTxMemPool::CTxMemPool(const Options& opts)
     : m_check_ratio{opts.check_ratio},
       minerPolicyEstimator{opts.estimator},
@@ -503,7 +436,6 @@
       m_require_standard{opts.require_standard},
       m_full_rbf{opts.full_rbf},
       m_limits{opts.limits}
->>>>>>> 9e05de1d
 {
     _clear(); //lock free clear
 }
@@ -578,28 +510,16 @@
 
 void CTxMemPool::removeUnchecked(txiter it, MemPoolRemovalReason reason)
 {
-<<<<<<< HEAD
-=======
     // We increment mempool sequence value no matter removal reason
     // even if not directly reported below.
     uint64_t mempool_sequence = GetAndIncrementSequence();
 
->>>>>>> 9e05de1d
     if (reason != MemPoolRemovalReason::BLOCK) {
         // Notify clients that a transaction has been removed from the mempool
         // for any reason except being included in a block. Clients interested
         // in transactions included in blocks can subscribe to the BlockConnected
         // notification.
-<<<<<<< HEAD
-        GetMainSignals().TransactionRemovedFromMempool(it->GetSharedTx(), reason);
-
-        if (reason == MemPoolRemovalReason::CONFLICT) {
-            // Remove TXs that conflict with TX added in new block from marker cache
-            RemoveFromMarkerCache(it->GetSharedTx()->GetHash());
-        }
-=======
         GetMainSignals().TransactionRemovedFromMempool(it->GetSharedTx(), reason, mempool_sequence);
->>>>>>> 9e05de1d
     }
 
     const uint256 hash = it->GetTx().GetHash();
@@ -690,11 +610,8 @@
 {
     // Remove transactions spending a coinbase which are now immature and no-longer-final transactions
     AssertLockHeld(cs);
-<<<<<<< HEAD
-=======
     AssertLockHeld(::cs_main);
 
->>>>>>> 9e05de1d
     setEntries txToRemove;
     for (indexed_transaction_set::const_iterator it = mapTx.begin(); it != mapTx.end(); it++) {
         if (check_final_and_mature(it)) txToRemove.insert(it);
@@ -782,16 +699,7 @@
 
 void CTxMemPool::check(const CCoinsViewCache& active_coins_tip, int64_t spendheight) const
 {
-<<<<<<< HEAD
-    TxValidationState dummy_state; // Not used. CheckTxInputs() should always pass
-    CAmount txfee = 0;
-    bool fCheckResult = tx.IsCoinBase() || Consensus::CheckTxInputs(tx, dummy_state, mempoolDuplicate, spendheight, txfee);
-    assert(fCheckResult);
-    UpdateCoins(tx, mempoolDuplicate, std::numeric_limits<int>::max());
-}
-=======
     if (m_check_ratio == 0) return;
->>>>>>> 9e05de1d
 
     if (GetRand(m_check_ratio) >= 1) return;
 
@@ -1043,19 +951,11 @@
     return it == mapNextTx.end() ? nullptr : it->second;
 }
 
-<<<<<<< HEAD
-Optional<CTxMemPool::txiter> CTxMemPool::GetIter(const uint256& txid) const
-{
-    auto it = mapTx.find(txid);
-    if (it != mapTx.end()) return it;
-    return Optional<txiter>{};
-=======
 std::optional<CTxMemPool::txiter> CTxMemPool::GetIter(const uint256& txid) const
 {
     auto it = mapTx.find(txid);
     if (it != mapTx.end()) return it;
     return std::nullopt;
->>>>>>> 9e05de1d
 }
 
 CTxMemPool::setEntries CTxMemPool::GetIterSet(const std::set<uint256>& hashes) const
@@ -1288,39 +1188,17 @@
     }
 }
 
-<<<<<<< HEAD
-bool CTxMemPool::IsLoaded() const
-{
-    LOCK(cs);
-    return m_is_loaded;
-}
-
-void CTxMemPool::SetIsLoaded(bool loaded)
-{
-    LOCK(cs);
-    m_is_loaded = loaded;
-}
-
-
-CTxMemPool::EpochGuard CTxMemPool::GetFreshEpoch() const
-{
-    return EpochGuard(*this);
-}
-CTxMemPool::EpochGuard::EpochGuard(const CTxMemPool& in) : pool(in)
-{
-    assert(!pool.m_has_epoch_guard);
-    ++pool.m_epoch;
-    pool.m_has_epoch_guard = true;
-}
-
-CTxMemPool::EpochGuard::~EpochGuard()
-{
-    // prevents stale results being used
-    ++pool.m_epoch;
-    pool.m_has_epoch_guard = false;
-}
-
-SaltedTxidHasher::SaltedTxidHasher() : k0(GetRand(std::numeric_limits<uint64_t>::max())), k1(GetRand(std::numeric_limits<uint64_t>::max())) {}
+bool CTxMemPool::GetLoadTried() const
+{
+    LOCK(cs);
+    return m_load_tried;
+}
+
+void CTxMemPool::SetLoadTried(bool load_tried)
+{
+    LOCK(cs);
+    m_load_tried = load_tried;
+}
 
 void CTxMemPool::addAddressIndex(const CTxMemPoolEntry &entry, const CCoinsViewCache &view)
 {
@@ -1335,13 +1213,13 @@
 
         CTxDestination dest;
         if (ExtractDestination(prevout.scriptPubKey, dest)) {
-            std::vector<unsigned char> bytesID(boost::apply_visitor(DataVisitor(), dest));
+            auto bytesID = std::visit(DataVisitor{}, dest);
             if(bytesID.empty()) {
                 continue;
             }
             std::vector<unsigned char> addressBytes(32);
             std::copy(bytesID.begin(), bytesID.end(), addressBytes.begin());
-            CMempoolAddressDeltaKey key(dest.which(), uint256(addressBytes), txhash, j, 1);
+            CMempoolAddressDeltaKey key(dest.index(), uint256(addressBytes), txhash, j, 1);
             CMempoolAddressDelta delta(entry.GetTime().count(), prevout.nValue * -1, input.prevout.hash, input.prevout.n);
             mapAddress.insert(std::make_pair(key, delta));
             inserted.push_back(key);
@@ -1353,13 +1231,13 @@
 
         CTxDestination dest;
         if (ExtractDestination(out.scriptPubKey, dest)) {
-            std::vector<unsigned char> bytesID(boost::apply_visitor(DataVisitor(), dest));
+            auto bytesID = std::visit(DataVisitor{}, dest);
             if(bytesID.empty()) {
                 continue;
             }
             std::vector<unsigned char> addressBytes(32);
             std::copy(bytesID.begin(), bytesID.end(), addressBytes.begin());
-            CMempoolAddressDeltaKey key(dest.which(), uint256(addressBytes), txhash, k, 0);
+            CMempoolAddressDeltaKey key(dest.index(), uint256(addressBytes), txhash, k, 0);
             mapAddress.insert(std::make_pair(key, CMempoolAddressDelta(entry.GetTime().count(), out.nValue)));
             inserted.push_back(key);
         }
@@ -1476,16 +1354,4 @@
     }
 
     return true;
-=======
-bool CTxMemPool::GetLoadTried() const
-{
-    LOCK(cs);
-    return m_load_tried;
-}
-
-void CTxMemPool::SetLoadTried(bool load_tried)
-{
-    LOCK(cs);
-    m_load_tried = load_tried;
->>>>>>> 9e05de1d
-}+}

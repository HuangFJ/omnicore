--- conflicted
+++ resolved
@@ -1,8 +1,4 @@
-<<<<<<< HEAD
-// Copyright (c) 2014-2019 The Bitcoin Core developers
-=======
 // Copyright (c) 2014-2021 The Bitcoin Core developers
->>>>>>> 9e05de1d
 // Distributed under the MIT software license, see the accompanying
 // file COPYING or http://www.opensource.org/licenses/mit-license.php.
 
@@ -84,16 +80,12 @@
 {
     std::vector<unsigned char> data;
     uint160 hash;
-<<<<<<< HEAD
-    if (DecodeBase58Check(str, data, 21)) {
-=======
     error_str = "";
 
     // Note this will be false if it is a valid Bech32 address for a different network
     bool is_bech32 = (ToLower(str.substr(0, params.Bech32HRP().size())) == params.Bech32HRP());
 
     if (!is_bech32 && DecodeBase58Check(str, data, 21)) {
->>>>>>> 9e05de1d
         // base58-encoded Bitcoin addresses.
         // Public-key-hash-addresses have version 0 (or 111 testnet).
         // The data vector contains RIPEMD160(SHA256(pubkey)), where pubkey is the serialized public key.
@@ -313,7 +305,7 @@
     CTxDestination dest = DecodeDestination(str);
     if (IsValidDestination(dest))
     {
-        const PKHash *keyID = boost::get<PKHash>(&dest);
+        const PKHash *keyID = std::get_if<PKHash>(&dest);
         if(keyID)
         {
             memcpy(&hashBytes, keyID, 20);
@@ -321,7 +313,7 @@
             return true;
         }
 
-        const ScriptHash *scriptID = boost::get<ScriptHash>(&dest);
+        const ScriptHash *scriptID = std::get_if<ScriptHash>(&dest);
         if(scriptID)
         {
             memcpy(&hashBytes, scriptID, 20);
@@ -329,14 +321,14 @@
             return true;
         }
 
-        const WitnessV0ScriptHash *witnessV0ScriptID = boost::get<WitnessV0ScriptHash>(&dest);
+        const WitnessV0ScriptHash *witnessV0ScriptID = std::get_if<WitnessV0ScriptHash>(&dest);
         if (witnessV0ScriptID) {
             memcpy(&hashBytes, witnessV0ScriptID, 32);
             type = 3;
             return true;
         }
 
-        const WitnessV0KeyHash *witnessV0KeyID = boost::get<WitnessV0KeyHash>(&dest);
+        const WitnessV0KeyHash *witnessV0KeyID = std::get_if<WitnessV0KeyHash>(&dest);
         if (witnessV0KeyID) {
             memcpy(&hashBytes, witnessV0KeyID, 20);
             type = 4;

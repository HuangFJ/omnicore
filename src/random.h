// Copyright (c) 2009-2010 Satoshi Nakamoto
<<<<<<< HEAD
// Copyright (c) 2009-2019 The Bitcoin Core developers
=======
// Copyright (c) 2009-2020 The Bitcoin Core developers
>>>>>>> 9e05de1d
// Distributed under the MIT software license, see the accompanying
// file COPYING or http://www.opensource.org/licenses/mit-license.php.

#ifndef BITCOIN_RANDOM_H
#define BITCOIN_RANDOM_H

#include <crypto/chacha20.h>
#include <crypto/common.h>
#include <span.h>
#include <uint256.h>

<<<<<<< HEAD
#include <chrono> // For std::chrono::microseconds
=======
#include <cassert>
#include <chrono>
>>>>>>> 9e05de1d
#include <cstdint>
#include <limits>

/**
 * Overall design of the RNG and entropy sources.
 *
 * We maintain a single global 256-bit RNG state for all high-quality randomness.
 * The following (classes of) functions interact with that state by mixing in new
 * entropy, and optionally extracting random output from it:
 *
 * - The GetRand*() class of functions, as well as construction of FastRandomContext objects,
 *   perform 'fast' seeding, consisting of mixing in:
 *   - A stack pointer (indirectly committing to calling thread and call stack)
 *   - A high-precision timestamp (rdtsc when available, c++ high_resolution_clock otherwise)
 *   - 64 bits from the hardware RNG (rdrand) when available.
 *   These entropy sources are very fast, and only designed to protect against situations
 *   where a VM state restore/copy results in multiple systems with the same randomness.
 *   FastRandomContext on the other hand does not protect against this once created, but
 *   is even faster (and acceptable to use inside tight loops).
 *
 * - The GetStrongRand*() class of function perform 'slow' seeding, including everything
 *   that fast seeding includes, but additionally:
 *   - OS entropy (/dev/urandom, getrandom(), ...). The application will terminate if
 *     this entropy source fails.
 *   - Another high-precision timestamp (indirectly committing to a benchmark of all the
 *     previous sources).
 *   These entropy sources are slower, but designed to make sure the RNG state contains
 *   fresh data that is unpredictable to attackers.
 *
 * - RandAddPeriodic() seeds everything that fast seeding includes, but additionally:
 *   - A high-precision timestamp
 *   - Dynamic environment data (performance monitoring, ...)
 *   - Strengthen the entropy for 10 ms using repeated SHA512.
 *   This is run once every minute.
 *
 * On first use of the RNG (regardless of what function is called first), all entropy
 * sources used in the 'slow' seeder are included, but also:
 * - 256 bits from the hardware RNG (rdseed or rdrand) when available.
 * - Dynamic environment data (performance monitoring, ...)
 * - Static environment data
 * - Strengthen the entropy for 100 ms using repeated SHA512.
 *
 * When mixing in new entropy, H = SHA512(entropy || old_rng_state) is computed, and
 * (up to) the first 32 bytes of H are produced as output, while the last 32 bytes
 * become the new RNG state.
*/

/**
 * Generate random data via the internal PRNG.
 *
 * These functions are designed to be fast (sub microsecond), but do not necessarily
 * meaningfully add entropy to the PRNG state.
 *
 * Thread-safe.
 */
<<<<<<< HEAD
void GetRandBytes(unsigned char* buf, int num) noexcept;
uint64_t GetRand(uint64_t nMax) noexcept;
std::chrono::microseconds GetRandMicros(std::chrono::microseconds duration_max) noexcept;
int GetRandInt(int nMax) noexcept;
=======
void GetRandBytes(Span<unsigned char> bytes) noexcept;
/** Generate a uniform random integer in the range [0..range). Precondition: range > 0 */
uint64_t GetRandInternal(uint64_t nMax) noexcept;
/** Generate a uniform random integer of type T in the range [0..nMax)
 *  nMax defaults to std::numeric_limits<T>::max()
 *  Precondition: nMax > 0, T is an integral type, no larger than uint64_t
 */
template<typename T>
T GetRand(T nMax=std::numeric_limits<T>::max()) noexcept {
    static_assert(std::is_integral<T>(), "T must be integral");
    static_assert(std::numeric_limits<T>::max() <= std::numeric_limits<uint64_t>::max(), "GetRand only supports up to uint64_t");
    return T(GetRandInternal(nMax));
}
/** Generate a uniform random duration in the range [0..max). Precondition: max.count() > 0 */
template <typename D>
D GetRandomDuration(typename std::common_type<D>::type max) noexcept
// Having the compiler infer the template argument from the function argument
// is dangerous, because the desired return value generally has a different
// type than the function argument. So std::common_type is used to force the
// call site to specify the type of the return value.
{
    assert(max.count() > 0);
    return D{GetRand(max.count())};
};
constexpr auto GetRandMicros = GetRandomDuration<std::chrono::microseconds>;
constexpr auto GetRandMillis = GetRandomDuration<std::chrono::milliseconds>;

/**
 * Return a timestamp in the future sampled from an exponential distribution
 * (https://en.wikipedia.org/wiki/Exponential_distribution). This distribution
 * is memoryless and should be used for repeated network events (e.g. sending a
 * certain type of message) to minimize leaking information to observers.
 *
 * The probability of an event occurring before time x is 1 - e^-(x/a) where a
 * is the average interval between events.
 * */
std::chrono::microseconds GetExponentialRand(std::chrono::microseconds now, std::chrono::seconds average_interval);

>>>>>>> 9e05de1d
uint256 GetRandHash() noexcept;

/**
 * Gather entropy from various sources, feed it into the internal PRNG, and
 * generate random data using it.
 *
 * This function will cause failure whenever the OS RNG fails.
 *
 * Thread-safe.
 */
void GetStrongRandBytes(Span<unsigned char> bytes) noexcept;

/**
 * Gather entropy from various expensive sources, and feed them to the PRNG state.
 *
 * Thread-safe.
 */
void RandAddPeriodic() noexcept;

/**
<<<<<<< HEAD
 * Gather entropy from various expensive sources, and feed them to the PRNG state.
 *
 * Thread-safe.
 */
void RandAddPeriodic() noexcept;

/**
 * Gathers entropy from the low bits of the time at which events occur. Should
 * be called with a uint32_t describing the event at the time an event occurs.
 *
 * Thread-safe.
 */
=======
 * Gathers entropy from the low bits of the time at which events occur. Should
 * be called with a uint32_t describing the event at the time an event occurs.
 *
 * Thread-safe.
 */
>>>>>>> 9e05de1d
void RandAddEvent(const uint32_t event_info) noexcept;

/**
 * Fast randomness source. This is seeded once with secure random data, but
 * is completely deterministic and does not gather more entropy after that.
 *
 * This class is not thread-safe.
 */
class FastRandomContext
{
private:
    bool requires_seed;
    ChaCha20 rng;

    unsigned char bytebuf[64];
    int bytebuf_size;

    uint64_t bitbuf;
    int bitbuf_size;

    void RandomSeed();

    void FillByteBuffer()
    {
        if (requires_seed) {
            RandomSeed();
        }
        rng.Keystream(bytebuf, sizeof(bytebuf));
        bytebuf_size = sizeof(bytebuf);
    }

    void FillBitBuffer()
    {
        bitbuf = rand64();
        bitbuf_size = 64;
    }

public:
    explicit FastRandomContext(bool fDeterministic = false) noexcept;

    /** Initialize with explicit seed (only for testing) */
    explicit FastRandomContext(const uint256& seed) noexcept;

    // Do not permit copying a FastRandomContext (move it, or create a new one to get reseeded).
    FastRandomContext(const FastRandomContext&) = delete;
    FastRandomContext(FastRandomContext&&) = delete;
    FastRandomContext& operator=(const FastRandomContext&) = delete;

    /** Move a FastRandomContext. If the original one is used again, it will be reseeded. */
    FastRandomContext& operator=(FastRandomContext&& from) noexcept;

    /** Generate a random 64-bit integer. */
    uint64_t rand64() noexcept
    {
        if (bytebuf_size < 8) FillByteBuffer();
        uint64_t ret = ReadLE64(bytebuf + 64 - bytebuf_size);
        bytebuf_size -= 8;
        return ret;
    }

    /** Generate a random (bits)-bit integer. */
    uint64_t randbits(int bits) noexcept
    {
        if (bits == 0) {
            return 0;
        } else if (bits > 32) {
            return rand64() >> (64 - bits);
        } else {
            if (bitbuf_size < bits) FillBitBuffer();
            uint64_t ret = bitbuf & (~(uint64_t)0 >> (64 - bits));
            bitbuf >>= bits;
            bitbuf_size -= bits;
            return ret;
        }
    }

    /** Generate a random integer in the range [0..range).
     * Precondition: range > 0.
     */
    uint64_t randrange(uint64_t range) noexcept
    {
        assert(range);
        --range;
        int bits = CountBits(range);
        while (true) {
            uint64_t ret = randbits(bits);
            if (ret <= range) return ret;
        }
    }

    /** Generate random bytes. */
    std::vector<unsigned char> randbytes(size_t len);

    /** Generate a random 32-bit integer. */
    uint32_t rand32() noexcept { return randbits(32); }

    /** generate a random uint256. */
    uint256 rand256() noexcept;

    /** Generate a random boolean. */
    bool randbool() noexcept { return randbits(1); }

    /** Return the time point advanced by a uniform random duration. */
    template <typename Tp>
    Tp rand_uniform_delay(const Tp& time, typename Tp::duration range)
    {
        return time + rand_uniform_duration<Tp>(range);
    }

    /** Generate a uniform random duration in the range from 0 (inclusive) to range (exclusive). */
    template <typename Chrono>
    typename Chrono::duration rand_uniform_duration(typename Chrono::duration range) noexcept
    {
        using Dur = typename Chrono::duration;
        return range.count() > 0 ? /* interval [0..range) */ Dur{randrange(range.count())} :
               range.count() < 0 ? /* interval (range..0] */ -Dur{randrange(-range.count())} :
                                   /* interval [0..0] */ Dur{0};
    };

    // Compatibility with the C++11 UniformRandomBitGenerator concept
    typedef uint64_t result_type;
    static constexpr uint64_t min() { return 0; }
    static constexpr uint64_t max() { return std::numeric_limits<uint64_t>::max(); }
    inline uint64_t operator()() noexcept { return rand64(); }
};

/** More efficient than using std::shuffle on a FastRandomContext.
 *
 * This is more efficient as std::shuffle will consume entropy in groups of
 * 64 bits at the time and throw away most.
 *
 * This also works around a bug in libstdc++ std::shuffle that may cause
 * type::operator=(type&&) to be invoked on itself, which the library's
 * debug mode detects and panics on. This is a known issue, see
 * https://stackoverflow.com/questions/22915325/avoiding-self-assignment-in-stdshuffle
 */
template <typename I, typename R>
void Shuffle(I first, I last, R&& rng)
{
    while (first != last) {
        size_t j = rng.randrange(last - first);
        if (j) {
            using std::swap;
            swap(*first, *(first + j));
        }
        ++first;
    }
}

/* Number of random bytes returned by GetOSRand.
 * When changing this constant make sure to change all call sites, and make
 * sure that the underlying OS APIs for all platforms support the number.
 * (many cap out at 256 bytes).
 */
static const int NUM_OS_RANDOM_BYTES = 32;

/** Get 32 bytes of system entropy. Do not use this in application code: use
 * GetStrongRandBytes instead.
 */
void GetOSRand(unsigned char* ent32);

/** Check that OS randomness is available and returning the requested number
 * of bytes.
 */
bool Random_SanityCheck();

/**
 * Initialize global RNG state and log any CPU features that are used.
 *
 * Calling this function is optional. RNG state will be initialized when first
 * needed if it is not called.
 */
void RandomInit();

#endif // BITCOIN_RANDOM_H<|MERGE_RESOLUTION|>--- conflicted
+++ resolved
@@ -1,9 +1,5 @@
 // Copyright (c) 2009-2010 Satoshi Nakamoto
-<<<<<<< HEAD
-// Copyright (c) 2009-2019 The Bitcoin Core developers
-=======
 // Copyright (c) 2009-2020 The Bitcoin Core developers
->>>>>>> 9e05de1d
 // Distributed under the MIT software license, see the accompanying
 // file COPYING or http://www.opensource.org/licenses/mit-license.php.
 
@@ -15,12 +11,8 @@
 #include <span.h>
 #include <uint256.h>
 
-<<<<<<< HEAD
-#include <chrono> // For std::chrono::microseconds
-=======
 #include <cassert>
 #include <chrono>
->>>>>>> 9e05de1d
 #include <cstdint>
 #include <limits>
 
@@ -76,12 +68,6 @@
  *
  * Thread-safe.
  */
-<<<<<<< HEAD
-void GetRandBytes(unsigned char* buf, int num) noexcept;
-uint64_t GetRand(uint64_t nMax) noexcept;
-std::chrono::microseconds GetRandMicros(std::chrono::microseconds duration_max) noexcept;
-int GetRandInt(int nMax) noexcept;
-=======
 void GetRandBytes(Span<unsigned char> bytes) noexcept;
 /** Generate a uniform random integer in the range [0..range). Precondition: range > 0 */
 uint64_t GetRandInternal(uint64_t nMax) noexcept;
@@ -120,7 +106,6 @@
  * */
 std::chrono::microseconds GetExponentialRand(std::chrono::microseconds now, std::chrono::seconds average_interval);
 
->>>>>>> 9e05de1d
 uint256 GetRandHash() noexcept;
 
 /**
@@ -141,26 +126,11 @@
 void RandAddPeriodic() noexcept;
 
 /**
-<<<<<<< HEAD
- * Gather entropy from various expensive sources, and feed them to the PRNG state.
- *
- * Thread-safe.
- */
-void RandAddPeriodic() noexcept;
-
-/**
  * Gathers entropy from the low bits of the time at which events occur. Should
  * be called with a uint32_t describing the event at the time an event occurs.
  *
  * Thread-safe.
  */
-=======
- * Gathers entropy from the low bits of the time at which events occur. Should
- * be called with a uint32_t describing the event at the time an event occurs.
- *
- * Thread-safe.
- */
->>>>>>> 9e05de1d
 void RandAddEvent(const uint32_t event_info) noexcept;
 
 /**

--- conflicted
+++ resolved
@@ -1,52 +1,27 @@
-<<<<<<< HEAD
-// Copyright (c) 2015-2019 The Bitcoin Core developers
-=======
 // Copyright (c) 2015-2021 The Bitcoin Core developers
->>>>>>> 9e05de1d
 // Distributed under the MIT software license, see the accompanying
 // file COPYING or http://www.opensource.org/licenses/mit-license.php.
 
 #include <httprpc.h>
 
-<<<<<<< HEAD
-#include <chainparams.h>
-=======
->>>>>>> 9e05de1d
 #include <crypto/hmac_sha256.h>
 #include <httpserver.h>
 #include <rpc/protocol.h>
 #include <rpc/server.h>
-<<<<<<< HEAD
-#include <ui_interface.h>
-#include <util/strencodings.h>
-#include <util/system.h>
-#include <util/translation.h>
-#include <walletinitinterface.h>
-
-#include <omnicore/rpcmbstring.h> // SanitizeInvalidUTF8
-
-=======
 #include <util/strencodings.h>
 #include <util/string.h>
 #include <util/system.h>
 #include <walletinitinterface.h>
 
->>>>>>> 9e05de1d
+#include <omnicore/rpcmbstring.h> // SanitizeInvalidUTF8
+
 #include <algorithm>
 #include <iterator>
 #include <map>
 #include <memory>
-<<<<<<< HEAD
-#include <stdio.h>
-#include <set>
-#include <string>
-
-#include <boost/algorithm/string.hpp> // boost::trim
-=======
 #include <set>
 #include <string>
 #include <vector>
->>>>>>> 9e05de1d
 
 /** Sanitize UTF-8 encoded strings in RPC responses */
 static bool fSanitizeResponse = true;
@@ -95,11 +70,8 @@
 static std::string strRPCUserColonPass;
 /* Stored RPC timer interface (for unregistration) */
 static std::unique_ptr<HTTPRPCTimerInterface> httpRPCTimerInterface;
-<<<<<<< HEAD
-=======
 /* List of -rpcauth values */
 static std::vector<std::vector<std::string>> g_rpcauth;
->>>>>>> 9e05de1d
 /* RPC Auth Whitelist */
 static std::map<std::string, std::set<std::string>> g_rpc_whitelist;
 static bool g_rpc_whitelist_default = false;
@@ -280,12 +252,6 @@
     {
         LogPrintf("Using random cookie authentication.\n");
         if (!GenerateAuthCookie(&strRPCUserColonPass)) {
-<<<<<<< HEAD
-            uiInterface.ThreadSafeMessageBox(
-                _("Error: A fatal internal error occurred, see debug.log for details").translated, // Same message as AbortNode
-                "", CClientUIInterface::MSG_ERROR);
-=======
->>>>>>> 9e05de1d
             return false;
         }
     } else {
@@ -316,15 +282,10 @@
         std::set<std::string>& whitelist = g_rpc_whitelist[strUser];
         if (pos != std::string::npos) {
             std::string strWhitelist = strRPCWhitelist.substr(pos + 1);
-<<<<<<< HEAD
-            std::set<std::string> new_whitelist;
-            boost::split(new_whitelist, strWhitelist, boost::is_any_of(", "));
-=======
             std::vector<std::string> whitelist_split = SplitString(strWhitelist, ", ");
             std::set<std::string> new_whitelist{
                 std::make_move_iterator(whitelist_split.begin()),
                 std::make_move_iterator(whitelist_split.end())};
->>>>>>> 9e05de1d
             if (intersect) {
                 std::set<std::string> tmp_whitelist;
                 std::set_intersection(new_whitelist.begin(), new_whitelist.end(),
@@ -344,15 +305,8 @@
     if (!InitRPCAuthentication())
         return false;
 
-<<<<<<< HEAD
-    // Sanitize non-UTF8 compliant RPC responses
-    fSanitizeResponse = gArgs.GetBoolArg("-rpcforceutf8", true);
-
-    RegisterHTTPHandler("/", true, HTTPReq_JSONRPC);
-=======
     auto handle_rpc = [context](HTTPRequest* req, const std::string&) { return HTTPReq_JSONRPC(context, req); };
     RegisterHTTPHandler("/", true, handle_rpc);
->>>>>>> 9e05de1d
     if (g_wallet_init_interface.HasWalletSupport()) {
         RegisterHTTPHandler("/wallet/", false, handle_rpc);
     }

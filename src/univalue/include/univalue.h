// Copyright 2014 BitPay Inc.
// Copyright 2015 Bitcoin Core Developers
// Distributed under the MIT software license, see the accompanying
// file COPYING or https://opensource.org/licenses/mit-license.php.

#ifndef BITCOIN_UNIVALUE_INCLUDE_UNIVALUE_H
#define BITCOIN_UNIVALUE_INCLUDE_UNIVALUE_H

#include <charconv>
#include <cstdint>
#include <cstring>
#include <map>
#include <stdexcept>
#include <string>
#include <type_traits>
#include <vector>

class UniValue {
public:
    enum VType { VNULL, VOBJ, VARR, VSTR, VNUM, VBOOL, };

    UniValue() { typ = VNULL; }
    UniValue(UniValue::VType initialType, const std::string& initialStr = "") {
        typ = initialType;
        val = initialStr;
    }
    template <typename Ref, typename T = std::remove_cv_t<std::remove_reference_t<Ref>>,
              std::enable_if_t<std::is_floating_point_v<T> ||                      // setFloat
                                   std::is_same_v<bool, T> ||                      // setBool
                                   std::is_signed_v<T> || std::is_unsigned_v<T> || // setInt
                                   std::is_constructible_v<std::string, T>,        // setStr
                               bool> = true>
    UniValue(Ref&& val)
    {
        if constexpr (std::is_floating_point_v<T>) {
            setFloat(val);
        } else if constexpr (std::is_same_v<bool, T>) {
            setBool(val);
        } else if constexpr (std::is_signed_v<T>) {
            setInt(int64_t{val});
        } else if constexpr (std::is_unsigned_v<T>) {
            setInt(uint64_t{val});
        } else {
            setStr(std::string{std::forward<Ref>(val)});
        }
    }
<<<<<<< HEAD
    UniValue(const std::string& val_) {
        setStr(val_);
    }
    UniValue(const char *val_) {
        std::string s(val_);
        setStr(s);
    }
=======
>>>>>>> 9e05de1d

    void clear();

    void setNull();
    void setBool(bool val);
    void setNumStr(const std::string& val);
    void setInt(uint64_t val);
    void setInt(int64_t val);
    void setInt(int val_) { return setInt(int64_t{val_}); }
    void setFloat(double val);
    void setStr(const std::string& val);
    void setArray();
    void setObject();

    enum VType getType() const { return typ; }
    const std::string& getValStr() const { return val; }
    bool empty() const { return (values.size() == 0); }

    size_t size() const { return values.size(); }

    bool getBool() const { return isTrue(); }
    void getObjMap(std::map<std::string,UniValue>& kv) const;
    bool checkObject(const std::map<std::string,UniValue::VType>& memberTypes) const;
    const UniValue& operator[](const std::string& key) const;
    const UniValue& operator[](size_t index) const;
    bool exists(const std::string& key) const { size_t i; return findKey(key, i); }

    bool isNull() const { return (typ == VNULL); }
    bool isTrue() const { return (typ == VBOOL) && (val == "1"); }
    bool isFalse() const { return (typ == VBOOL) && (val != "1"); }
    bool isBool() const { return (typ == VBOOL); }
    bool isStr() const { return (typ == VSTR); }
    bool isNum() const { return (typ == VNUM); }
    bool isArray() const { return (typ == VARR); }
    bool isObject() const { return (typ == VOBJ); }

    void push_back(UniValue val);
    void push_backV(const std::vector<UniValue>& vec);
    template <class It>
    void push_backV(It first, It last);

    void __pushKV(std::string key, UniValue val);
    void pushKV(std::string key, UniValue val);
    void pushKVs(UniValue obj);

    std::string write(unsigned int prettyIndent = 0,
                      unsigned int indentLevel = 0) const;

    bool read(const char *raw, size_t len);
    bool read(const char *raw) { return read(raw, strlen(raw)); }
    bool read(const std::string& rawStr) {
        return read(rawStr.data(), rawStr.size());
    }

private:
    UniValue::VType typ;
    std::string val;                       // numbers are stored as C++ strings
    std::vector<std::string> keys;
    std::vector<UniValue> values;

    void checkType(const VType& expected) const;
    bool findKey(const std::string& key, size_t& retIdx) const;
    void writeArray(unsigned int prettyIndent, unsigned int indentLevel, std::string& s) const;
    void writeObject(unsigned int prettyIndent, unsigned int indentLevel, std::string& s) const;

public:
    // Strict type-specific getters, these throw std::runtime_error if the
    // value is of unexpected type
    const std::vector<std::string>& getKeys() const;
    const std::vector<UniValue>& getValues() const;
    template <typename Int>
    Int getInt() const;
    bool get_bool() const;
    const std::string& get_str() const;
    double get_real() const;
    const UniValue& get_obj() const;
    const UniValue& get_array() const;

    enum VType type() const { return getType(); }
    friend const UniValue& find_value( const UniValue& obj, const std::string& name);
};

template <class It>
void UniValue::push_backV(It first, It last)
{
    checkType(VARR);
    values.insert(values.end(), first, last);
}

template <typename Int>
Int UniValue::getInt() const
{
    static_assert(std::is_integral<Int>::value);
    checkType(VNUM);
    Int result;
    const auto [first_nonmatching, error_condition] = std::from_chars(val.data(), val.data() + val.size(), result);
    if (first_nonmatching != val.data() + val.size() || error_condition != std::errc{}) {
        throw std::runtime_error("JSON integer out of range");
    }
    return result;
}

enum jtokentype {
    JTOK_ERR        = -1,
    JTOK_NONE       = 0,                           // eof
    JTOK_OBJ_OPEN,
    JTOK_OBJ_CLOSE,
    JTOK_ARR_OPEN,
    JTOK_ARR_CLOSE,
    JTOK_COLON,
    JTOK_COMMA,
    JTOK_KW_NULL,
    JTOK_KW_TRUE,
    JTOK_KW_FALSE,
    JTOK_NUMBER,
    JTOK_STRING,
};

extern enum jtokentype getJsonToken(std::string& tokenVal,
                                    unsigned int& consumed, const char *raw, const char *end);
extern const char *uvTypeName(UniValue::VType t);

static inline bool jsonTokenIsValue(enum jtokentype jtt)
{
    switch (jtt) {
    case JTOK_KW_NULL:
    case JTOK_KW_TRUE:
    case JTOK_KW_FALSE:
    case JTOK_NUMBER:
    case JTOK_STRING:
        return true;

    default:
        return false;
    }

    // not reached
}

static inline bool json_isspace(int ch)
{
    switch (ch) {
    case 0x20:
    case 0x09:
    case 0x0a:
    case 0x0d:
        return true;

    default:
        return false;
    }

    // not reached
}

extern const UniValue NullUniValue;

const UniValue& find_value( const UniValue& obj, const std::string& name);

#endif // BITCOIN_UNIVALUE_INCLUDE_UNIVALUE_H<|MERGE_RESOLUTION|>--- conflicted
+++ resolved
@@ -44,16 +44,6 @@
             setStr(std::string{std::forward<Ref>(val)});
         }
     }
-<<<<<<< HEAD
-    UniValue(const std::string& val_) {
-        setStr(val_);
-    }
-    UniValue(const char *val_) {
-        std::string s(val_);
-        setStr(s);
-    }
-=======
->>>>>>> 9e05de1d
 
     void clear();
 
@@ -126,6 +116,8 @@
     const std::vector<UniValue>& getValues() const;
     template <typename Int>
     Int getInt() const;
+    int get_int() const;
+    int64_t get_int64() const;
     bool get_bool() const;
     const std::string& get_str() const;
     double get_real() const;
@@ -154,6 +146,16 @@
         throw std::runtime_error("JSON integer out of range");
     }
     return result;
+}
+
+inline int UniValue::get_int() const
+{
+    return getInt<int>();
+}
+
+inline int64_t UniValue::get_int64() const
+{
+    return getInt<int64_t>();
 }
 
 enum jtokentype {

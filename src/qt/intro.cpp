<<<<<<< HEAD
// Copyright (c) 2011-2020 The Bitcoin Core developers
=======
// Copyright (c) 2011-2021 The Bitcoin Core developers
>>>>>>> 9e05de1d
// Distributed under the MIT software license, see the accompanying
// file COPYING or http://www.opensource.org/licenses/mit-license.php.

#if defined(HAVE_CONFIG_H)
#include <config/bitcoin-config.h>
#endif

#include <chainparams.h>
#include <fs.h>
#include <qt/intro.h>
#include <qt/forms/ui_intro.h>

#include <qt/guiconstants.h>
#include <qt/guiutil.h>
#include <qt/optionsmodel.h>

#include <interfaces/node.h>
#include <util/system.h>
#include <validation.h>

#include <QFileDialog>
#include <QSettings>
#include <QMessageBox>

#include <cmath>

/* Check free space asynchronously to prevent hanging the UI thread.

   Up to one request to check a path is in flight to this thread; when the check()
   function runs, the current path is requested from the associated Intro object.
   The reply is sent back through a signal.

   This ensures that no queue of checking requests is built up while the user is
   still entering the path, and that always the most recently entered path is checked as
   soon as the thread becomes available.
*/
class FreespaceChecker : public QObject
{
    Q_OBJECT

public:
    explicit FreespaceChecker(Intro *intro);

    enum Status {
        ST_OK,
        ST_ERROR
    };

public Q_SLOTS:
    void check();

Q_SIGNALS:
    void reply(int status, const QString &message, quint64 available);

private:
    Intro *intro;
};

#include <qt/intro.moc>

FreespaceChecker::FreespaceChecker(Intro *_intro)
{
    this->intro = _intro;
}

void FreespaceChecker::check()
{
    QString dataDirStr = intro->getPathToCheck();
    fs::path dataDir = GUIUtil::QStringToPath(dataDirStr);
    uint64_t freeBytesAvailable = 0;
    int replyStatus = ST_OK;
    QString replyMessage = tr("A new data directory will be created.");

    /* Find first parent that exists, so that fs::space does not fail */
    fs::path parentDir = dataDir;
    fs::path parentDirOld = fs::path();
    while(parentDir.has_parent_path() && !fs::exists(parentDir))
    {
        parentDir = parentDir.parent_path();

        /* Check if we make any progress, break if not to prevent an infinite loop here */
        if (parentDirOld == parentDir)
            break;

        parentDirOld = parentDir;
    }

    try {
        freeBytesAvailable = fs::space(parentDir).available;
        if(fs::exists(dataDir))
        {
            if(fs::is_directory(dataDir))
            {
                QString separator = "<code>" + QDir::toNativeSeparators("/") + tr("name") + "</code>";
                replyStatus = ST_OK;
                replyMessage = tr("Directory already exists. Add %1 if you intend to create a new directory here.").arg(separator);
            } else {
                replyStatus = ST_ERROR;
                replyMessage = tr("Path already exists, and is not a directory.");
            }
        }
    } catch (const fs::filesystem_error&)
    {
        /* Parent directory does not exist or is not accessible */
        replyStatus = ST_ERROR;
        replyMessage = tr("Cannot create data directory here.");
    }
    Q_EMIT reply(replyStatus, replyMessage, freeBytesAvailable);
}

namespace {
//! Return pruning size that will be used if automatic pruning is enabled.
int GetPruneTargetGB()
{
<<<<<<< HEAD
    int64_t prune_target_mib = gArgs.GetArg("-prune", 0);
=======
    int64_t prune_target_mib = gArgs.GetIntArg("-prune", 0);
>>>>>>> 9e05de1d
    // >1 means automatic pruning is enabled by config, 1 means manual pruning, 0 means no pruning.
    return prune_target_mib > 1 ? PruneMiBtoGB(prune_target_mib) : DEFAULT_PRUNE_TARGET_GB;
}
} // namespace

Intro::Intro(QWidget *parent, int64_t blockchain_size_gb, int64_t chain_state_size_gb) :
<<<<<<< HEAD
    QDialog(parent),
=======
    QDialog(parent, GUIUtil::dialog_flags),
>>>>>>> 9e05de1d
    ui(new Ui::Intro),
    thread(nullptr),
    signalled(false),
    m_blockchain_size_gb(blockchain_size_gb),
    m_chain_state_size_gb(chain_state_size_gb),
    m_prune_target_gb{GetPruneTargetGB()}
{
    ui->setupUi(this);
    ui->welcomeLabel->setText(ui->welcomeLabel->text().arg(PACKAGE_NAME));
    ui->storageLabel->setText(ui->storageLabel->text().arg(PACKAGE_NAME));

    ui->lblExplanation1->setText(ui->lblExplanation1->text()
        .arg(PACKAGE_NAME)
        .arg(m_blockchain_size_gb)
        .arg(2009)
        .arg(tr("Bitcoin"))
    );
    ui->lblExplanation2->setText(ui->lblExplanation2->text().arg(PACKAGE_NAME));

<<<<<<< HEAD
    if (gArgs.GetArg("-prune", 0) > 1) { // -prune=1 means enabled, above that it's a size in MiB
        ui->prune->setChecked(true);
        ui->prune->setEnabled(false);
    }
    ui->prune->setText(tr("Discard blocks after verification, except most recent %1 GB (prune)").arg(m_prune_target_gb));
=======
    const int min_prune_target_GB = std::ceil(MIN_DISK_SPACE_FOR_BLOCK_FILES / 1e9);
    ui->pruneGB->setRange(min_prune_target_GB, std::numeric_limits<int>::max());
    if (gArgs.GetIntArg("-prune", 0) > 1) { // -prune=1 means enabled, above that it's a size in MiB
        ui->prune->setChecked(true);
        ui->prune->setEnabled(false);
    }
    ui->pruneGB->setValue(m_prune_target_gb);
    ui->pruneGB->setToolTip(ui->prune->toolTip());
    ui->lblPruneSuffix->setToolTip(ui->prune->toolTip());
>>>>>>> 9e05de1d
    UpdatePruneLabels(ui->prune->isChecked());

    connect(ui->prune, &QCheckBox::toggled, [this](bool prune_checked) {
        UpdatePruneLabels(prune_checked);
        UpdateFreeSpaceLabel();
    });
<<<<<<< HEAD
=======
    connect(ui->pruneGB, qOverload<int>(&QSpinBox::valueChanged), [this](int prune_GB) {
        m_prune_target_gb = prune_GB;
        UpdatePruneLabels(ui->prune->isChecked());
        UpdateFreeSpaceLabel();
    });
>>>>>>> 9e05de1d

    startThread();
}

Intro::~Intro()
{
    delete ui;
    /* Ensure thread is finished before it is deleted */
    thread->quit();
    thread->wait();
}

QString Intro::getDataDirectory()
{
    return ui->dataDirectory->text();
}

void Intro::setDataDirectory(const QString &dataDir)
{
    ui->dataDirectory->setText(dataDir);
    if(dataDir == GUIUtil::getDefaultDataDirectory())
    {
        ui->dataDirDefault->setChecked(true);
        ui->dataDirectory->setEnabled(false);
        ui->ellipsisButton->setEnabled(false);
    } else {
        ui->dataDirCustom->setChecked(true);
        ui->dataDirectory->setEnabled(true);
        ui->ellipsisButton->setEnabled(true);
    }
}

<<<<<<< HEAD
bool Intro::showIfNeeded(interfaces::Node& node, bool& did_show_intro, bool& prune)
{
    did_show_intro = false;

=======
int64_t Intro::getPruneMiB() const
{
    switch (ui->prune->checkState()) {
    case Qt::Checked:
        return PruneGBtoMiB(m_prune_target_gb);
    case Qt::Unchecked: default:
        return 0;
    }
}

bool Intro::showIfNeeded(bool& did_show_intro, int64_t& prune_MiB)
{
    did_show_intro = false;

>>>>>>> 9e05de1d
    QSettings settings;
    /* If data directory provided on command line, no need to look at settings
       or show a picking dialog */
    if(!gArgs.GetArg("-datadir", "").empty())
        return true;
    /* 1) Default data directory for operating system */
    QString dataDir = GUIUtil::getDefaultDataDirectory();
    /* 2) Allow QSettings to override default dir */
    dataDir = settings.value("strDataDir", dataDir).toString();

    if(!fs::exists(GUIUtil::QStringToPath(dataDir)) || gArgs.GetBoolArg("-choosedatadir", DEFAULT_CHOOSE_DATADIR) || settings.value("fReset", false).toBool() || gArgs.GetBoolArg("-resetguisettings", false))
    {
        /* Use selectParams here to guarantee Params() can be used by node interface */
        try {
            SelectParams(gArgs.GetChainName());
        } catch (const std::exception&) {
            return false;
        }

        /* If current default data directory does not exist, let the user choose one */
        Intro intro(nullptr, Params().AssumedBlockchainSize(), Params().AssumedChainStateSize());
        intro.setDataDirectory(dataDir);
        intro.setWindowIcon(QIcon(":icons/bitcoin"));
        did_show_intro = true;

        while(true)
        {
            if(!intro.exec())
            {
                /* Cancel clicked */
                return false;
            }
            dataDir = intro.getDataDirectory();
            try {
                if (TryCreateDirectories(GUIUtil::QStringToPath(dataDir))) {
                    // If a new data directory has been created, make wallets subdirectory too
                    TryCreateDirectories(GUIUtil::QStringToPath(dataDir) / "wallets");
                }
                break;
            } catch (const fs::filesystem_error&) {
                QMessageBox::critical(nullptr, PACKAGE_NAME,
                    tr("Error: Specified data directory \"%1\" cannot be created.").arg(dataDir));
                /* fall through, back to choosing screen */
            }
        }

        // Additional preferences:
<<<<<<< HEAD
        prune = intro.ui->prune->isChecked();
=======
        prune_MiB = intro.getPruneMiB();
>>>>>>> 9e05de1d

        settings.setValue("strDataDir", dataDir);
        settings.setValue("fReset", false);
    }
    /* Only override -datadir if different from the default, to make it possible to
     * override -datadir in the bitcoin.conf file in the default data directory
     * (to be consistent with bitcoind behavior)
     */
    if(dataDir != GUIUtil::getDefaultDataDirectory()) {
<<<<<<< HEAD
        node.softSetArg("-datadir", GUIUtil::qstringToBoostPath(dataDir).string()); // use OS locale for path setting
=======
        gArgs.SoftSetArg("-datadir", fs::PathToString(GUIUtil::QStringToPath(dataDir))); // use OS locale for path setting
>>>>>>> 9e05de1d
    }
    return true;
}

void Intro::setStatus(int status, const QString &message, quint64 bytesAvailable)
{
    switch(status)
    {
    case FreespaceChecker::ST_OK:
        ui->errorMessage->setText(message);
        ui->errorMessage->setStyleSheet("");
        break;
    case FreespaceChecker::ST_ERROR:
        ui->errorMessage->setText(tr("Error") + ": " + message);
        ui->errorMessage->setStyleSheet("QLabel { color: #800000 }");
        break;
    }
    /* Indicate number of bytes available */
    if(status == FreespaceChecker::ST_ERROR)
    {
        ui->freeSpace->setText("");
    } else {
        m_bytes_available = bytesAvailable;
<<<<<<< HEAD
        if (ui->prune->isEnabled()) {
=======
        if (ui->prune->isEnabled() && !(gArgs.IsArgSet("-prune") && gArgs.GetIntArg("-prune", 0) == 0)) {
>>>>>>> 9e05de1d
            ui->prune->setChecked(m_bytes_available < (m_blockchain_size_gb + m_chain_state_size_gb + 10) * GB_BYTES);
        }
        UpdateFreeSpaceLabel();
    }
    /* Don't allow confirm in ERROR state */
    ui->buttonBox->button(QDialogButtonBox::Ok)->setEnabled(status != FreespaceChecker::ST_ERROR);
}

void Intro::UpdateFreeSpaceLabel()
{
<<<<<<< HEAD
    QString freeString = tr("%n GB of free space available", "", m_bytes_available / GB_BYTES);
=======
    QString freeString = tr("%n GB of space available", "", m_bytes_available / GB_BYTES);
>>>>>>> 9e05de1d
    if (m_bytes_available < m_required_space_gb * GB_BYTES) {
        freeString += " " + tr("(of %n GB needed)", "", m_required_space_gb);
        ui->freeSpace->setStyleSheet("QLabel { color: #800000 }");
    } else if (m_bytes_available / GB_BYTES - m_required_space_gb < 10) {
        freeString += " " + tr("(%n GB needed for full chain)", "", m_required_space_gb);
        ui->freeSpace->setStyleSheet("QLabel { color: #999900 }");
    } else {
        ui->freeSpace->setStyleSheet("");
    }
    ui->freeSpace->setText(freeString + ".");
}

void Intro::on_dataDirectory_textChanged(const QString &dataDirStr)
{
    /* Disable OK button until check result comes in */
    ui->buttonBox->button(QDialogButtonBox::Ok)->setEnabled(false);
    checkPath(dataDirStr);
}

void Intro::on_ellipsisButton_clicked()
{
    QString dir = QDir::toNativeSeparators(QFileDialog::getExistingDirectory(nullptr, "Choose data directory", ui->dataDirectory->text()));
    if(!dir.isEmpty())
        ui->dataDirectory->setText(dir);
}

void Intro::on_dataDirDefault_clicked()
{
    setDataDirectory(GUIUtil::getDefaultDataDirectory());
}

void Intro::on_dataDirCustom_clicked()
{
    ui->dataDirectory->setEnabled(true);
    ui->ellipsisButton->setEnabled(true);
}

void Intro::startThread()
{
    thread = new QThread(this);
    FreespaceChecker *executor = new FreespaceChecker(this);
    executor->moveToThread(thread);

    connect(executor, &FreespaceChecker::reply, this, &Intro::setStatus);
    connect(this, &Intro::requestCheck, executor, &FreespaceChecker::check);
    /*  make sure executor object is deleted in its own thread */
    connect(thread, &QThread::finished, executor, &QObject::deleteLater);

    thread->start();
}

void Intro::checkPath(const QString &dataDir)
{
    mutex.lock();
    pathToCheck = dataDir;
    if(!signalled)
    {
        signalled = true;
        Q_EMIT requestCheck();
    }
    mutex.unlock();
}

QString Intro::getPathToCheck()
{
    QString retval;
    mutex.lock();
    retval = pathToCheck;
    signalled = false; /* new request can be queued now */
    mutex.unlock();
    return retval;
}

void Intro::UpdatePruneLabels(bool prune_checked)
{
    m_required_space_gb = m_blockchain_size_gb + m_chain_state_size_gb;
    QString storageRequiresMsg = tr("At least %1 GB of data will be stored in this directory, and it will grow over time.");
    if (prune_checked && m_prune_target_gb <= m_blockchain_size_gb) {
        m_required_space_gb = m_prune_target_gb + m_chain_state_size_gb;
        storageRequiresMsg = tr("Approximately %1 GB of data will be stored in this directory.");
    }
    ui->lblExplanation3->setVisible(prune_checked);
<<<<<<< HEAD
=======
    ui->pruneGB->setEnabled(prune_checked);
    static constexpr uint64_t nPowTargetSpacing = 10 * 60;  // from chainparams, which we don't have at this stage
    static constexpr uint32_t expected_block_data_size = 2250000;  // includes undo data
    const uint64_t expected_backup_days = m_prune_target_gb * 1e9 / (uint64_t(expected_block_data_size) * 86400 / nPowTargetSpacing);
    ui->lblPruneSuffix->setText(
        //: Explanatory text on the capability of the current prune target.
        tr("(sufficient to restore backups %n day(s) old)", "", expected_backup_days));
>>>>>>> 9e05de1d
    ui->sizeWarningLabel->setText(
        tr("%1 will download and store a copy of the Bitcoin block chain.").arg(PACKAGE_NAME) + " " +
        storageRequiresMsg.arg(m_required_space_gb) + " " +
        tr("The wallet will also be stored in this directory.")
    );
    this->adjustSize();
}<|MERGE_RESOLUTION|>--- conflicted
+++ resolved
@@ -1,8 +1,4 @@
-<<<<<<< HEAD
-// Copyright (c) 2011-2020 The Bitcoin Core developers
-=======
 // Copyright (c) 2011-2021 The Bitcoin Core developers
->>>>>>> 9e05de1d
 // Distributed under the MIT software license, see the accompanying
 // file COPYING or http://www.opensource.org/licenses/mit-license.php.
 
@@ -117,22 +113,14 @@
 //! Return pruning size that will be used if automatic pruning is enabled.
 int GetPruneTargetGB()
 {
-<<<<<<< HEAD
-    int64_t prune_target_mib = gArgs.GetArg("-prune", 0);
-=======
     int64_t prune_target_mib = gArgs.GetIntArg("-prune", 0);
->>>>>>> 9e05de1d
     // >1 means automatic pruning is enabled by config, 1 means manual pruning, 0 means no pruning.
     return prune_target_mib > 1 ? PruneMiBtoGB(prune_target_mib) : DEFAULT_PRUNE_TARGET_GB;
 }
 } // namespace
 
 Intro::Intro(QWidget *parent, int64_t blockchain_size_gb, int64_t chain_state_size_gb) :
-<<<<<<< HEAD
-    QDialog(parent),
-=======
     QDialog(parent, GUIUtil::dialog_flags),
->>>>>>> 9e05de1d
     ui(new Ui::Intro),
     thread(nullptr),
     signalled(false),
@@ -152,13 +140,6 @@
     );
     ui->lblExplanation2->setText(ui->lblExplanation2->text().arg(PACKAGE_NAME));
 
-<<<<<<< HEAD
-    if (gArgs.GetArg("-prune", 0) > 1) { // -prune=1 means enabled, above that it's a size in MiB
-        ui->prune->setChecked(true);
-        ui->prune->setEnabled(false);
-    }
-    ui->prune->setText(tr("Discard blocks after verification, except most recent %1 GB (prune)").arg(m_prune_target_gb));
-=======
     const int min_prune_target_GB = std::ceil(MIN_DISK_SPACE_FOR_BLOCK_FILES / 1e9);
     ui->pruneGB->setRange(min_prune_target_GB, std::numeric_limits<int>::max());
     if (gArgs.GetIntArg("-prune", 0) > 1) { // -prune=1 means enabled, above that it's a size in MiB
@@ -168,21 +149,17 @@
     ui->pruneGB->setValue(m_prune_target_gb);
     ui->pruneGB->setToolTip(ui->prune->toolTip());
     ui->lblPruneSuffix->setToolTip(ui->prune->toolTip());
->>>>>>> 9e05de1d
     UpdatePruneLabels(ui->prune->isChecked());
 
     connect(ui->prune, &QCheckBox::toggled, [this](bool prune_checked) {
         UpdatePruneLabels(prune_checked);
         UpdateFreeSpaceLabel();
     });
-<<<<<<< HEAD
-=======
     connect(ui->pruneGB, qOverload<int>(&QSpinBox::valueChanged), [this](int prune_GB) {
         m_prune_target_gb = prune_GB;
         UpdatePruneLabels(ui->prune->isChecked());
         UpdateFreeSpaceLabel();
     });
->>>>>>> 9e05de1d
 
     startThread();
 }
@@ -215,12 +192,6 @@
     }
 }
 
-<<<<<<< HEAD
-bool Intro::showIfNeeded(interfaces::Node& node, bool& did_show_intro, bool& prune)
-{
-    did_show_intro = false;
-
-=======
 int64_t Intro::getPruneMiB() const
 {
     switch (ui->prune->checkState()) {
@@ -235,7 +206,6 @@
 {
     did_show_intro = false;
 
->>>>>>> 9e05de1d
     QSettings settings;
     /* If data directory provided on command line, no need to look at settings
        or show a picking dialog */
@@ -283,11 +253,7 @@
         }
 
         // Additional preferences:
-<<<<<<< HEAD
-        prune = intro.ui->prune->isChecked();
-=======
         prune_MiB = intro.getPruneMiB();
->>>>>>> 9e05de1d
 
         settings.setValue("strDataDir", dataDir);
         settings.setValue("fReset", false);
@@ -297,11 +263,7 @@
      * (to be consistent with bitcoind behavior)
      */
     if(dataDir != GUIUtil::getDefaultDataDirectory()) {
-<<<<<<< HEAD
-        node.softSetArg("-datadir", GUIUtil::qstringToBoostPath(dataDir).string()); // use OS locale for path setting
-=======
         gArgs.SoftSetArg("-datadir", fs::PathToString(GUIUtil::QStringToPath(dataDir))); // use OS locale for path setting
->>>>>>> 9e05de1d
     }
     return true;
 }
@@ -325,11 +287,7 @@
         ui->freeSpace->setText("");
     } else {
         m_bytes_available = bytesAvailable;
-<<<<<<< HEAD
-        if (ui->prune->isEnabled()) {
-=======
         if (ui->prune->isEnabled() && !(gArgs.IsArgSet("-prune") && gArgs.GetIntArg("-prune", 0) == 0)) {
->>>>>>> 9e05de1d
             ui->prune->setChecked(m_bytes_available < (m_blockchain_size_gb + m_chain_state_size_gb + 10) * GB_BYTES);
         }
         UpdateFreeSpaceLabel();
@@ -340,11 +298,7 @@
 
 void Intro::UpdateFreeSpaceLabel()
 {
-<<<<<<< HEAD
-    QString freeString = tr("%n GB of free space available", "", m_bytes_available / GB_BYTES);
-=======
     QString freeString = tr("%n GB of space available", "", m_bytes_available / GB_BYTES);
->>>>>>> 9e05de1d
     if (m_bytes_available < m_required_space_gb * GB_BYTES) {
         freeString += " " + tr("(of %n GB needed)", "", m_required_space_gb);
         ui->freeSpace->setStyleSheet("QLabel { color: #800000 }");
@@ -427,8 +381,6 @@
         storageRequiresMsg = tr("Approximately %1 GB of data will be stored in this directory.");
     }
     ui->lblExplanation3->setVisible(prune_checked);
-<<<<<<< HEAD
-=======
     ui->pruneGB->setEnabled(prune_checked);
     static constexpr uint64_t nPowTargetSpacing = 10 * 60;  // from chainparams, which we don't have at this stage
     static constexpr uint32_t expected_block_data_size = 2250000;  // includes undo data
@@ -436,7 +388,6 @@
     ui->lblPruneSuffix->setText(
         //: Explanatory text on the capability of the current prune target.
         tr("(sufficient to restore backups %n day(s) old)", "", expected_backup_days));
->>>>>>> 9e05de1d
     ui->sizeWarningLabel->setText(
         tr("%1 will download and store a copy of the Bitcoin block chain.").arg(PACKAGE_NAME) + " " +
         storageRequiresMsg.arg(m_required_space_gb) + " " +

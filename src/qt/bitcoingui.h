--- conflicted
+++ resolved
@@ -162,10 +162,7 @@
     QAction* m_create_wallet_action{nullptr};
     QAction* m_open_wallet_action{nullptr};
     QMenu* m_open_wallet_menu{nullptr};
-<<<<<<< HEAD
-=======
     QAction* m_restore_wallet_action{nullptr};
->>>>>>> 9e05de1d
     QAction* m_close_wallet_action{nullptr};
     QAction* m_close_all_wallets_action{nullptr};
     QAction* m_wallet_selector_label_action = nullptr;
@@ -245,11 +242,7 @@
        @param[in] ret               pointer to a bool that will be modified to whether Ok was clicked (modal only)
        @param[in] detailed_message  the text to be displayed in the details area
     */
-<<<<<<< HEAD
-    void message(const QString& title, QString message, unsigned int style, bool* ret = nullptr);
-=======
     void message(const QString& title, QString message, unsigned int style, bool* ret = nullptr, const QString& detailed_message = QString());
->>>>>>> 9e05de1d
 
 #ifdef ENABLE_WALLET
     void setCurrentWallet(WalletModel* wallet_model);

<<<<<<< HEAD
// Copyright (c) 2014-2019 The Bitcoin Core developers
=======
// Copyright (c) 2014-2020 The Bitcoin Core developers
>>>>>>> 9e05de1d
// Distributed under the MIT software license, see the accompanying
// file COPYING or http://www.opensource.org/licenses/mit-license.php.

#include <qt/networkstyle.h>

#include <qt/guiconstants.h>

#include <chainparamsbase.h>
#include <tinyformat.h>

#include <QApplication>

static const struct {
    const char *networkId;
    const char *appName;
    const int iconColorHueShift;
    const int iconColorSaturationReduction;
} network_styles[] = {
    {"main", QAPP_APP_NAME_DEFAULT, 0, 0},
    {"test", QAPP_APP_NAME_TESTNET, 70, 30},
<<<<<<< HEAD
    {"regtest", QAPP_APP_NAME_REGTEST, 160, 30}
=======
    {"signet", QAPP_APP_NAME_SIGNET, 35, 15},
    {"regtest", QAPP_APP_NAME_REGTEST, 160, 30},
>>>>>>> 9e05de1d
};

// titleAddText needs to be const char* for tr()
NetworkStyle::NetworkStyle(const QString &_appName, const int iconColorHueShift, const int iconColorSaturationReduction, const char *_titleAddText):
    appName(_appName),
    titleAddText(qApp->translate("SplashScreen", _titleAddText))
{
    // load pixmap
    QPixmap pixmap(":/icons/bitcoin");

    if(iconColorHueShift != 0 && iconColorSaturationReduction != 0)
    {
        // generate QImage from QPixmap
        QImage img = pixmap.toImage();

        int h,s,l,a;

        // traverse though lines
        for(int y=0;y<img.height();y++)
        {
            QRgb *scL = reinterpret_cast< QRgb *>( img.scanLine( y ) );

            // loop through pixels
            for(int x=0;x<img.width();x++)
            {
                // preserve alpha because QColor::getHsl doesn't return the alpha value
                a = qAlpha(scL[x]);
                QColor col(scL[x]);

                // get hue value
                col.getHsl(&h,&s,&l);

                // rotate color on RGB color circle
                // 70° should end up with the typical "testnet" green
                h+=iconColorHueShift;

                // change saturation value
                if(s>iconColorSaturationReduction)
                {
                    s -= iconColorSaturationReduction;
                }
                col.setHsl(h,s,l,a);

                // set the pixel
                scL[x] = col.rgba();
            }
        }

        //convert back to QPixmap
        pixmap.convertFromImage(img);
    }

    appIcon             = QIcon(pixmap);
    trayAndWindowIcon   = QIcon(pixmap.scaled(QSize(256,256)));
}

const NetworkStyle* NetworkStyle::instantiate(const std::string& networkId)
{
    std::string titleAddText = networkId == CBaseChainParams::MAIN ? "" : strprintf("[%s]", networkId);
<<<<<<< HEAD
    for (unsigned x=0; x<network_styles_count; ++x)
    {
        if (networkId == network_styles[x].networkId)
        {
            return new NetworkStyle(
                    network_styles[x].appName,
                    network_styles[x].iconColorHueShift,
                    network_styles[x].iconColorSaturationReduction,
=======
    for (const auto& network_style : network_styles) {
        if (networkId == network_style.networkId) {
            return new NetworkStyle(
                    network_style.appName,
                    network_style.iconColorHueShift,
                    network_style.iconColorSaturationReduction,
>>>>>>> 9e05de1d
                    titleAddText.c_str());
        }
    }
    return nullptr;
}<|MERGE_RESOLUTION|>--- conflicted
+++ resolved
@@ -1,8 +1,4 @@
-<<<<<<< HEAD
-// Copyright (c) 2014-2019 The Bitcoin Core developers
-=======
 // Copyright (c) 2014-2020 The Bitcoin Core developers
->>>>>>> 9e05de1d
 // Distributed under the MIT software license, see the accompanying
 // file COPYING or http://www.opensource.org/licenses/mit-license.php.
 
@@ -23,12 +19,8 @@
 } network_styles[] = {
     {"main", QAPP_APP_NAME_DEFAULT, 0, 0},
     {"test", QAPP_APP_NAME_TESTNET, 70, 30},
-<<<<<<< HEAD
-    {"regtest", QAPP_APP_NAME_REGTEST, 160, 30}
-=======
     {"signet", QAPP_APP_NAME_SIGNET, 35, 15},
     {"regtest", QAPP_APP_NAME_REGTEST, 160, 30},
->>>>>>> 9e05de1d
 };
 
 // titleAddText needs to be const char* for tr()
@@ -88,23 +80,12 @@
 const NetworkStyle* NetworkStyle::instantiate(const std::string& networkId)
 {
     std::string titleAddText = networkId == CBaseChainParams::MAIN ? "" : strprintf("[%s]", networkId);
-<<<<<<< HEAD
-    for (unsigned x=0; x<network_styles_count; ++x)
-    {
-        if (networkId == network_styles[x].networkId)
-        {
-            return new NetworkStyle(
-                    network_styles[x].appName,
-                    network_styles[x].iconColorHueShift,
-                    network_styles[x].iconColorSaturationReduction,
-=======
     for (const auto& network_style : network_styles) {
         if (networkId == network_style.networkId) {
             return new NetworkStyle(
                     network_style.appName,
                     network_style.iconColorHueShift,
                     network_style.iconColorSaturationReduction,
->>>>>>> 9e05de1d
                     titleAddText.c_str());
         }
     }

<<<<<<< HEAD
// Copyright (c) 2011-2019 The Bitcoin Core developers
=======
// Copyright (c) 2011-2021 The Bitcoin Core developers
>>>>>>> 9e05de1d
// Distributed under the MIT software license, see the accompanying
// file COPYING or http://www.opensource.org/licenses/mit-license.php.

#include <qt/peertablemodel.h>

#include <qt/guiconstants.h>
#include <qt/guiutil.h>

#include <interfaces/node.h>
<<<<<<< HEAD

#include <utility>
=======
>>>>>>> 9e05de1d

#include <utility>

#include <QList>
#include <QTimer>

<<<<<<< HEAD
bool NodeLessThan::operator()(const CNodeCombinedStats &left, const CNodeCombinedStats &right) const
{
    const CNodeStats *pLeft = &(left.nodeStats);
    const CNodeStats *pRight = &(right.nodeStats);

    if (order == Qt::DescendingOrder)
        std::swap(pLeft, pRight);

    switch(column)
    {
    case PeerTableModel::NetNodeId:
        return pLeft->nodeid < pRight->nodeid;
    case PeerTableModel::Address:
        return pLeft->addrName.compare(pRight->addrName) < 0;
    case PeerTableModel::Subversion:
        return pLeft->cleanSubVer.compare(pRight->cleanSubVer) < 0;
    case PeerTableModel::Ping:
        return pLeft->m_min_ping_usec < pRight->m_min_ping_usec;
    case PeerTableModel::Sent:
        return pLeft->nSendBytes < pRight->nSendBytes;
    case PeerTableModel::Received:
        return pLeft->nRecvBytes < pRight->nRecvBytes;
    }

    return false;
}

// private implementation
class PeerTablePriv
{
public:
    /** Local cache of peer information */
    QList<CNodeCombinedStats> cachedNodeStats;
    /** Column to sort nodes by (default to unsorted) */
    int sortColumn{-1};
    /** Order (ascending or descending) to sort nodes by */
    Qt::SortOrder sortOrder;
    /** Index of rows by node ID */
    std::map<NodeId, int> mapNodeRows;

    /** Pull a full list of peers from vNodes into our cache */
    void refreshPeers(interfaces::Node& node)
    {
        {
            cachedNodeStats.clear();

            interfaces::Node::NodesStats nodes_stats;
            node.getNodesStats(nodes_stats);
            cachedNodeStats.reserve(nodes_stats.size());
            for (const auto& node_stats : nodes_stats)
            {
                CNodeCombinedStats stats;
                stats.nodeStats = std::get<0>(node_stats);
                stats.fNodeStateStatsAvailable = std::get<1>(node_stats);
                stats.nodeStateStats = std::get<2>(node_stats);
                cachedNodeStats.append(stats);
            }
        }

        if (sortColumn >= 0)
            // sort cacheNodeStats (use stable sort to prevent rows jumping around unnecessarily)
            std::stable_sort(cachedNodeStats.begin(), cachedNodeStats.end(), NodeLessThan(sortColumn, sortOrder));

        // build index map
        mapNodeRows.clear();
        int row = 0;
        for (const CNodeCombinedStats& stats : cachedNodeStats)
            mapNodeRows.insert(std::pair<NodeId, int>(stats.nodeStats.nodeid, row++));
    }

    int size() const
    {
        return cachedNodeStats.size();
    }

    CNodeCombinedStats *index(int idx)
    {
        if (idx >= 0 && idx < cachedNodeStats.size())
            return &cachedNodeStats[idx];

        return nullptr;
    }
};

=======
>>>>>>> 9e05de1d
PeerTableModel::PeerTableModel(interfaces::Node& node, QObject* parent) :
    QAbstractTableModel(parent),
    m_node(node),
    timer(nullptr)
{
    // set up timer for auto refresh
    timer = new QTimer(this);
    connect(timer, &QTimer::timeout, this, &PeerTableModel::refresh);
    timer->setInterval(MODEL_UPDATE_DELAY);

    // load initial data
    refresh();
}

PeerTableModel::~PeerTableModel() = default;

void PeerTableModel::startAutoRefresh()
{
    timer->start();
}

void PeerTableModel::stopAutoRefresh()
{
    timer->stop();
}

int PeerTableModel::rowCount(const QModelIndex& parent) const
{
    if (parent.isValid()) {
        return 0;
    }
    return m_peers_data.size();
}

int PeerTableModel::columnCount(const QModelIndex& parent) const
{
    if (parent.isValid()) {
        return 0;
    }
    return columns.length();
}

QVariant PeerTableModel::data(const QModelIndex& index, int role) const
{
    if(!index.isValid())
        return QVariant();

    CNodeCombinedStats *rec = static_cast<CNodeCombinedStats*>(index.internalPointer());

    const auto column = static_cast<ColumnIndex>(index.column());
    if (role == Qt::DisplayRole) {
        switch (column) {
        case NetNodeId:
            return (qint64)rec->nodeStats.nodeid;
        case Age:
            return GUIUtil::FormatPeerAge(rec->nodeStats.m_connected);
        case Address:
            return QString::fromStdString(rec->nodeStats.m_addr_name);
        case Direction:
            return QString(rec->nodeStats.fInbound ?
                               //: An Inbound Connection from a Peer.
                               tr("Inbound") :
                               //: An Outbound Connection to a Peer.
                               tr("Outbound"));
        case ConnectionType:
            return GUIUtil::ConnectionTypeToQString(rec->nodeStats.m_conn_type, /*prepend_direction=*/false);
        case Network:
            return GUIUtil::NetworkToQString(rec->nodeStats.m_network);
        case Ping:
<<<<<<< HEAD
            return GUIUtil::formatPingTime(rec->nodeStats.m_min_ping_usec);
=======
            return GUIUtil::formatPingTime(rec->nodeStats.m_min_ping_time);
>>>>>>> 9e05de1d
        case Sent:
            return GUIUtil::formatBytes(rec->nodeStats.nSendBytes);
        case Received:
            return GUIUtil::formatBytes(rec->nodeStats.nRecvBytes);
        case Subversion:
            return QString::fromStdString(rec->nodeStats.cleanSubVer);
        } // no default case, so the compiler can warn about missing cases
        assert(false);
    } else if (role == Qt::TextAlignmentRole) {
        switch (column) {
        case NetNodeId:
        case Age:
            return QVariant(Qt::AlignRight | Qt::AlignVCenter);
        case Address:
            return {};
        case Direction:
        case ConnectionType:
        case Network:
            return QVariant(Qt::AlignCenter);
        case Ping:
        case Sent:
        case Received:
            return QVariant(Qt::AlignRight | Qt::AlignVCenter);
        case Subversion:
            return {};
        } // no default case, so the compiler can warn about missing cases
        assert(false);
    } else if (role == StatsRole) {
        return QVariant::fromValue(rec);
    }

    return QVariant();
}

QVariant PeerTableModel::headerData(int section, Qt::Orientation orientation, int role) const
{
    if(orientation == Qt::Horizontal)
    {
        if(role == Qt::DisplayRole && section < columns.size())
        {
            return columns[section];
        }
    }
    return QVariant();
}

Qt::ItemFlags PeerTableModel::flags(const QModelIndex &index) const
{
    if (!index.isValid()) return Qt::NoItemFlags;

    Qt::ItemFlags retval = Qt::ItemIsSelectable | Qt::ItemIsEnabled;
    return retval;
}

QModelIndex PeerTableModel::index(int row, int column, const QModelIndex& parent) const
{
    Q_UNUSED(parent);

    if (0 <= row && row < rowCount() && 0 <= column && column < columnCount()) {
        return createIndex(row, column, const_cast<CNodeCombinedStats*>(&m_peers_data[row]));
    }

    return QModelIndex();
}

void PeerTableModel::refresh()
{
    interfaces::Node::NodesStats nodes_stats;
    m_node.getNodesStats(nodes_stats);
    decltype(m_peers_data) new_peers_data;
    new_peers_data.reserve(nodes_stats.size());
    for (const auto& node_stats : nodes_stats) {
        const CNodeCombinedStats stats{std::get<0>(node_stats), std::get<2>(node_stats), std::get<1>(node_stats)};
        new_peers_data.append(stats);
    }

    // Handle peer addition or removal as suggested in Qt Docs. See:
    // - https://doc.qt.io/qt-5/model-view-programming.html#inserting-and-removing-rows
    // - https://doc.qt.io/qt-5/model-view-programming.html#resizable-models
    // We take advantage of the fact that the std::vector returned
    // by interfaces::Node::getNodesStats is sorted by nodeid.
    for (int i = 0; i < m_peers_data.size();) {
        if (i < new_peers_data.size() && m_peers_data.at(i).nodeStats.nodeid == new_peers_data.at(i).nodeStats.nodeid) {
            ++i;
            continue;
        }
        // A peer has been removed from the table.
        beginRemoveRows(QModelIndex(), i, i);
        m_peers_data.erase(m_peers_data.begin() + i);
        endRemoveRows();
    }

    if (m_peers_data.size() < new_peers_data.size()) {
        // Some peers have been added to the end of the table.
        beginInsertRows(QModelIndex(), m_peers_data.size(), new_peers_data.size() - 1);
        m_peers_data.swap(new_peers_data);
        endInsertRows();
    } else {
        m_peers_data.swap(new_peers_data);
    }

    const auto top_left = index(0, 0);
    const auto bottom_right = index(rowCount() - 1, columnCount() - 1);
    Q_EMIT dataChanged(top_left, bottom_right);
}<|MERGE_RESOLUTION|>--- conflicted
+++ resolved
@@ -1,8 +1,4 @@
-<<<<<<< HEAD
-// Copyright (c) 2011-2019 The Bitcoin Core developers
-=======
 // Copyright (c) 2011-2021 The Bitcoin Core developers
->>>>>>> 9e05de1d
 // Distributed under the MIT software license, see the accompanying
 // file COPYING or http://www.opensource.org/licenses/mit-license.php.
 
@@ -12,104 +8,12 @@
 #include <qt/guiutil.h>
 
 #include <interfaces/node.h>
-<<<<<<< HEAD
-
-#include <utility>
-=======
->>>>>>> 9e05de1d
 
 #include <utility>
 
 #include <QList>
 #include <QTimer>
 
-<<<<<<< HEAD
-bool NodeLessThan::operator()(const CNodeCombinedStats &left, const CNodeCombinedStats &right) const
-{
-    const CNodeStats *pLeft = &(left.nodeStats);
-    const CNodeStats *pRight = &(right.nodeStats);
-
-    if (order == Qt::DescendingOrder)
-        std::swap(pLeft, pRight);
-
-    switch(column)
-    {
-    case PeerTableModel::NetNodeId:
-        return pLeft->nodeid < pRight->nodeid;
-    case PeerTableModel::Address:
-        return pLeft->addrName.compare(pRight->addrName) < 0;
-    case PeerTableModel::Subversion:
-        return pLeft->cleanSubVer.compare(pRight->cleanSubVer) < 0;
-    case PeerTableModel::Ping:
-        return pLeft->m_min_ping_usec < pRight->m_min_ping_usec;
-    case PeerTableModel::Sent:
-        return pLeft->nSendBytes < pRight->nSendBytes;
-    case PeerTableModel::Received:
-        return pLeft->nRecvBytes < pRight->nRecvBytes;
-    }
-
-    return false;
-}
-
-// private implementation
-class PeerTablePriv
-{
-public:
-    /** Local cache of peer information */
-    QList<CNodeCombinedStats> cachedNodeStats;
-    /** Column to sort nodes by (default to unsorted) */
-    int sortColumn{-1};
-    /** Order (ascending or descending) to sort nodes by */
-    Qt::SortOrder sortOrder;
-    /** Index of rows by node ID */
-    std::map<NodeId, int> mapNodeRows;
-
-    /** Pull a full list of peers from vNodes into our cache */
-    void refreshPeers(interfaces::Node& node)
-    {
-        {
-            cachedNodeStats.clear();
-
-            interfaces::Node::NodesStats nodes_stats;
-            node.getNodesStats(nodes_stats);
-            cachedNodeStats.reserve(nodes_stats.size());
-            for (const auto& node_stats : nodes_stats)
-            {
-                CNodeCombinedStats stats;
-                stats.nodeStats = std::get<0>(node_stats);
-                stats.fNodeStateStatsAvailable = std::get<1>(node_stats);
-                stats.nodeStateStats = std::get<2>(node_stats);
-                cachedNodeStats.append(stats);
-            }
-        }
-
-        if (sortColumn >= 0)
-            // sort cacheNodeStats (use stable sort to prevent rows jumping around unnecessarily)
-            std::stable_sort(cachedNodeStats.begin(), cachedNodeStats.end(), NodeLessThan(sortColumn, sortOrder));
-
-        // build index map
-        mapNodeRows.clear();
-        int row = 0;
-        for (const CNodeCombinedStats& stats : cachedNodeStats)
-            mapNodeRows.insert(std::pair<NodeId, int>(stats.nodeStats.nodeid, row++));
-    }
-
-    int size() const
-    {
-        return cachedNodeStats.size();
-    }
-
-    CNodeCombinedStats *index(int idx)
-    {
-        if (idx >= 0 && idx < cachedNodeStats.size())
-            return &cachedNodeStats[idx];
-
-        return nullptr;
-    }
-};
-
-=======
->>>>>>> 9e05de1d
 PeerTableModel::PeerTableModel(interfaces::Node& node, QObject* parent) :
     QAbstractTableModel(parent),
     m_node(node),
@@ -179,11 +83,7 @@
         case Network:
             return GUIUtil::NetworkToQString(rec->nodeStats.m_network);
         case Ping:
-<<<<<<< HEAD
-            return GUIUtil::formatPingTime(rec->nodeStats.m_min_ping_usec);
-=======
             return GUIUtil::formatPingTime(rec->nodeStats.m_min_ping_time);
->>>>>>> 9e05de1d
         case Sent:
             return GUIUtil::formatBytes(rec->nodeStats.nSendBytes);
         case Received:

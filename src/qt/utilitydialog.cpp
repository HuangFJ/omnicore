--- conflicted
+++ resolved
@@ -1,8 +1,4 @@
-<<<<<<< HEAD
-// Copyright (c) 2011-2019 The Bitcoin Core developers
-=======
 // Copyright (c) 2011-2021 The Bitcoin Core developers
->>>>>>> 9e05de1d
 // Distributed under the MIT software license, see the accompanying
 // file COPYING or http://www.opensource.org/licenses/mit-license.php.
 
@@ -14,11 +10,8 @@
 
 #include <qt/forms/ui_helpmessagedialog.h>
 
-<<<<<<< HEAD
-=======
 #include <qt/guiutil.h>
 
->>>>>>> 9e05de1d
 #include <clientversion.h>
 #include <init.h>
 #include <util/system.h>
@@ -31,12 +24,8 @@
 #include <QCloseEvent>
 #include <QLabel>
 #include <QMainWindow>
-<<<<<<< HEAD
-#include <QRegExp>
-=======
 #include <QRegularExpression>
 #include <QString>
->>>>>>> 9e05de1d
 #include <QTextCursor>
 #include <QTextTable>
 #include <QVBoxLayout>
@@ -48,11 +37,7 @@
 {
     ui->setupUi(this);
 
-<<<<<<< HEAD
-    QString version = QString{PACKAGE_NAME} + " " + tr("version") + " " + QString::fromStdString(OmniCoreVersion());
-=======
     QString version = QString{PACKAGE_NAME} + " " + tr("version") + " " + QString::fromStdString(FormatFullVersion());
->>>>>>> 9e05de1d
 
     if (about)
     {
@@ -159,11 +144,7 @@
 {
     QVBoxLayout *layout = new QVBoxLayout();
     layout->addWidget(new QLabel(
-<<<<<<< HEAD
-        tr("%1 is shutting down...").arg(PACKAGE_NAME) + "<br /><br />" +
-=======
         tr("%1 is shutting down…").arg(PACKAGE_NAME) + "<br /><br />" +
->>>>>>> 9e05de1d
         tr("Do not shut down the computer until this window disappears.")));
     setLayout(layout);
 

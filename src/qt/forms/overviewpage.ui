--- conflicted
+++ resolved
@@ -6,13 +6,8 @@
    <rect>
     <x>0</x>
     <y>0</y>
-<<<<<<< HEAD
-    <width>606</width>
-    <height>342</height>
-=======
     <width>798</width>
     <height>318</height>
->>>>>>> 9e05de1d
    </rect>
   </property>
   <property name="windowTitle">
@@ -125,7 +120,6 @@
             <property name="focusPolicy">
              <enum>Qt::NoFocus</enum>
             </property>
-<<<<<<< HEAD
             <property name="styleSheet">
              <string notr="true">QListWidget { background-color:transparent }</string>
             </property>
@@ -139,248 +133,6 @@
              <enum>QAbstractItemView::NoSelection</enum>
             </property>
            </widget>
-=======
-            <item row="2" column="2">
-             <widget class="QLabel" name="labelWatchPending">
-              <property name="cursor">
-               <cursorShape>IBeamCursor</cursorShape>
-              </property>
-              <property name="toolTip">
-               <string>Unconfirmed transactions to watch-only addresses</string>
-              </property>
-              <property name="text">
-               <string notr="true">0.00000000 BTC</string>
-              </property>
-              <property name="alignment">
-               <set>Qt::AlignRight|Qt::AlignTrailing|Qt::AlignVCenter</set>
-              </property>
-              <property name="textInteractionFlags">
-               <set>Qt::LinksAccessibleByMouse|Qt::TextSelectableByKeyboard|Qt::TextSelectableByMouse</set>
-              </property>
-             </widget>
-            </item>
-            <item row="2" column="1">
-             <widget class="QLabel" name="labelUnconfirmed">
-              <property name="cursor">
-               <cursorShape>IBeamCursor</cursorShape>
-              </property>
-              <property name="toolTip">
-               <string>Total of transactions that have yet to be confirmed, and do not yet count toward the spendable balance</string>
-              </property>
-              <property name="text">
-               <string notr="true">0.00000000 BTC</string>
-              </property>
-              <property name="alignment">
-               <set>Qt::AlignRight|Qt::AlignTrailing|Qt::AlignVCenter</set>
-              </property>
-              <property name="textInteractionFlags">
-               <set>Qt::LinksAccessibleByMouse|Qt::TextSelectableByKeyboard|Qt::TextSelectableByMouse</set>
-              </property>
-             </widget>
-            </item>
-            <item row="3" column="2">
-             <widget class="QLabel" name="labelWatchImmature">
-              <property name="cursor">
-               <cursorShape>IBeamCursor</cursorShape>
-              </property>
-              <property name="toolTip">
-               <string>Mined balance in watch-only addresses that has not yet matured</string>
-              </property>
-              <property name="text">
-               <string notr="true">0.00000000 BTC</string>
-              </property>
-              <property name="alignment">
-               <set>Qt::AlignRight|Qt::AlignTrailing|Qt::AlignVCenter</set>
-              </property>
-              <property name="textInteractionFlags">
-               <set>Qt::LinksAccessibleByMouse|Qt::TextSelectableByKeyboard|Qt::TextSelectableByMouse</set>
-              </property>
-             </widget>
-            </item>
-            <item row="4" column="0" colspan="2">
-             <widget class="Line" name="line">
-              <property name="orientation">
-               <enum>Qt::Horizontal</enum>
-              </property>
-             </widget>
-            </item>
-            <item row="4" column="2">
-             <widget class="Line" name="lineWatchBalance">
-              <property name="sizePolicy">
-               <sizepolicy hsizetype="Preferred" vsizetype="Fixed">
-                <horstretch>0</horstretch>
-                <verstretch>0</verstretch>
-               </sizepolicy>
-              </property>
-              <property name="minimumSize">
-               <size>
-                <width>140</width>
-                <height>0</height>
-               </size>
-              </property>
-              <property name="orientation">
-               <enum>Qt::Horizontal</enum>
-              </property>
-             </widget>
-            </item>
-            <item row="5" column="0">
-             <widget class="QLabel" name="labelTotalText">
-              <property name="text">
-               <string>Total:</string>
-              </property>
-             </widget>
-            </item>
-            <item row="3" column="1">
-             <widget class="QLabel" name="labelImmature">
-              <property name="cursor">
-               <cursorShape>IBeamCursor</cursorShape>
-              </property>
-              <property name="toolTip">
-               <string>Mined balance that has not yet matured</string>
-              </property>
-              <property name="text">
-               <string notr="true">0.00000000 BTC</string>
-              </property>
-              <property name="alignment">
-               <set>Qt::AlignRight|Qt::AlignTrailing|Qt::AlignVCenter</set>
-              </property>
-              <property name="textInteractionFlags">
-               <set>Qt::LinksAccessibleByMouse|Qt::TextSelectableByKeyboard|Qt::TextSelectableByMouse</set>
-              </property>
-             </widget>
-            </item>
-            <item row="2" column="3">
-             <spacer name="horizontalSpacer_2">
-              <property name="orientation">
-               <enum>Qt::Horizontal</enum>
-              </property>
-              <property name="sizeHint" stdset="0">
-               <size>
-                <width>40</width>
-                <height>20</height>
-               </size>
-              </property>
-             </spacer>
-            </item>
-            <item row="3" column="0">
-             <widget class="QLabel" name="labelImmatureText">
-              <property name="text">
-               <string>Immature:</string>
-              </property>
-             </widget>
-            </item>
-            <item row="5" column="1">
-             <widget class="QLabel" name="labelTotal">
-              <property name="cursor">
-               <cursorShape>IBeamCursor</cursorShape>
-              </property>
-              <property name="toolTip">
-               <string>Your current total balance</string>
-              </property>
-              <property name="text">
-               <string notr="true">21 000 000.00000000 BTC</string>
-              </property>
-              <property name="alignment">
-               <set>Qt::AlignRight|Qt::AlignTrailing|Qt::AlignVCenter</set>
-              </property>
-              <property name="textInteractionFlags">
-               <set>Qt::LinksAccessibleByMouse|Qt::TextSelectableByKeyboard|Qt::TextSelectableByMouse</set>
-              </property>
-             </widget>
-            </item>
-            <item row="5" column="2">
-             <widget class="QLabel" name="labelWatchTotal">
-              <property name="cursor">
-               <cursorShape>IBeamCursor</cursorShape>
-              </property>
-              <property name="toolTip">
-               <string>Current total balance in watch-only addresses</string>
-              </property>
-              <property name="text">
-               <string notr="true">21 000 000.00000000 BTC</string>
-              </property>
-              <property name="alignment">
-               <set>Qt::AlignRight|Qt::AlignTrailing|Qt::AlignVCenter</set>
-              </property>
-              <property name="textInteractionFlags">
-               <set>Qt::LinksAccessibleByMouse|Qt::TextSelectableByKeyboard|Qt::TextSelectableByMouse</set>
-              </property>
-             </widget>
-            </item>
-            <item row="0" column="2">
-             <widget class="QLabel" name="labelWatchonly">
-              <property name="text">
-               <string>Watch-only:</string>
-              </property>
-              <property name="alignment">
-               <set>Qt::AlignRight|Qt::AlignTrailing|Qt::AlignVCenter</set>
-              </property>
-             </widget>
-            </item>
-            <item row="1" column="0">
-             <widget class="QLabel" name="labelBalanceText">
-              <property name="text">
-               <string>Available:</string>
-              </property>
-             </widget>
-            </item>
-            <item row="1" column="1">
-             <widget class="QLabel" name="labelBalance">
-              <property name="cursor">
-               <cursorShape>IBeamCursor</cursorShape>
-              </property>
-              <property name="toolTip">
-               <string>Your current spendable balance</string>
-              </property>
-              <property name="text">
-               <string notr="true">21 000 000.00000000 BTC</string>
-              </property>
-              <property name="alignment">
-               <set>Qt::AlignRight|Qt::AlignTrailing|Qt::AlignVCenter</set>
-              </property>
-              <property name="textInteractionFlags">
-               <set>Qt::LinksAccessibleByMouse|Qt::TextSelectableByKeyboard|Qt::TextSelectableByMouse</set>
-              </property>
-             </widget>
-            </item>
-            <item row="1" column="2">
-             <widget class="QLabel" name="labelWatchAvailable">
-              <property name="cursor">
-               <cursorShape>IBeamCursor</cursorShape>
-              </property>
-              <property name="toolTip">
-               <string>Your current balance in watch-only addresses</string>
-              </property>
-              <property name="text">
-               <string notr="true">21 000 000.00000000 BTC</string>
-              </property>
-              <property name="alignment">
-               <set>Qt::AlignRight|Qt::AlignTrailing|Qt::AlignVCenter</set>
-              </property>
-              <property name="textInteractionFlags">
-               <set>Qt::LinksAccessibleByMouse|Qt::TextSelectableByKeyboard|Qt::TextSelectableByMouse</set>
-              </property>
-             </widget>
-            </item>
-            <item row="2" column="0">
-             <widget class="QLabel" name="labelPendingText">
-              <property name="text">
-               <string>Pending:</string>
-              </property>
-             </widget>
-            </item>
-            <item row="0" column="1">
-             <widget class="QLabel" name="labelSpendable">
-              <property name="text">
-               <string>Spendable:</string>
-              </property>
-              <property name="alignment">
-               <set>Qt::AlignRight|Qt::AlignTrailing|Qt::AlignVCenter</set>
-              </property>
-             </widget>
-            </item>
-           </layout>
->>>>>>> 9e05de1d
           </item>
          </layout>
         </widget>
@@ -492,41 +244,25 @@
             </property>
            </widget>
           </item>
-          <item>
-           <spacer name="verticalSpacer_2">
-            <property name="orientation">
-             <enum>Qt::Vertical</enum>
-            </property>
-            <property name="sizeHint" stdset="0">
-             <size>
-              <width>20</width>
-              <height>40</height>
-             </size>
-            </property>
-           </spacer>
-          </item>
          </layout>
         </widget>
+       </item>
+       <item>
+        <spacer name="verticalSpacer_2">
+         <property name="orientation">
+          <enum>Qt::Vertical</enum>
+         </property>
+         <property name="sizeHint" stdset="0">
+          <size>
+           <width>20</width>
+           <height>40</height>
+          </size>
+         </property>
+        </spacer>
        </item>
       </layout>
      </item>
     </layout>
-   </item>
-   <item>
-    <spacer name="verticalSpacer">
-     <property name="orientation">
-      <enum>Qt::Vertical</enum>
-     </property>
-     <property name="sizeType">
-      <enum>QSizePolicy::Fixed</enum>
-     </property>
-     <property name="sizeHint" stdset="0">
-      <size>
-       <width>1</width>
-       <height>1</height>
-      </size>
-     </property>
-    </spacer>
    </item>
   </layout>
  </widget>

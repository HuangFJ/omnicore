--- conflicted
+++ resolved
@@ -768,13 +768,8 @@
         <translation type="unfinished">ട്രീ മോഡ്</translation>
     </message>
     <message>
-<<<<<<< HEAD
-        <source>These are your Bitcoin addresses for receiving payments. Use the 'Create new receiving address' button in the receive tab to create new addresses.</source>
-        <translation>ഇവയാണ് പണം  സ്വീകരിയ്ക്കുന്നതിനായുള്ള താങ്കളുടെ വിലാസങ്ങൾ. പുതിയ വിലാസങ്ങൾ കൂട്ടിച്ചേർക്കുന്നതിനായി ' പുതിയ വിലാസം സൃഷ്ടിയ്ക്കുക ' എന്ന ബട്ടൺ അമർത്തുക.</translation>
-=======
         <source>List mode</source>
         <translation type="unfinished">പട്ടിക </translation>
->>>>>>> 9e05de1d
     </message>
     <message>
         <source>Amount</source>
@@ -800,16 +795,6 @@
         <source>Confirmed</source>
         <translation type="unfinished">സ്ഥിതീകരിച്ചു</translation>
     </message>
-<<<<<<< HEAD
-    <message>
-        <source>There was an error trying to save the address list to %1. Please try again.</source>
-        <translation>%1 ലേക്ക് വിലാസ ലിസ്റ്റ് സംരക്ഷിക്കാൻ ശ്രമിക്കുന്നതിൽ ഒരു പിശകുണ്ടായിരുന്നു. വീണ്ടും ശ്രമിക്കുക.</translation>
-    </message>
-</context>
-<context>
-    <name>AddressTableModel</name>
-=======
->>>>>>> 9e05de1d
     <message>
         <source>Copy amount</source>
         <translation type="unfinished">തുക പകർത്തുക</translation>
@@ -839,13 +824,8 @@
         <translation type="unfinished">ചേഞ്ച് പകർത്തു</translation>
     </message>
     <message>
-<<<<<<< HEAD
-        <source>Show passphrase</source>
-        <translation>രഹസ്യപദം  കാണിക്കുക </translation>
-=======
         <source>(%1 locked)</source>
         <translation type="unfinished">(%1 ലോക്ക് ആക്കിയിരിക്കുന്നു)</translation>
->>>>>>> 9e05de1d
     </message>
     <message>
         <source>yes</source>
@@ -872,10 +852,6 @@
         <translation type="unfinished">%1 (%2) ൽ നിന്ന് മാറ്റുക</translation>
     </message>
     <message>
-<<<<<<< HEAD
-        <source>Confirm wallet encryption</source>
-        <translation>വാലറ്റ് എൻക്രിപ്ഷൻ സ്ഥിരീകരിക്കുക</translation>
-=======
         <source>(change)</source>
         <translation type="unfinished">(മാറ്റം)</translation>
     </message>
@@ -886,7 +862,6 @@
         <source>Create Wallet</source>
         <extracomment>Title of window indicating the progress of creation of a new wallet.</extracomment>
         <translation type="unfinished">വാലറ്റ് / പണസഞ്ചി സൃഷ്ടിക്കുക :</translation>
->>>>>>> 9e05de1d
     </message>
     <message>
         <source>Create wallet failed</source>
@@ -895,14 +870,6 @@
     <message>
         <source>Create wallet warning</source>
         <translation type="unfinished">വാലറ്റ് രൂപീകരണത്തിലെ മുന്നറിയിപ്പ് </translation>
-    </message>
-    <message>
-        <source>Wallet encrypted</source>
-        <translation>വാലറ്റ് എന്ക്രിപ്റ് ചെയ്തു കഴിഞ്ഞു .</translation>
-    </message>
-    <message>
-        <source>Enter the old passphrase and new passphrase for the wallet.</source>
-        <translation>വാലെറ്റിന്റെ പഴയ രഹസ്യപദവും പുതിയ രഹസ്യപദവും നൽകുക.</translation>
     </message>
     </context>
 <context>
@@ -918,110 +885,6 @@
     </message>
     </context>
 <context>
-<<<<<<< HEAD
-    <name>BitcoinGUI</name>
-    <message>
-        <source>Browse transaction history</source>
-        <translation>ഇടപാടുകളുടെ ചരിത്രം പരിശോധിയ്ക്കുക</translation>
-    </message>
-    <message>
-        <source>Error</source>
-        <translation>പിശക് </translation>
-    </message>
-    <message>
-        <source>Warning</source>
-        <translation>മുന്നറിയിപ്പ് </translation>
-    </message>
-    <message>
-        <source>Information</source>
-        <translation>വിവരം </translation>
-    </message>
-    <message>
-        <source>Open Wallet</source>
-        <translation>വാലറ്റ് തുറക്കുക </translation>
-    </message>
-    <message>
-        <source>Open a wallet</source>
-        <translation>ഒരു വാലറ്റ് തുറക്കുക </translation>
-    </message>
-    <message>
-        <source>Close Wallet...</source>
-        <translation>വാലറ്റ്  പൂട്ടുക  </translation>
-    </message>
-    <message>
-        <source>Close wallet</source>
-        <translation>വാലറ്റ് പൂട്ടുക </translation>
-    </message>
-    <message>
-        <source>default wallet</source>
-        <translation>സ്ഥിരം ആയ വാലറ്റ്</translation>
-    </message>
-    <message>
-        <source>No wallets available</source>
-        <translation>വാലറ്റ് ഒന്നും ലഭ്യം അല്ല </translation>
-    </message>
-    <message>
-        <source>Minimize</source>
-        <translation>ചെറുതാക്കുക </translation>
-    </message>
-    <message>
-        <source>Zoom</source>
-        <translation>വലുതാക്കുക </translation>
-    </message>
-    <message>
-        <source>Main Window</source>
-        <translation>മുഖ്യ ജാലകം </translation>
-    </message>
-    <message>
-        <source>Connecting to peers...</source>
-        <translation>സുഹൃത്തുക്കളും ആയി കണക്ട് ചെയ്യുന്നു ...</translation>
-    </message>
-    <message>
-        <source>Error: %1</source>
-        <translation>തെറ്റ് : %1 </translation>
-    </message>
-    <message>
-        <source>Warning: %1</source>
-        <translation>മുന്നറിയിപ്പ് : %1 </translation>
-    </message>
-    <message>
-        <source>Date: %1
-</source>
-        <translation>തീയതി: %1 
-</translation>
-    </message>
-    <message>
-        <source>Amount: %1
-</source>
-        <translation>തുക : %1 
-</translation>
-    </message>
-    <message>
-        <source>Wallet: %1
-</source>
-        <translation>വാലറ്റ്: %1 
-</translation>
-    </message>
-    <message>
-        <source>Label: %1
-</source>
-        <translation>കുറിപ്പ് : %1 
-</translation>
-    </message>
-    <message>
-        <source>Address: %1
-</source>
-        <translation>മേൽവിലാസം : %1 
-</translation>
-    </message>
-    <message>
-        <source>Sent transaction</source>
-        <translation>അയച്ച ഇടപാടുകൾ </translation>
-    </message>
-    <message>
-        <source>Incoming transaction</source>
-        <translation>വരവ്വ് വെച്ച ഇടപാടുകൾ </translation>
-=======
     <name>WalletController</name>
     <message>
         <source>Close wallet</source>
@@ -1030,64 +893,11 @@
     <message>
         <source>Close all wallets</source>
         <translation type="unfinished">എല്ലാ വാലറ്റുകളും അടയ്‌ക്കുക ...</translation>
->>>>>>> 9e05de1d
     </message>
     </context>
 <context>
     <name>CreateWalletDialog</name>
     <message>
-<<<<<<< HEAD
-        <source>Coin Selection</source>
-        <translation>കോയിൻ തിരഞ്ഞെടുക്കൽ </translation>
-    </message>
-    <message>
-        <source>Quantity:</source>
-        <translation>നിര്‍ദ്ധിഷ്‌ടസംഖ്യ / അളവ് :</translation>
-    </message>
-    <message>
-        <source>Bytes:</source>
-        <translation>ബൈറ്റ്സ്:</translation>
-    </message>
-    <message>
-        <source>Amount:</source>
-        <translation>തുക:</translation>
-    </message>
-    <message>
-        <source>Fee:</source>
-        <translation>ഫീസ്‌ / പ്രതിഫലം :</translation>
-    </message>
-    <message>
-        <source>List mode</source>
-        <translation>പട്ടിക </translation>
-    </message>
-    <message>
-        <source>Amount</source>
-        <translation>തുക </translation>
-    </message>
-    <message>
-        <source>Received with label</source>
-        <translation>അടയാളത്തോടുകൂടി ലഭിച്ചു </translation>
-    </message>
-    <message>
-        <source>Received with address</source>
-        <translation>മേൽവിലാസത്തോടുകൂടി ലഭിച്ചു </translation>
-    </message>
-    <message>
-        <source>Date</source>
-        <translation>തീയതി </translation>
-    </message>
-    <message>
-        <source>Confirmations</source>
-        <translation>സ്ഥിതീകരണങ്ങൾ </translation>
-    </message>
-    <message>
-        <source>Confirmed</source>
-        <translation>സ്ഥിതീകരിച്ചു</translation>
-    </message>
-    <message>
-        <source>(no label)</source>
-        <translation>(ലേബൽ ഇല്ല)</translation>
-=======
         <source>Create Wallet</source>
         <translation type="unfinished">വാലറ്റ് / പണസഞ്ചി സൃഷ്ടിക്കുക :</translation>
     </message>
@@ -1114,17 +924,6 @@
     <message>
         <source>Create</source>
         <translation type="unfinished">സൃഷ്ടിക്കുക</translation>
->>>>>>> 9e05de1d
-    </message>
-    </context>
-<context>
-    <name>CreateWalletActivity</name>
-    </context>
-<context>
-    <name>CreateWalletDialog</name>
-    <message>
-        <source>Create Wallet</source>
-        <translation>വാലറ്റ് / പണസഞ്ചി സൃഷ്ടിക്കുക :</translation>
     </message>
     </context>
 <context>
@@ -1165,37 +964,6 @@
 <context>
     <name>FreespaceChecker</name>
     <message>
-<<<<<<< HEAD
-        <source>name</source>
-        <translation>നാമധേയം / പേര് </translation>
-    </message>
-    </context>
-<context>
-    <name>HelpMessageDialog</name>
-    </context>
-<context>
-    <name>Intro</name>
-    <message>
-        <source>Error</source>
-        <translation>പിശക് </translation>
-    </message>
-    </context>
-<context>
-    <name>ModalOverlay</name>
-    <message>
-        <source>Unknown...</source>
-        <translation>അജ്ഞാതമായ </translation>
-    </message>
-    <message>
-        <source>Progress</source>
-        <translation>പുരോഗതി</translation>
-    </message>
-    <message>
-        <source>calculating...</source>
-        <translation>കണക്കായ്ക്കിക്കൊണ്ടിരിക്കുന്നു</translation>
-    </message>
-    </context>
-=======
         <source>A new data directory will be created.</source>
         <translation type="unfinished">ഒരു പുതിയ ഡാറ്റ ഡയറക്ടറി സൃഷ്ടിക്കും.</translation>
     </message>
@@ -1267,7 +1035,6 @@
         <translation type="unfinished">കമാൻഡ്-ലൈൻ ഓപ്ഷനുകൾ</translation>
     </message>
 </context>
->>>>>>> 9e05de1d
 <context>
     <name>ModalOverlay</name>
     <message>
@@ -1288,62 +1055,19 @@
     </message>
     </context>
 <context>
-    <name>OpenWalletActivity</name>
-    <message>
-        <source>default wallet</source>
-        <translation>സ്ഥിരം ആയ വാലറ്റ്</translation>
-    </message>
-    </context>
-<context>
     <name>OptionsDialog</name>
     <message>
-<<<<<<< HEAD
-        <source>Error</source>
-        <translation>പിശക് </translation>
-=======
         <source>&amp;Window</source>
         <translation type="unfinished">&amp;ജാലകം </translation>
     </message>
     <message>
         <source>Error</source>
         <translation type="unfinished">പിശക് </translation>
->>>>>>> 9e05de1d
     </message>
     </context>
 <context>
     <name>OverviewPage</name>
     <message>
-<<<<<<< HEAD
-        <source>Available:</source>
-        <translation>ലഭ്യമായ</translation>
-    </message>
-    <message>
-        <source>Spendable:</source>
-        <translation>വിനിയോഗിക്കാവുന്നത് / ചെലവാക്കാവുന്നത് </translation>
-    </message>
-    <message>
-        <source>Recent transactions</source>
-        <translation>സമീപ കാല ഇടപാടുകൾ</translation>
-    </message>
-    </context>
-<context>
-    <name>PaymentServer</name>
-    </context>
-<context>
-    <name>PeerTableModel</name>
-    </context>
-<context>
-    <name>QObject</name>
-    <message>
-        <source>Amount</source>
-        <translation>തുക </translation>
-    </message>
-    <message>
-        <source>Error: %1</source>
-        <translation>തെറ്റ് : %1 </translation>
-    </message>
-    </context>
-=======
         <source>Form</source>
         <translation type="unfinished">ഫോം </translation>
     </message>
@@ -1386,7 +1110,6 @@
         <translation type="unfinished">പേയ്‌മെന്റ് അഭ്യർത്ഥന ഫയൽ കൈകാര്യം ചെയ്യൽ</translation>
     </message>
 </context>
->>>>>>> 9e05de1d
 <context>
     <name>PeerTableModel</name>
     <message>
@@ -1456,28 +1179,15 @@
         <translation type="unfinished">തുക:</translation>
     </message>
     <message>
-<<<<<<< HEAD
-        <source>Amount</source>
-        <translation>തുക </translation>
-    </message>
-    <message>
-        <source>Label</source>
-        <translation>ലേബൽ</translation>
-=======
         <source>Wallet:</source>
         <translation type="unfinished">വാലറ്റ്:</translation>
->>>>>>> 9e05de1d
     </message>
     </context>
 <context>
     <name>RecentRequestsTableModel</name>
     <message>
         <source>Date</source>
-<<<<<<< HEAD
-        <translation>തീയതി </translation>
-=======
         <translation type="unfinished">തീയതി </translation>
->>>>>>> 9e05de1d
     </message>
     <message>
         <source>Label</source>
@@ -1492,25 +1202,6 @@
     <name>SendCoinsDialog</name>
     <message>
         <source>Quantity:</source>
-<<<<<<< HEAD
-        <translation>നിര്‍ദ്ധിഷ്‌ടസംഖ്യ / അളവ് :</translation>
-    </message>
-    <message>
-        <source>Bytes:</source>
-        <translation>ബൈറ്റ്സ്:</translation>
-    </message>
-    <message>
-        <source>Amount:</source>
-        <translation>തുക:</translation>
-    </message>
-    <message>
-        <source>Fee:</source>
-        <translation>ഫീസ്‌ / പ്രതിഫലം :</translation>
-    </message>
-    <message>
-        <source>Payment request expired.</source>
-        <translation>പെയ്മെന്റിനുള്ള അഭ്യർത്ഥന  കാലഹരണപ്പെട്ടു പോയിരിക്കുന്നു. </translation>
-=======
         <translation type="unfinished">നിര്‍ദ്ധിഷ്‌ടസംഖ്യ / അളവ് :</translation>
     </message>
     <message>
@@ -1571,7 +1262,6 @@
             <numerusform />
             <numerusform />
         </translation>
->>>>>>> 9e05de1d
     </message>
     <message>
         <source>(no label)</source>
@@ -1580,17 +1270,6 @@
 </context>
 <context>
     <name>SendCoinsEntry</name>
-<<<<<<< HEAD
-    </context>
-<context>
-    <name>ShutdownWindow</name>
-    </context>
-<context>
-    <name>SignVerifyMessageDialog</name>
-    </context>
-<context>
-    <name>TrafficGraphWidget</name>
-=======
     <message>
         <source>Choose previously used address</source>
         <translation type="unfinished">മുൻപ്‌ ഉപയോഗിച്ച അഡ്രസ് തെരഞ്ഞെടുക്കുക</translation>
@@ -1606,23 +1285,10 @@
         <source>Choose previously used address</source>
         <translation type="unfinished">മുൻപ്‌ ഉപയോഗിച്ച അഡ്രസ് തെരഞ്ഞെടുക്കുക</translation>
     </message>
->>>>>>> 9e05de1d
     </context>
 <context>
     <name>TransactionDesc</name>
     <message>
-<<<<<<< HEAD
-        <source>Date</source>
-        <translation>തീയതി </translation>
-    </message>
-    <message>
-        <source>Amount</source>
-        <translation>തുക </translation>
-    </message>
-    </context>
-<context>
-    <name>TransactionDescDialog</name>
-=======
         <source>%1 confirmations</source>
         <extracomment>Text explaining the current status of a transaction, shown in the status field of the details window for this transaction. This status represents a transaction confirmed in 6 or more blocks.</extracomment>
         <translation type="unfinished">%1 സ്ഥിരീകരണങ്ങൾ</translation>
@@ -1642,17 +1308,12 @@
         <source>Amount</source>
         <translation type="unfinished">തുക </translation>
     </message>
->>>>>>> 9e05de1d
     </context>
 <context>
     <name>TransactionTableModel</name>
     <message>
         <source>Date</source>
-<<<<<<< HEAD
-        <translation>തീയതി </translation>
-=======
         <translation type="unfinished">തീയതി </translation>
->>>>>>> 9e05de1d
     </message>
     <message>
         <source>Label</source>
@@ -1674,14 +1335,6 @@
         <translation type="unfinished">തീയതി </translation>
     </message>
     <message>
-        <source>Confirmed</source>
-        <translation>സ്ഥിതീകരിച്ചു</translation>
-    </message>
-    <message>
-        <source>Date</source>
-        <translation>തീയതി </translation>
-    </message>
-    <message>
         <source>Label</source>
         <translation type="unfinished">ലേബൽ</translation>
     </message>
@@ -1695,19 +1348,6 @@
     </message>
     </context>
 <context>
-<<<<<<< HEAD
-    <name>UnitDisplayStatusBarControl</name>
-    </context>
-<context>
-    <name>WalletController</name>
-    <message>
-        <source>Close wallet</source>
-        <translation>വാലറ്റ് പൂട്ടുക </translation>
-    </message>
-    </context>
-<context>
-=======
->>>>>>> 9e05de1d
     <name>WalletFrame</name>
     <message>
         <source>Create a new wallet</source>
@@ -1722,11 +1362,7 @@
     <name>WalletModel</name>
     <message>
         <source>default wallet</source>
-<<<<<<< HEAD
-        <translation>സ്ഥിരം ആയ വാലറ്റ്</translation>
-=======
         <translation type="unfinished">സ്ഥിരം ആയ വാലറ്റ്</translation>
->>>>>>> 9e05de1d
     </message>
 </context>
 <context>

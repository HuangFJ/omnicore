<TS language="af" version="2.1">
<context>
    <name>AddressBookPage</name>
    <message>
        <source>Right-click to edit address or label</source>
        <translation>Regsklik om adres of etiket te verander</translation>
    </message>
    <message>
        <source>Create a new address</source>
        <translation>Skep ’n nuwe adres</translation>
    </message>
    <message>
        <source>&amp;New</source>
        <translation>&amp;Nuwe</translation>
    </message>
    <message>
        <source>Copy the currently selected address to the system clipboard</source>
        <translation>Dupliseer die geselekteerde adres na die sisteem se geheuebord</translation>
    </message>
    <message>
        <source>&amp;Copy</source>
        <translation>&amp;Dupliseer</translation>
    </message>
    <message>
        <source>C&amp;lose</source>
        <translation>S&amp;luit</translation>
    </message>
    <message>
        <source>Delete the currently selected address from the list</source>
        <translation>Verwyder die adres wat u gekies het van die lys</translation>
    </message>
    <message>
        <source>Export the data in the current tab to a file</source>
        <translation>Voer die inligting op hierdie bladsy uit na 'n leer</translation>
    </message>
    <message>
        <source>&amp;Export</source>
        <translation>&amp;Voer uit</translation>
    </message>
    <message>
        <source>&amp;Delete</source>
        <translation>&amp;Vee uit</translation>
    </message>
<<<<<<< HEAD
    </context>
<context>
    <name>AddressTableModel</name>
    </context>
=======
    <message>
        <source>Choose the address to send coins to</source>
        <translation>Kies die adres waarheen u munte wil stuur</translation>
    </message>
    <message>
        <source>Choose the address to receive coins with</source>
        <translation>Kies die adres wat die munte moet ontvang</translation>
    </message>
    <message>
        <source>C&amp;hoose</source>
        <translation>K&amp;ies</translation>
    </message>
    <message>
        <source>Sending addresses</source>
        <translation>Stuurders adresse</translation>
    </message>
    <message>
        <source>Receiving addresses</source>
        <translation>Ontvanger adresse</translation>
    </message>
    <message>
        <source>These are your Bitcoin addresses for sending payments. Always check the amount and the receiving address before sending coins.</source>
        <translation>Hierdie is die adresse vanwaar u Bitcoin betalings stuur. U moet altyd die bedrag en die adres van die ontvanger nagaan voordat u enige munte stuur.</translation>
    </message>
    <message>
        <source>These are your Bitcoin addresses for receiving payments. It is recommended to use a new receiving address for each transaction.</source>
        <translation>Hierdie is die adresse waar u Bitcoins sal ontvang. Ons beveel aan dat u 'n nuwe adres kies vir elke transaksie</translation>
    </message>
    <message>
        <source>&amp;Copy Address</source>
        <translation>&amp;Dupliseer Adres</translation>
    </message>
    <message>
        <source>Copy &amp;Label</source>
        <translation>Kopieer &amp;Etiket</translation>
    </message>
    <message>
        <source>&amp;Edit</source>
        <translation>&amp;Verander</translation>
    </message>
    <message>
        <source>Export Address List</source>
        <translation>Voer adreslys uit</translation>
    </message>
    <message>
        <source>Comma separated file (*.csv)</source>
        <translation>Comma separated file (*.csv)</translation>
    </message>
    <message>
        <source>Exporting Failed</source>
        <translation>Uitvoer was onsuksesvol</translation>
    </message>
    <message>
        <source>There was an error trying to save the address list to %1. Please try again.</source>
        <translation>Die adreslys kon nie in %1  gestoor word nie.  Probeer asseblief weer.</translation>
    </message>
</context>
<context>
    <name>AddressTableModel</name>
    <message>
        <source>Label</source>
        <translation>Merk</translation>
    </message>
    <message>
        <source>Address</source>
        <translation>Adres</translation>
    </message>
    <message>
        <source>(no label)</source>
        <translation>(geen etiket)</translation>
    </message>
</context>
>>>>>>> be92be56
<context>
    <name>AskPassphraseDialog</name>
    <message>
        <source>Passphrase Dialog</source>
        <translation>Wagwoord Dialoog</translation>
    </message>
    <message>
        <source>Enter passphrase</source>
        <translation>Tik u wagwoord in</translation>
    </message>
    <message>
        <source>New passphrase</source>
        <translation>Nuwe wagwoord</translation>
    </message>
    <message>
        <source>Repeat new passphrase</source>
        <translation>Herhaal nuwe wagwoord</translation>
    </message>
<<<<<<< HEAD
    </context>
=======
    <message>
        <source>Show password</source>
        <translation>Wys wagwoord</translation>
    </message>
    <message>
        <source>Enter the new passphrase to the wallet.&lt;br/&gt;Please use a passphrase of &lt;b&gt;ten or more random characters&lt;/b&gt;, or &lt;b&gt;eight or more words&lt;/b&gt;.</source>
        <translation>Tik die nuwe wagwoord vir u beursie.&lt;br/&gt;Gerbuik asseblief 'n wagwoord met &lt;b&gt;tien of meer lukrake karakters&lt;/b&gt;, of &lt;b&gt;agt of meer woorde&lt;/b&gt;.</translation>
    </message>
    <message>
        <source>Encrypt wallet</source>
        <translation>Kodifiseer beursie</translation>
    </message>
    <message>
        <source>This operation needs your wallet passphrase to unlock the wallet.</source>
        <translation>U het u beursie se wagwoord nodig om toegang tot u beursie te verkry.</translation>
    </message>
    <message>
        <source>Unlock wallet</source>
        <translation>Sluit beursie oop</translation>
    </message>
    <message>
        <source>This operation needs your wallet passphrase to decrypt the wallet.</source>
        <translation>U het u beursie se wagwoord nodig om u beursie se kode te ontsyfer.</translation>
    </message>
    <message>
        <source>Decrypt wallet</source>
        <translation>Ontsleutel beursie</translation>
    </message>
    <message>
        <source>Change passphrase</source>
        <translation>Verander wagwoord</translation>
    </message>
    <message>
        <source>Enter the old passphrase and new passphrase to the wallet.</source>
        <translation>Tik die ou en die nuwe wagwoorde vir die beursie.</translation>
    </message>
    <message>
        <source>Confirm wallet encryption</source>
        <translation>Bevestig dat die beursie gekodifiseer is</translation>
    </message>
    <message>
        <source>Warning: If you encrypt your wallet and lose your passphrase, you will &lt;b&gt;LOSE ALL OF YOUR BITCOINS&lt;/b&gt;!</source>
        <translation>Waarskuwing: Indien u die beursie kodifiseer en u vergeet u wagwoord &lt;b&gt;VERLOOR U AL U BITCOINS&lt;/b&gt;!</translation>
    </message>
    <message>
        <source>Are you sure you wish to encrypt your wallet?</source>
        <translation>Is u seker dat u die beursie wil kodifiseer?</translation>
    </message>
    <message>
        <source>Wallet encrypted</source>
        <translation>Beursie gekodifiseer</translation>
    </message>
    <message>
        <source>IMPORTANT: Any previous backups you have made of your wallet file should be replaced with the newly generated, encrypted wallet file. For security reasons, previous backups of the unencrypted wallet file will become useless as soon as you start using the new, encrypted wallet.</source>
        <translation>BELANGRIK:  Alle vorige kopieë en rugsteun-weergawes wat u tevore van die gemaak het, moet vervang word met die jongste weergawe van u nuutste gekodifiseerde beursie.  Alle vorige weergawes en rugsteun-kopieë van u beursie sal nutteloos raak die oomblik wat u die nuut-gekodifiseerde beursie begin gebruik.</translation>
    </message>
    <message>
        <source>Wallet encryption failed</source>
        <translation>Kodifikasie was onsuksesvol</translation>
    </message>
    <message>
        <source>Wallet encryption failed due to an internal error. Your wallet was not encrypted.</source>
        <translation>Weens 'n interne fout het kodifikasie het nie geslaag nie.  U beursie is nie gekodifiseer nie</translation>
    </message>
    <message>
        <source>The supplied passphrases do not match.</source>
        <translation>Die wagwoorde stem nie ooreen nie.</translation>
    </message>
    <message>
        <source>Wallet unlock failed</source>
        <translation>Die beursie is nie oopgesluit nie</translation>
    </message>
    <message>
        <source>The passphrase entered for the wallet decryption was incorrect.</source>
        <translation>U het die verkeerde wagwoord ingetik.</translation>
    </message>
    <message>
        <source>Wallet decryption failed</source>
        <translation>Beursie-dekripsie het misluk</translation>
    </message>
    <message>
        <source>Wallet passphrase was successfully changed.</source>
        <translation>Beursie wagwoordfrase is suksesvol verander.</translation>
    </message>
    <message>
        <source>Warning: The Caps Lock key is on!</source>
        <translation>WAARSKUWING:  Outomatiese Kapitalisering is aktief op u sleutelbord!</translation>
    </message>
</context>
>>>>>>> be92be56
<context>
    <name>BanTableModel</name>
    <message>
        <source>IP/Netmask</source>
        <translation>IP/Netmasker</translation>
    </message>
    <message>
        <source>Banned Until</source>
        <translation>Verban tot</translation>
    </message>
</context>
<context>
    <name>BitcoinGUI</name>
    <message>
        <source>Sign &amp;message...</source>
        <translation>Teken &amp;boodskap...</translation>
    </message>
    <message>
        <source>Synchronizing with network...</source>
        <translation>Netwerk-sinkronisasie...</translation>
    </message>
    <message>
        <source>&amp;Overview</source>
        <translation>&amp;Oorsig</translation>
    </message>
    <message>
        <source>Show general overview of wallet</source>
        <translation>Vertoon 'n algemene oorsig van die beursie</translation>
    </message>
    <message>
        <source>&amp;Transactions</source>
        <translation>&amp;Transaksies</translation>
    </message>
    <message>
        <source>Browse transaction history</source>
        <translation>Blaai deur transaksiegeskiedenis</translation>
    </message>
    <message>
        <source>E&amp;xit</source>
        <translation>&amp;Sluit</translation>
    </message>
    <message>
        <source>Quit application</source>
        <translation>Stop en verlaat die applikasie</translation>
    </message>
    <message>
        <source>&amp;About %1</source>
        <translation>&amp;Oor %1</translation>
    </message>
    <message>
        <source>Show information about %1</source>
        <translation>Wys inligting oor %1</translation>
    </message>
    <message>
        <source>About &amp;Qt</source>
        <translation>Oor &amp;Qt</translation>
    </message>
    <message>
        <source>Show information about Qt</source>
        <translation>Wys inligting oor Qt</translation>
    </message>
    <message>
        <source>&amp;Options...</source>
        <translation>&amp;Opsies</translation>
    </message>
    <message>
        <source>Modify configuration options for %1</source>
        <translation>Verander konfigurasie-opsies vir %1</translation>
    </message>
    <message>
        <source>&amp;Encrypt Wallet...</source>
        <translation>&amp;Kodifiseer Beursie</translation>
    </message>
    <message>
        <source>&amp;Backup Wallet...</source>
        <translation>&amp;Rugsteun-kopie van Beursie</translation>
    </message>
    <message>
        <source>&amp;Change Passphrase...</source>
        <translation>&amp;Verander Wagwoord</translation>
    </message>
    <message>
        <source>Open &amp;URI...</source>
        <translation>Oop &amp; URI...</translation>
    </message>
    <message>
        <source>Click to disable network activity.</source>
        <translation>Kliek om netwerkaktiwiteit af te skakel.</translation>
    </message>
    <message>
        <source>Network activity disabled.</source>
        <translation>Netwerkaktiwiteit gedeaktiveer.</translation>
    </message>
    <message>
        <source>Click to enable network activity again.</source>
        <translation>Kliek om netwerkaktiwiteit weer aan te skakel.</translation>
    </message>
    <message>
        <source>Reindexing blocks on disk...</source>
        <translation>Besig met herindeksering van blokke op hardeskyf...</translation>
    </message>
    <message>
        <source>Send coins to a Bitcoin address</source>
        <translation>Stuur munte na 'n Bitcoin adres</translation>
    </message>
    <message>
        <source>Backup wallet to another location</source>
        <translation>Maak 'n rugsteun-kopié van beursie na 'n ander stoorplek</translation>
    </message>
    <message>
        <source>Change the passphrase used for wallet encryption</source>
        <translation>Verander die wagwoord wat ek vir kodifikasie van my beursie gebruik</translation>
    </message>
    <message>
        <source>&amp;Debug window</source>
        <translation>&amp;Ontfout venster</translation>
    </message>
    <message>
        <source>Open debugging and diagnostic console</source>
        <translation>Maak ontfouting en diagnostiese konsole oop</translation>
    </message>
    <message>
        <source>&amp;Verify message...</source>
        <translation>&amp;Verifieer boodskap...</translation>
    </message>
    <message>
        <source>Bitcoin</source>
        <translation>Bitcoin</translation>
    </message>
    <message>
        <source>&amp;Send</source>
        <translation>&amp;Stuur</translation>
    </message>
    <message>
        <source>&amp;Receive</source>
        <translation>&amp;Ontvang</translation>
    </message>
    <message>
        <source>&amp;Show / Hide</source>
        <translation>&amp;Wys / Versteek</translation>
    </message>
    <message>
        <source>Show or hide the main Window</source>
        <translation>Wys of versteek die hoofbladsy</translation>
    </message>
    <message>
        <source>Encrypt the private keys that belong to your wallet</source>
        <translation>Kodifiseer die private sleutes wat aan jou beursie gekoppel is.</translation>
    </message>
    <message>
        <source>Sign messages with your Bitcoin addresses to prove you own them</source>
        <translation>Onderteken boodskappe met u Bitcoin adresse om u eienaarskap te bewys</translation>
    </message>
    <message>
        <source>Verify messages to ensure they were signed with specified Bitcoin addresses</source>
        <translation>Verifieër boodskappe om seker te maak dat dit met die gespesifiseerde Bitcoin adresse</translation>
    </message>
    <message>
        <source>&amp;File</source>
        <translation>&amp;Leër</translation>
    </message>
    <message>
        <source>&amp;Settings</source>
        <translation>&amp;Verstellings</translation>
    </message>
    <message>
        <source>&amp;Help</source>
        <translation>&amp;Help</translation>
    </message>
    <message>
        <source>Tabs toolbar</source>
        <translation>Orebalk</translation>
    </message>
    <message>
        <source>Request payments (generates QR codes and bitcoin: URIs)</source>
        <translation>Versoek betalings (genereer QR-kodes en bitcoin: URI's)</translation>
    </message>
    <message>
        <source>Show the list of used sending addresses and labels</source>
        <translation>Vertoon die lys van gebruikte versendingsadresse en etikette</translation>
    </message>
    <message>
        <source>Show the list of used receiving addresses and labels</source>
        <translation>Vertoon die lys van gebruikte ontvangers-adresse en etikette</translation>
    </message>
    <message>
        <source>Open a bitcoin: URI or payment request</source>
        <translation>Skep 'n bitcoin: URI of betalingsversoek</translation>
    </message>
    <message>
<<<<<<< HEAD
=======
        <source>&amp;Command-line options</source>
        <translation>&amp;Opdrag lyn opsies</translation>
    </message>
    <message>
>>>>>>> be92be56
        <source>Indexing blocks on disk...</source>
        <translation>Blokke op skyf word geïndekseer...</translation>
    </message>
    <message>
        <source>Processing blocks on disk...</source>
        <translation>Blokke op skyf word geprosesseer...</translation>
    </message>
    <message>
<<<<<<< HEAD
        <source>No block source available...</source>
        <translation>Geen blokbron beskikbaar...</translation>
    </message>
    <message numerus="yes">
        <source>Processed %n block(s) of transaction history.</source>
        <translation><numerusform>%n blok van transaksiegeskiedenis geprosesseer.</numerusform><numerusform>%n blokke van transaksiegeskiedenis geprosesseer.</numerusform></translation>
    </message>
    <message numerus="yes">
        <source>%n hour(s)</source>
        <translation><numerusform>%n uur</numerusform><numerusform>%n ure</numerusform></translation>
    </message>
    <message numerus="yes">
        <source>%n day(s)</source>
        <translation><numerusform>%n dag</numerusform><numerusform>%n dae</numerusform></translation>
    </message>
    <message numerus="yes">
        <source>%n week(s)</source>
        <translation><numerusform>%n week</numerusform><numerusform>%n weke</numerusform></translation>
    </message>
    <message>
        <source>%1 and %2</source>
        <translation>%1 en %2</translation>
    </message>
    <message numerus="yes">
        <source>%n year(s)</source>
        <translation><numerusform>%n jaar</numerusform><numerusform>%n jare</numerusform></translation>
    </message>
    <message>
=======
>>>>>>> be92be56
        <source>%1 behind</source>
        <translation>%1 agter</translation>
    </message>
    <message>
        <source>Last received block was generated %1 ago.</source>
        <translation>Laaste ontvange blok is %1 gelede gegenereer.</translation>
    </message>
    <message>
        <source>Transactions after this will not yet be visible.</source>
        <translation>Transaksies hierna sal nog nie sigbaar wees nie.</translation>
    </message>
    <message>
        <source>Error</source>
        <translation>Fout</translation>
    </message>
    <message>
        <source>Warning</source>
        <translation>Waarskuwing</translation>
    </message>
    <message>
        <source>Information</source>
        <translation>Inligting</translation>
    </message>
    <message>
        <source>Up to date</source>
        <translation>Op datum</translation>
    </message>
    <message>
<<<<<<< HEAD
=======
        <source>&amp;Window</source>
        <translation>&amp;Venster</translation>
    </message>
    <message>
        <source>%1 client</source>
        <translation>%1 kliënt</translation>
    </message>
    <message>
        <source>Connecting to peers...</source>
        <translation>Koppel aan eweknieë...</translation>
    </message>
    <message>
>>>>>>> be92be56
        <source>Catching up...</source>
        <translation>Word op datum gebring...</translation>
    </message>
    <message>
        <source>Date: %1
</source>
        <translation>Datum: %1
</translation>
    </message>
    <message>
<<<<<<< HEAD
=======
        <source>Amount: %1
</source>
        <translation>Bedrag: %1
</translation>
    </message>
    <message>
        <source>Type: %1
</source>
        <translation>Tipe: %1
</translation>
    </message>
    <message>
        <source>Label: %1
</source>
        <translation>Etiket: %1
</translation>
    </message>
    <message>
>>>>>>> be92be56
        <source>Address: %1
</source>
        <translation>Adres: %1
</translation>
    </message>
    <message>
        <source>Sent transaction</source>
        <translation>Gestuurde transaksie</translation>
    </message>
    <message>
        <source>Incoming transaction</source>
        <translation>Inkomende transaksie</translation>
    </message>
<<<<<<< HEAD
    </context>
<context>
    <name>CoinControlDialog</name>
    <message>
        <source>Bytes:</source>
        <translation>Grepe:</translation>
    </message>
    <message>
        <source>Priority:</source>
        <translation>Prioriteit:</translation>
    </message>
    <message>
        <source>Fee:</source>
        <translation>Fooi:</translation>
    </message>
    <message>
        <source>Dust:</source>
        <translation>Stof:</translation>
    </message>
    <message>
        <source>After Fee:</source>
        <translation>Na Fooi:</translation>
    </message>
    <message>
        <source>(un)select all</source>
        <translation>(de)selekteer alle</translation>
    </message>
    <message>
        <source>List mode</source>
        <translation>Lysmodus</translation>
    </message>
    <message>
        <source>Date</source>
        <translation>Datum</translation>
    </message>
    <message>
        <source>Confirmations</source>
        <translation>Bevestigings</translation>
    </message>
    <message>
        <source>Confirmed</source>
        <translation>Bevestig</translation>
    </message>
    <message>
        <source>Priority</source>
        <translation>Prioriteit</translation>
    </message>
    </context>
<context>
    <name>EditAddressDialog</name>
    <message>
        <source>Edit Address</source>
        <translation>Wysig Adres</translation>
    </message>
    </context>
<context>
    <name>FreespaceChecker</name>
    <message>
        <source>name</source>
        <translation>naam</translation>
    </message>
    </context>
<context>
    <name>HelpMessageDialog</name>
    <message>
        <source>version</source>
        <translation>weergawe</translation>
    </message>
    <message>
        <source>About %1</source>
        <translation>Ongeveer %1</translation>
    </message>
    <message>
        <source>UI Options:</source>
        <translation>Gebruikerkoppelvlakopsies:</translation>
    </message>
    <message>
        <source>Start minimized</source>
        <translation>Begin geminimeer</translation>
    </message>
    <message>
        <source>Reset all settings changed in the GUI</source>
        <translation>Alle instellings wat in die grafiese gebruikerkoppelvlak gewysig is, terugstel</translation>
    </message>
</context>
<context>
    <name>Intro</name>
    <message>
        <source>Welcome</source>
        <translation>Welkom</translation>
    </message>
    <message>
        <source>Welcome to %1.</source>
        <translation>Welkom by %1.</translation>
    </message>
    <message>
        <source>Error</source>
        <translation>Fout</translation>
    </message>
    </context>
<context>
    <name>OpenURIDialog</name>
    </context>
<context>
    <name>OptionsDialog</name>
    <message>
        <source>Options</source>
        <translation>Opsies</translation>
    </message>
    <message>
        <source>MB</source>
        <translation>MG</translation>
    </message>
    <message>
        <source>Accept connections from outside</source>
        <translation>Verbindings van buite toelaat</translation>
    </message>
    <message>
        <source>Allow incoming connections</source>
        <translation>Inkomende verbindings toelaat</translation>
    </message>
    <message>
        <source>Reset all client options to default.</source>
        <translation>Alle kliëntopsies na verstek terugstel.</translation>
    </message>
    <message>
        <source>Expert</source>
        <translation>Kenner</translation>
    </message>
    <message>
        <source>IPv6</source>
        <translation>IPv6</translation>
    </message>
    <message>
        <source>Tor</source>
        <translation>Tor</translation>
    </message>
    <message>
        <source>default</source>
        <translation>verstek</translation>
    </message>
    <message>
        <source>none</source>
        <translation>geen</translation>
    </message>
    <message>
        <source>Confirm options reset</source>
        <translation>Bevestig terugstel van opsies</translation>
    </message>
    <message>
        <source>Client restart required to activate changes.</source>
        <translation>Kliënt moet herbegin word om veranderinge te aktiveer.</translation>
    </message>
    </context>
<context>
    <name>OverviewPage</name>
    <message>
        <source>Available:</source>
        <translation>Beskikbaar:</translation>
    </message>
    <message>
        <source>Pending:</source>
        <translation>Hangend:</translation>
    </message>
    <message>
        <source>Immature:</source>
        <translation>Onvolwasse:</translation>
    </message>
    <message>
        <source>Balances</source>
        <translation>Balanse</translation>
    </message>
    <message>
        <source>Total:</source>
        <translation>Totaal:</translation>
    </message>
    <message>
        <source>Your current total balance</source>
        <translation>U huidige totale balans</translation>
    </message>
    <message>
        <source>Spendable:</source>
        <translation>Besteebaar:</translation>
    </message>
    <message>
        <source>Recent transactions</source>
        <translation>Onlangse transaksies</translation>
    </message>
    </context>
<context>
    <name>PaymentServer</name>
    </context>
<context>
    <name>PeerTableModel</name>
    <message>
        <source>User Agent</source>
        <translation>Gebruikeragent</translation>
    </message>
    </context>
<context>
    <name>QObject</name>
    <message>
        <source>%1 d</source>
        <translation>%1 d</translation>
    </message>
    <message>
        <source>%1 h</source>
        <translation>%1 u</translation>
    </message>
    <message>
        <source>%1 m</source>
        <translation>%1 m</translation>
    </message>
    <message>
        <source>%1 s</source>
        <translation>%1 s</translation>
    </message>
    <message>
        <source>None</source>
        <translation>Geen</translation>
    </message>
    <message>
        <source>N/A</source>
        <translation>n.v.t.</translation>
    </message>
    <message>
        <source>%1 ms</source>
        <translation>%1 ms</translation>
    </message>
</context>
<context>
    <name>QRImageWidget</name>
    </context>
<context>
    <name>RPCConsole</name>
    <message>
        <source>N/A</source>
        <translation>n.v.t.</translation>
    </message>
    <message>
        <source>Client version</source>
        <translation>Kliëntweergawe</translation>
    </message>
    <message>
        <source>General</source>
        <translation>Algemeen</translation>
    </message>
    <message>
        <source>Network</source>
        <translation>Netwerk</translation>
    </message>
    <message>
        <source>Name</source>
        <translation>Naam</translation>
    </message>
    <message>
        <source>Number of connections</source>
        <translation>Aantal verbindings</translation>
    </message>
    <message>
        <source>Block chain</source>
        <translation>Blokketting</translation>
    </message>
    <message>
        <source>Current number of blocks</source>
        <translation>Huidige aantal blokke</translation>
    </message>
    <message>
        <source>Received</source>
        <translation>Ontvang</translation>
    </message>
    <message>
        <source>Sent</source>
        <translation>Gestuur</translation>
    </message>
    <message>
        <source>Banned peers</source>
        <translation>Verbanne porture</translation>
    </message>
    <message>
        <source>Whitelisted</source>
        <translation>Gewitlys</translation>
    </message>
    <message>
        <source>Direction</source>
        <translation>Rigting</translation>
    </message>
    <message>
        <source>Version</source>
        <translation>Weergawe</translation>
    </message>
    <message>
        <source>User Agent</source>
        <translation>Gebruikeragent</translation>
    </message>
    </context>
<context>
    <name>ReceiveCoinsDialog</name>
    </context>
<context>
    <name>ReceiveRequestDialog</name>
    </context>
<context>
    <name>RecentRequestsTableModel</name>
    </context>
<context>
    <name>SendCoinsDialog</name>
    <message>
        <source>Bytes:</source>
        <translation>Grepe:</translation>
    </message>
    <message>
        <source>Priority:</source>
        <translation>Prioriteit:</translation>
    </message>
    <message>
        <source>Fee:</source>
        <translation>Fooi:</translation>
    </message>
    <message>
        <source>After Fee:</source>
        <translation>Na Fooi:</translation>
    </message>
    <message>
        <source>Transaction Fee:</source>
        <translation>Transaksiefooi:</translation>
    </message>
    <message>
        <source>Choose...</source>
        <translation>Kies...</translation>
    </message>
    <message>
        <source>per kilobyte</source>
        <translation>per kilogreep</translation>
    </message>
    <message>
        <source>Hide</source>
        <translation>Versteek</translation>
    </message>
    <message>
        <source>total at least</source>
        <translation>totaal ten minste</translation>
    </message>
    <message>
        <source>Dust:</source>
        <translation>Stof:</translation>
    </message>
    <message>
        <source>Balance:</source>
        <translation>Balans:</translation>
    </message>
    </context>
<context>
    <name>SendCoinsEntry</name>
    </context>
<context>
    <name>SendConfirmationDialog</name>
    </context>
<context>
    <name>ShutdownWindow</name>
    </context>
<context>
    <name>SignVerifyMessageDialog</name>
    </context>
<context>
    <name>SplashScreen</name>
    </context>
<context>
    <name>TrafficGraphWidget</name>
    </context>
<context>
    <name>TransactionDesc</name>
    </context>
<context>
    <name>TransactionDescDialog</name>
    </context>
<context>
    <name>TransactionTableModel</name>
    </context>
<context>
    <name>TransactionView</name>
    </context>
<context>
    <name>UnitDisplayStatusBarControl</name>
    </context>
<context>
    <name>WalletFrame</name>
    </context>
<context>
    <name>WalletModel</name>
    </context>
<context>
    <name>WalletView</name>
    </context>
<context>
    <name>bitcoin-core</name>
=======
    <message>
        <source>A fatal error occurred. Bitcoin can no longer continue safely and will quit.</source>
        <translation>'N fatale fout het voorgekom. Bitcoin kan nie meer veilig voortgaan nie en sal nou toemaak.</translation>
    </message>
</context>
<context>
    <name>CoinControlDialog</name>
>>>>>>> be92be56
    <message>
        <source>Coin Selection</source>
        <translation>Munt Seleksie</translation>
    </message>
    <message>
<<<<<<< HEAD
        <source>Information</source>
        <translation>Inligting</translation>
    </message>
    <message>
        <source>Warning</source>
        <translation>Waarskuwing</translation>
    </message>
    <message>
        <source>Do not keep transactions in the mempool longer than &lt;n&gt; hours (default: %u)</source>
        <translation>Moenie transaksies vir langer as &lt;n&gt; ure in die geheuepoel hou nie (verstek: %u)</translation>
    </message>
    <message>
=======
        <source>Quantity:</source>
        <translation>Hoeveelheid:</translation>
    </message>
    <message>
        <source>Bytes:</source>
        <translation>Grepe:</translation>
    </message>
    <message>
        <source>Amount:</source>
        <translation>Bedrag:</translation>
    </message>
    <message>
        <source>Fee:</source>
        <translation>Fooi:</translation>
    </message>
    <message>
        <source>Dust:</source>
        <translation>Stof:</translation>
    </message>
    <message>
        <source>After Fee:</source>
        <translation>Na Fooi:</translation>
    </message>
    <message>
        <source>Change:</source>
        <translation>Verander:</translation>
    </message>
    <message>
        <source>(un)select all</source>
        <translation>(de)selekteer alle</translation>
    </message>
    <message>
        <source>Tree mode</source>
        <translation>Boom wyse</translation>
    </message>
    <message>
        <source>List mode</source>
        <translation>Lysmodus</translation>
    </message>
    <message>
        <source>Amount</source>
        <translation>Bedrag</translation>
    </message>
    <message>
        <source>Received with label</source>
        <translation>Ontvang met etiket</translation>
    </message>
    <message>
        <source>Received with address</source>
        <translation>Ontvang met adres</translation>
    </message>
    <message>
        <source>Date</source>
        <translation>Datum</translation>
    </message>
    <message>
        <source>Confirmations</source>
        <translation>Bevestigings</translation>
    </message>
    <message>
        <source>Confirmed</source>
        <translation>Bevestig</translation>
    </message>
    <message>
        <source>Copy address</source>
        <translation>Kopieer adres</translation>
    </message>
    <message>
        <source>Copy label</source>
        <translation>Kopieer etiket</translation>
    </message>
    <message>
        <source>Copy amount</source>
        <translation>Kopieer bedrag</translation>
    </message>
    <message>
        <source>Copy transaction ID</source>
        <translation>Kopieer transaksie ID</translation>
    </message>
    <message>
        <source>Lock unspent</source>
        <translation>Sluit ongespandeer</translation>
    </message>
    <message>
        <source>Unlock unspent</source>
        <translation>Ontsluit ongespandeer</translation>
    </message>
    <message>
        <source>Copy quantity</source>
        <translation>Kopieer hoeveelheid</translation>
    </message>
    <message>
        <source>Copy fee</source>
        <translation>Kopieer fooi</translation>
    </message>
    <message>
        <source>Copy after fee</source>
        <translation>Kopieer na fooi</translation>
    </message>
    <message>
        <source>Copy bytes</source>
        <translation>Kopieer grepe</translation>
    </message>
    <message>
        <source>Copy dust</source>
        <translation>Kopieer stof</translation>
    </message>
    <message>
        <source>Copy change</source>
        <translation>Kopieer verandering</translation>
    </message>
    <message>
        <source>(%1 locked)</source>
        <translation>(%1 gesluit)</translation>
    </message>
    <message>
        <source>yes</source>
        <translation>ja</translation>
    </message>
    <message>
        <source>no</source>
        <translation>nee</translation>
    </message>
    <message>
        <source>This label turns red if any recipient receives an amount smaller than the current dust threshold.</source>
        <translation>Hierdie etiket raak rooi as enige ontvanger 'n bedrag kleiner as die huidige stof drempel ontvang.</translation>
    </message>
    <message>
        <source>Can vary +/- %1 satoshi(s) per input.</source>
        <translation>Kan verskil met +/- %1 satoshi(s) per invoer.</translation>
    </message>
    <message>
        <source>(no label)</source>
        <translation>(geen etiket)</translation>
    </message>
    <message>
        <source>change from %1 (%2)</source>
        <translation>verander van %1 (%2)</translation>
    </message>
    <message>
        <source>(change)</source>
        <translation>(verander)</translation>
    </message>
</context>
<context>
    <name>EditAddressDialog</name>
    <message>
        <source>Edit Address</source>
        <translation>Wysig Adres</translation>
    </message>
    <message>
        <source>&amp;Label</source>
        <translation>&amp;Etiket</translation>
    </message>
    <message>
        <source>The label associated with this address list entry</source>
        <translation>Die etiket wat verband hou met hierdie adres lys inskrywing</translation>
    </message>
    <message>
        <source>The address associated with this address list entry. This can only be modified for sending addresses.</source>
        <translation>Die adres wat verband hou met hierdie adres lys inskrywing. Dit kan net verander word vir stuur adresse.</translation>
    </message>
    <message>
        <source>&amp;Address</source>
        <translation>&amp;Adres</translation>
    </message>
    <message>
        <source>New sending address</source>
        <translation>Nuwe stuur adres</translation>
    </message>
    <message>
        <source>Edit receiving address</source>
        <translation>Wysig ontvang adres</translation>
    </message>
    <message>
        <source>Edit sending address</source>
        <translation>Wysig stuur adres</translation>
    </message>
    <message>
        <source>The entered address "%1" is not a valid Bitcoin address.</source>
        <translation>Die ingevoerde adres "%1" is nie 'n geldige Bitcoin adres nie.</translation>
    </message>
    <message>
        <source>Could not unlock wallet.</source>
        <translation>Kon beursie nie oopsluit nie.</translation>
    </message>
    <message>
        <source>New key generation failed.</source>
        <translation>Nuwe sleutel generasie het misluk.</translation>
    </message>
</context>
<context>
    <name>FreespaceChecker</name>
    <message>
        <source>A new data directory will be created.</source>
        <translation>'N Nuwe data gids sal geskep word.</translation>
    </message>
    <message>
        <source>name</source>
        <translation>naam</translation>
    </message>
    <message>
        <source>Directory already exists. Add %1 if you intend to create a new directory here.</source>
        <translation>Gids bestaan reeds. Voeg %1 by indien u van plan is om 'n nuwe gids hier te skep.</translation>
    </message>
    <message>
        <source>Path already exists, and is not a directory.</source>
        <translation>Pad bestaan reeds, en is nie 'n gids nie.</translation>
    </message>
    <message>
        <source>Cannot create data directory here.</source>
        <translation>Kan hier nie data gids skep nie.</translation>
    </message>
</context>
<context>
    <name>HelpMessageDialog</name>
    <message>
        <source>version</source>
        <translation>weergawe</translation>
    </message>
    <message>
        <source>(%1-bit)</source>
        <translation>(%1-stukkie)</translation>
    </message>
    <message>
        <source>About %1</source>
        <translation>Ongeveer %1</translation>
    </message>
    <message>
        <source>Command-line options</source>
        <translation>Opdrag lyn opsies</translation>
    </message>
</context>
<context>
    <name>Intro</name>
    <message>
        <source>Welcome</source>
        <translation>Welkom</translation>
    </message>
    <message>
        <source>Welcome to %1.</source>
        <translation>Welkom by %1.</translation>
    </message>
    <message>
        <source>Use the default data directory</source>
        <translation>Gebruik die standaard data gids</translation>
    </message>
    <message>
        <source>Use a custom data directory:</source>
        <translation>Gebruik 'n persoonlike data gids:</translation>
    </message>
    <message>
        <source>Bitcoin</source>
        <translation>Bitcoin</translation>
    </message>
    <message>
        <source>The wallet will also be stored in this directory.</source>
        <translation>Die beursie sal ook in hierdie gids gestoor word.</translation>
    </message>
    <message>
        <source>Error: Specified data directory "%1" cannot be created.</source>
        <translation>Fout: Gespesifiseerde dataleêr "%1" kon nie geskep word nie.</translation>
    </message>
    <message>
        <source>Error</source>
        <translation>Fout</translation>
    </message>
    </context>
<context>
    <name>ModalOverlay</name>
    <message>
        <source>Form</source>
        <translation>Vorm</translation>
    </message>
    <message>
        <source>Number of blocks left</source>
        <translation>Aantal blokke oor</translation>
    </message>
    <message>
        <source>Unknown...</source>
        <translation>Onbekend...</translation>
    </message>
    <message>
        <source>Last block time</source>
        <translation>Laaste blok tyd</translation>
    </message>
    <message>
        <source>Progress</source>
        <translation>Vordering</translation>
    </message>
    <message>
        <source>Progress increase per hour</source>
        <translation>Vorderingstoename per uur</translation>
    </message>
    <message>
        <source>calculating...</source>
        <translation>besig met bereken...</translation>
    </message>
    <message>
        <source>Estimated time left until synced</source>
        <translation>Geskatte tyd oor totdat gesinkroniseer</translation>
    </message>
    <message>
        <source>Hide</source>
        <translation>Versteek</translation>
    </message>
    </context>
<context>
    <name>OpenURIDialog</name>
    <message>
        <source>Open URI</source>
        <translation>Open URI</translation>
    </message>
    <message>
        <source>Open payment request from URI or file</source>
        <translation>Open betaling versoek van URI of lêer</translation>
    </message>
    <message>
        <source>URI:</source>
        <translation>URI:</translation>
    </message>
    <message>
        <source>Select payment request file</source>
        <translation>Kies betaling versoek lêer</translation>
    </message>
    <message>
        <source>Select payment request file to open</source>
        <translation>Kies betaling versoek lêer om oop te maak</translation>
    </message>
</context>
<context>
    <name>OptionsDialog</name>
    <message>
        <source>Options</source>
        <translation>Opsies</translation>
    </message>
    <message>
        <source>&amp;Main</source>
        <translation>&amp;Hoof</translation>
    </message>
    <message>
        <source>Automatically start %1 after logging in to the system.</source>
        <translation>Begin %1 outomaties nadat jy aangemeld is by die stelsel.</translation>
    </message>
    <message>
        <source>&amp;Start %1 on system login</source>
        <translation>&amp;Begin %1 op stelsel aanmelding</translation>
    </message>
    <message>
        <source>Size of &amp;database cache</source>
        <translation>Grootte van &amp;databasis kas</translation>
    </message>
    <message>
        <source>Number of script &amp;verification threads</source>
        <translation>Aantal skrip &amp;verifikasie drade</translation>
    </message>
    <message>
        <source>Open the %1 configuration file from the working directory.</source>
        <translation>Maak die %1 konfigurasie lêer oop van die werk gids.</translation>
    </message>
    <message>
        <source>Open Configuration File</source>
        <translation>Open Konfigurasie Lêer</translation>
    </message>
    <message>
        <source>Reset all client options to default.</source>
        <translation>Alle kliëntopsies na verstek terugstel.</translation>
    </message>
    <message>
        <source>&amp;Reset Options</source>
        <translation>&amp;Herstel Opsies</translation>
    </message>
    <message>
        <source>&amp;Network</source>
        <translation>&amp;Netwerk</translation>
    </message>
    <message>
        <source>W&amp;allet</source>
        <translation>B&amp;eursie</translation>
    </message>
    <message>
        <source>Expert</source>
        <translation>Kenner</translation>
    </message>
    <message>
        <source>Enable coin &amp;control features</source>
        <translation>Bemagtig munt &amp;beheer funksies.</translation>
    </message>
    <message>
        <source>&amp;Spend unconfirmed change</source>
        <translation>&amp;Spandeer onbevestigde kleingeld</translation>
    </message>
    <message>
        <source>&amp;Port:</source>
        <translation>&amp;Poort:</translation>
    </message>
    <message>
        <source>Used for reaching peers via:</source>
        <translation>Word gebruik vir die bereik van eweknieë via:</translation>
    </message>
    <message>
        <source>IPv4</source>
        <translation>IPv4</translation>
    </message>
    <message>
        <source>IPv6</source>
        <translation>IPv6</translation>
    </message>
    <message>
        <source>Tor</source>
        <translation>Tor</translation>
    </message>
    <message>
        <source>&amp;Window</source>
        <translation>&amp;Venster</translation>
    </message>
    <message>
        <source>M&amp;inimize on close</source>
        <translation>M&amp;inimaliseer op toemaak</translation>
    </message>
    <message>
        <source>&amp;Display</source>
        <translation>&amp;Vertoon</translation>
    </message>
    <message>
        <source>User Interface &amp;language:</source>
        <translation>Gebruikers Koppelvlak &amp;taal:</translation>
    </message>
    <message>
        <source>&amp;Unit to show amounts in:</source>
        <translation>&amp;Eenheid om bedrae te toon in:</translation>
    </message>
    <message>
        <source>Whether to show coin control features or not.</source>
        <translation>Of om munt beheer funksies te wys of nie.</translation>
    </message>
    <message>
        <source>&amp;OK</source>
        <translation>&amp;OK</translation>
    </message>
    <message>
        <source>&amp;Cancel</source>
        <translation>&amp;Kanselleer</translation>
    </message>
    <message>
        <source>default</source>
        <translation>verstek</translation>
    </message>
    <message>
        <source>none</source>
        <translation>geen</translation>
    </message>
    <message>
        <source>Confirm options reset</source>
        <translation>Bevestig terugstel van opsies</translation>
    </message>
    <message>
        <source>Client restart required to activate changes.</source>
        <translation>Kliënt moet herbegin word om veranderinge te aktiveer.</translation>
    </message>
    <message>
        <source>Client will be shut down. Do you want to proceed?</source>
        <translation>Kliënt sal toegemaak word. Wil u voortgaan?</translation>
    </message>
    <message>
        <source>Configuration options</source>
        <translation>Konfigurasie opsies</translation>
    </message>
    <message>
        <source>Error</source>
        <translation>Fout</translation>
    </message>
    <message>
        <source>The configuration file could not be opened.</source>
        <translation>Die konfigurasie lêer kon nie oopgemaak word nie.</translation>
    </message>
    <message>
        <source>This change would require a client restart.</source>
        <translation>Hierdie verandering sal 'n herbegin van die kliënt vereis. </translation>
    </message>
    <message>
        <source>The supplied proxy address is invalid.</source>
        <translation>Die verskafde volmag adres is ongeldig.</translation>
    </message>
</context>
<context>
    <name>OverviewPage</name>
    <message>
        <source>Form</source>
        <translation>Vorm</translation>
    </message>
    <message>
        <source>Watch-only:</source>
        <translation>Kyk-net:</translation>
    </message>
    <message>
        <source>Available:</source>
        <translation>Beskikbaar:</translation>
    </message>
    <message>
        <source>Your current spendable balance</source>
        <translation>U huidige bruikbare balans</translation>
    </message>
    <message>
        <source>Pending:</source>
        <translation>Hangend:</translation>
    </message>
    <message>
        <source>Immature:</source>
        <translation>Onvolwasse:</translation>
    </message>
    <message>
        <source>Balances</source>
        <translation>Balanse</translation>
    </message>
    <message>
        <source>Total:</source>
        <translation>Totaal:</translation>
    </message>
    <message>
        <source>Your current total balance</source>
        <translation>U huidige totale balans</translation>
    </message>
    <message>
        <source>Spendable:</source>
        <translation>Besteebaar:</translation>
    </message>
    <message>
        <source>Recent transactions</source>
        <translation>Onlangse transaksies</translation>
    </message>
    </context>
<context>
    <name>PaymentServer</name>
    <message>
        <source>Payment request error</source>
        <translation>Betalings versoek fout</translation>
    </message>
    <message>
        <source>URI handling</source>
        <translation>URI hantering</translation>
    </message>
    <message>
        <source>Payment request rejected</source>
        <translation>Betalings versoek verwerp</translation>
    </message>
    <message>
        <source>Payment request network doesn't match client network.</source>
        <translation>Betalings versoek netwerk stem nie ooreen met die kliënt netwerk nie.</translation>
    </message>
    <message>
        <source>Payment request expired.</source>
        <translation>Betalings versoek verstryk.</translation>
    </message>
    <message>
        <source>Payment request is not initialized.</source>
        <translation>Betalings versoek is nie geïnitialiseer nie.</translation>
    </message>
    <message>
        <source>Invalid payment request.</source>
        <translation>Ongeldige betalings versoek.</translation>
    </message>
    <message>
        <source>Refund from %1</source>
        <translation>Terugbetaling van %1</translation>
    </message>
    <message>
        <source>Error communicating with %1: %2</source>
        <translation>Kommunikerings fout met %1: %2</translation>
    </message>
    <message>
        <source>Payment request cannot be parsed!</source>
        <translation>Betalings versoek kan nie ontleed word nie!</translation>
    </message>
    <message>
        <source>Network request error</source>
        <translation>Netwerk versoek fout</translation>
    </message>
    </context>
<context>
    <name>PeerTableModel</name>
    <message>
        <source>User Agent</source>
        <translation>Gebruikeragent</translation>
    </message>
    <message>
        <source>NodeId</source>
        <translation>NodusId</translation>
    </message>
    <message>
        <source>Sent</source>
        <translation>Gestuur</translation>
    </message>
    <message>
        <source>Received</source>
        <translation>Ontvang</translation>
    </message>
</context>
<context>
    <name>QObject</name>
    <message>
        <source>Amount</source>
        <translation>Bedrag</translation>
    </message>
    <message>
        <source>Enter a Bitcoin address (e.g. %1)</source>
        <translation>Voer in 'n Bitcoin adres (bv. %1)</translation>
    </message>
    <message>
        <source>%1 d</source>
        <translation>%1 d</translation>
    </message>
    <message>
        <source>%1 h</source>
        <translation>%1 u</translation>
    </message>
    <message>
        <source>%1 m</source>
        <translation>%1 m</translation>
    </message>
    <message>
        <source>%1 s</source>
        <translation>%1 s</translation>
    </message>
    <message>
        <source>None</source>
        <translation>Geen</translation>
    </message>
    <message>
        <source>N/A</source>
        <translation>n.v.t.</translation>
    </message>
    <message>
        <source>%1 ms</source>
        <translation>%1 ms</translation>
    </message>
    <message>
        <source>%1 and %2</source>
        <translation>%1 en %2</translation>
    </message>
    <message>
        <source>%1 B</source>
        <translation>%1 B</translation>
    </message>
    <message>
        <source>%1 KB</source>
        <translation>%1 KB</translation>
    </message>
    <message>
        <source>%1 MB</source>
        <translation>%1 MB</translation>
    </message>
    <message>
        <source>%1 GB</source>
        <translation>%1 GB</translation>
    </message>
    </context>
<context>
    <name>QObject::QObject</name>
    <message>
        <source>Error: %1</source>
        <translation>Fout: %1</translation>
    </message>
</context>
<context>
    <name>QRImageWidget</name>
    <message>
        <source>&amp;Save Image...</source>
        <translation>&amp;Stoor beeld</translation>
    </message>
    </context>
<context>
    <name>RPCConsole</name>
    <message>
        <source>N/A</source>
        <translation>n.v.t.</translation>
    </message>
    <message>
        <source>Client version</source>
        <translation>Kliëntweergawe</translation>
    </message>
    <message>
        <source>&amp;Information</source>
        <translation>&amp;Informasie</translation>
    </message>
    <message>
        <source>General</source>
        <translation>Algemeen</translation>
    </message>
    <message>
        <source>Network</source>
        <translation>Netwerk</translation>
    </message>
    <message>
        <source>Name</source>
        <translation>Naam</translation>
    </message>
    <message>
        <source>Number of connections</source>
        <translation>Aantal verbindings</translation>
    </message>
    <message>
        <source>Block chain</source>
        <translation>Blokketting</translation>
    </message>
    <message>
        <source>Current number of blocks</source>
        <translation>Huidige aantal blokke</translation>
    </message>
    <message>
        <source>Received</source>
        <translation>Ontvang</translation>
    </message>
    <message>
        <source>Sent</source>
        <translation>Gestuur</translation>
    </message>
    <message>
        <source>Banned peers</source>
        <translation>Verbanne porture</translation>
    </message>
    <message>
        <source>Whitelisted</source>
        <translation>Gewitlys</translation>
    </message>
    <message>
        <source>Direction</source>
        <translation>Rigting</translation>
    </message>
    <message>
        <source>Version</source>
        <translation>Weergawe</translation>
    </message>
    <message>
        <source>User Agent</source>
        <translation>Gebruikeragent</translation>
    </message>
    <message>
        <source>Last block time</source>
        <translation>Laaste blok tyd</translation>
    </message>
    <message>
        <source>In:</source>
        <translation>In:</translation>
    </message>
    <message>
        <source>Out:</source>
        <translation>Uit:</translation>
    </message>
    <message>
        <source>1 &amp;hour</source>
        <translation>1 &amp;uur</translation>
    </message>
    <message>
        <source>1 &amp;day</source>
        <translation>1 &amp;dag</translation>
    </message>
    <message>
        <source>1 &amp;week</source>
        <translation>1 &amp;week</translation>
    </message>
    <message>
        <source>1 &amp;year</source>
        <translation>1 &amp;jaar</translation>
    </message>
    <message>
        <source>&amp;Disconnect</source>
        <translation>&amp;Ontkoppel</translation>
    </message>
    <message>
        <source>Ban for</source>
        <translation>Verbied vir</translation>
    </message>
    <message>
        <source>&amp;Unban</source>
        <translation>&amp;Toegelaat</translation>
    </message>
    <message>
        <source>Network activity disabled</source>
        <translation>Netwerk aktiewiteit gedeaktiveer</translation>
    </message>
    <message>
        <source>(node id: %1)</source>
        <translation>(nodus id: %1)</translation>
    </message>
    <message>
        <source>via %1</source>
        <translation>via %1</translation>
    </message>
    <message>
        <source>never</source>
        <translation>nooit</translation>
    </message>
    <message>
        <source>Inbound</source>
        <translation>Inkomende</translation>
    </message>
    <message>
        <source>Outbound</source>
        <translation>Uitgaande</translation>
    </message>
    <message>
        <source>Yes</source>
        <translation>Ja</translation>
    </message>
    <message>
        <source>No</source>
        <translation>Nee</translation>
    </message>
    <message>
        <source>Unknown</source>
        <translation>Onbekend</translation>
    </message>
</context>
<context>
    <name>ReceiveCoinsDialog</name>
    <message>
        <source>&amp;Amount:</source>
        <translation>&amp;Bedrag</translation>
    </message>
    <message>
        <source>&amp;Label:</source>
        <translation>&amp;Etiket:</translation>
    </message>
    <message>
        <source>&amp;Message:</source>
        <translation>&amp;Boodslap:</translation>
    </message>
    <message>
        <source>Clear all fields of the form.</source>
        <translation>Vee alle velde op die vorm skoon</translation>
    </message>
    <message>
        <source>Clear</source>
        <translation>Skoonmaak</translation>
    </message>
    <message>
        <source>&amp;Request payment</source>
        <translation>&amp;Versoek betaling</translation>
    </message>
    <message>
        <source>Show</source>
        <translation>Wys</translation>
    </message>
    <message>
        <source>Remove</source>
        <translation>Verwyder</translation>
    </message>
    <message>
        <source>Copy label</source>
        <translation>Kopieer etiket</translation>
    </message>
    <message>
        <source>Copy message</source>
        <translation>Kopieer boodskap</translation>
    </message>
    <message>
        <source>Copy amount</source>
        <translation>Kopieer bedrag</translation>
    </message>
</context>
<context>
    <name>ReceiveRequestDialog</name>
    <message>
        <source>QR Code</source>
        <translation>QR Kode</translation>
    </message>
    <message>
        <source>Copy &amp;URI</source>
        <translation>Kopieer &amp;URI</translation>
    </message>
    <message>
        <source>Copy &amp;Address</source>
        <translation>Kopieer &amp;Address</translation>
    </message>
    <message>
        <source>&amp;Save Image...</source>
        <translation>&amp;Stoor beeld</translation>
    </message>
    <message>
        <source>Request payment to %1</source>
        <translation>Versoek betaling van %1</translation>
    </message>
    <message>
        <source>Payment information</source>
        <translation>Betaling informasie</translation>
    </message>
    <message>
        <source>URI</source>
        <translation>URI</translation>
    </message>
    <message>
        <source>Address</source>
        <translation>Adres</translation>
    </message>
    <message>
        <source>Amount</source>
        <translation>Bedrag</translation>
    </message>
    <message>
        <source>Label</source>
        <translation>Merk</translation>
    </message>
    <message>
        <source>Message</source>
        <translation>Boodskap</translation>
    </message>
    <message>
        <source>Wallet</source>
        <translation>Beursie</translation>
    </message>
    <message>
        <source>Resulting URI too long, try to reduce the text for label / message.</source>
        <translation>Gevolglike URI te lank, probeer teks verkort vir etiket/boodskap</translation>
    </message>
    <message>
        <source>Error encoding URI into QR Code.</source>
        <translation>Fout met enkodering van URI na QR kode</translation>
    </message>
</context>
<context>
    <name>RecentRequestsTableModel</name>
    <message>
        <source>Date</source>
        <translation>Datum</translation>
    </message>
    <message>
        <source>Label</source>
        <translation>Merk</translation>
    </message>
    <message>
        <source>Message</source>
        <translation>Boodskap</translation>
    </message>
    <message>
        <source>(no label)</source>
        <translation>(geen etiket)</translation>
    </message>
    <message>
        <source>(no message)</source>
        <translation>(geen boodskap)</translation>
    </message>
    <message>
        <source>(no amount requested)</source>
        <translation>(geen bedrag versoek)</translation>
    </message>
    <message>
        <source>Requested</source>
        <translation>Versoekte</translation>
    </message>
</context>
<context>
    <name>SendCoinsDialog</name>
    <message>
        <source>Send Coins</source>
        <translation>Stuur Munte</translation>
    </message>
    <message>
        <source>Coin Control Features</source>
        <translation>Munt Beheer Kenmerke</translation>
    </message>
    <message>
        <source>Inputs...</source>
        <translation>Insette...</translation>
    </message>
    <message>
        <source>automatically selected</source>
        <translation>outomaties gekies</translation>
    </message>
    <message>
        <source>Insufficient funds!</source>
        <translation>Onvoldoende fondse!</translation>
    </message>
    <message>
        <source>Quantity:</source>
        <translation>Hoeveelheid:</translation>
    </message>
    <message>
        <source>Bytes:</source>
        <translation>Grepe:</translation>
    </message>
    <message>
        <source>Amount:</source>
        <translation>Bedrag:</translation>
    </message>
    <message>
        <source>Fee:</source>
        <translation>Fooi:</translation>
    </message>
    <message>
        <source>After Fee:</source>
        <translation>Na Fooi:</translation>
    </message>
    <message>
        <source>Change:</source>
        <translation>Verander:</translation>
    </message>
    <message>
        <source>Transaction Fee:</source>
        <translation>Transaksiefooi:</translation>
    </message>
    <message>
        <source>Choose...</source>
        <translation>Kies...</translation>
    </message>
    <message>
        <source>Using the fallbackfee can result in sending a transaction that will take several hours or days (or never) to confirm. Consider choosing your fee manually or wait until you have validated the complete chain.</source>
        <translation>Die verstekfooi kan veroorsaak dat 'n transaksie gestuur word wat
etlike ure of dae (of nooit) sal neem om te bevestig. Oorweeg om 
'n fooi met die hand te kies, of wag tot jy die hele ketting bevestig het.</translation>
    </message>
    <message>
        <source>Warning: Fee estimation is currently not possible.</source>
        <translation>Waarskuwing: fooiskatting is tans onbeskikbaar</translation>
    </message>
    <message>
        <source>collapse fee-settings</source>
        <translation>Vou fooi-nistellings in</translation>
    </message>
    <message>
        <source>per kilobyte</source>
        <translation>per kilogreep</translation>
    </message>
    <message>
        <source>Hide</source>
        <translation>Versteek</translation>
    </message>
    <message>
        <source>Recommended:</source>
        <translation>Aanbeveel:</translation>
    </message>
    <message>
        <source>Custom:</source>
        <translation>Aangepaste:</translation>
    </message>
    <message>
        <source>(Smart fee not initialized yet. This usually takes a few blocks...)</source>
        <translation>(Slimfooi nog nie opgestel nie. Dit neem gewoonlik 'n paar blokke...)</translation>
    </message>
    <message>
        <source>Send to multiple recipients at once</source>
        <translation>Stuur aan veelvuldige ontvangers tegelyk</translation>
    </message>
    <message>
        <source>Add &amp;Recipient</source>
        <translation>Voeg by &amp;Ontvanger</translation>
    </message>
    <message>
        <source>Clear all fields of the form.</source>
        <translation>Vee alle velde op die vorm skoon</translation>
    </message>
    <message>
        <source>Dust:</source>
        <translation>Stof:</translation>
    </message>
    <message>
        <source>Confirmation time target:</source>
        <translation>Bevestigingstyd teiken:</translation>
    </message>
    <message>
        <source>Enable Replace-By-Fee</source>
        <translation>Bemoontlik vervang-deur-fooi</translation>
    </message>
    <message>
        <source>With Replace-By-Fee (BIP-125) you can increase a transaction's fee after it is sent. Without this, a higher fee may be recommended to compensate for increased transaction delay risk.</source>
        <translation>Met Vervang-Met-Fooi (BIP-125) kan jy 'n transaskiefooi verhoog nadat dit gestuur is.
Daarsonder mag 'n hoër fooi dalk aanbeveel word om te kompenseer vir 'n verhoogde
transaksievertragingsrisiko.</translation>
    </message>
    <message>
        <source>Clear &amp;All</source>
        <translation>Vee &amp;Alles skoon</translation>
    </message>
    <message>
        <source>Balance:</source>
        <translation>Saldo:</translation>
    </message>
    <message>
        <source>Confirm the send action</source>
        <translation>Bevestig stuuraksie</translation>
    </message>
    <message>
        <source>S&amp;end</source>
        <translation>S&amp;tuur</translation>
    </message>
    <message>
        <source>Copy quantity</source>
        <translation>Kopieer hoeveelheid</translation>
    </message>
    <message>
        <source>Copy amount</source>
        <translation>Kopieer bedrag</translation>
    </message>
    <message>
        <source>Copy fee</source>
        <translation>Kopieer fooi</translation>
    </message>
    <message>
        <source>Copy after fee</source>
        <translation>Kopieer na fooi</translation>
    </message>
    <message>
        <source>Copy bytes</source>
        <translation>Kopieer grepe</translation>
    </message>
    <message>
        <source>Copy dust</source>
        <translation>Kopieer stof</translation>
    </message>
    <message>
        <source>Copy change</source>
        <translation>Kopieer verandering</translation>
    </message>
    <message>
        <source>%1 (%2 blocks)</source>
        <translation>%1 (%2 blokke)</translation>
    </message>
    <message>
        <source>%1 to %2</source>
        <translation>%1 tot %2</translation>
    </message>
    <message>
        <source>Are you sure you want to send?</source>
        <translation>Is u seker u wil verstuur?</translation>
    </message>
    <message>
        <source>or</source>
        <translation>of</translation>
    </message>
    <message>
        <source>You can increase the fee later (signals Replace-By-Fee, BIP-125).</source>
        <translation>U kan die fooi later verhoog (sein Vervang-met-Fooi, BIP-125)</translation>
    </message>
    <message>
        <source>Transaction fee</source>
        <translation>Transaksie fooi</translation>
    </message>
    <message>
        <source>Not signalling Replace-By-Fee, BIP-125.</source>
        <translation>Sein nie Vervang-Met-Fooi nie, BIP-25</translation>
    </message>
    <message>
        <source>Confirm send coins</source>
        <translation>Bevestig versending van munte</translation>
    </message>
    <message>
        <source>The recipient address is not valid. Please recheck.</source>
        <translation>Die ontvangeradres is ongeldig. Kyk asseblief weer mooi.</translation>
    </message>
    <message>
        <source>The amount to pay must be larger than 0.</source>
        <translation>Bedrag moet groter as nul wees</translation>
    </message>
    <message>
        <source>The amount exceeds your balance.</source>
        <translation>Die bedrag oorskry jou saldo</translation>
    </message>
    <message>
        <source>The total exceeds your balance when the %1 transaction fee is included.</source>
        <translation>Die somtotaal oorskry jou saldo as die %1 transaksiefooi ingereken word</translation>
    </message>
    <message>
        <source>Duplicate address found: addresses should only be used once each.</source>
        <translation>Duplikaatadres: adresse behoort slegs eenkeer gebruik te word</translation>
    </message>
    <message>
        <source>Transaction creation failed!</source>
        <translation>Transaksieopstelling het gefaal</translation>
    </message>
    <message>
        <source>The transaction was rejected with the following reason: %1</source>
        <translation>Die transaksie is afgekeur met die volgende rede: %1</translation>
    </message>
    <message>
        <source>A fee higher than %1 is considered an absurdly high fee.</source>
        <translation>'n Fooi hoër as %1 word as buitensporig beskou</translation>
    </message>
    <message>
        <source>Payment request expired.</source>
        <translation>Betalings versoek verstryk.</translation>
    </message>
    <message>
        <source>Warning: Invalid Bitcoin address</source>
        <translation>Waarskuwing: Ongeldige Bitcoinadres</translation>
    </message>
    <message>
        <source>The address you selected for change is not part of this wallet. Any or all funds in your wallet may be sent to this address. Are you sure?</source>
        <translation>Die adres wat u gekies het vir verandering is nie deel van hierdie
beursie nie. Enige of alle fondse mag dalk daarheen gestuur word.
Is u seker?</translation>
    </message>
    <message>
        <source>(no label)</source>
        <translation>(geen etiket)</translation>
    </message>
</context>
<context>
    <name>SendCoinsEntry</name>
    <message>
        <source>A&amp;mount:</source>
        <translation>B&amp;edrag:</translation>
    </message>
    <message>
        <source>&amp;Label:</source>
        <translation>&amp;Etiket:</translation>
    </message>
    <message>
        <source>Choose previously used address</source>
        <translation>Kies voorheen gebruikte adres</translation>
    </message>
    <message>
        <source>This is a normal payment.</source>
        <translation>Hierdie is 'n gewone betaling</translation>
    </message>
    <message>
        <source>The Bitcoin address to send the payment to</source>
        <translation>Die Bitcoinadres waarheen die betaling gestuur word</translation>
    </message>
    <message>
        <source>Alt+A</source>
        <translation>Alt+A</translation>
    </message>
    <message>
        <source>Paste address from clipboard</source>
        <translation>Plak adres van aanknipbord af</translation>
    </message>
    <message>
        <source>Remove this entry</source>
        <translation>Verwyder hierdie inskrywing</translation>
    </message>
    <message>
        <source>The fee will be deducted from the amount being sent. The recipient will receive less bitcoins than you enter in the amount field. If multiple recipients are selected, the fee is split equally.</source>
        <translation>De fooi word afgetrek van die gestuurde bedrag.
Die ontvanger sal minder ontvang as wat u in die 
bedrag opgee. As daar meer as een ontvanger is,
word die fooi eweredig verdeel.</translation>
    </message>
    <message>
        <source>S&amp;ubtract fee from amount</source>
        <translation>Bedrag &amp;Sonder fooi </translation>
    </message>
    <message>
        <source>Use available balance</source>
        <translation>Gebruik beskikbare saldo</translation>
    </message>
    <message>
        <source>Message:</source>
        <translation>Boodskap:</translation>
    </message>
    <message>
        <source>This is an unauthenticated payment request.</source>
        <translation>Hierdie is 'n ongemagtigde uitbetalingsversoek</translation>
    </message>
    <message>
        <source>This is an authenticated payment request.</source>
        <translation>Hierdie is 'n gemagtigde uitbetalingsversoek
</translation>
    </message>
    <message>
        <source>Pay To:</source>
        <translation>Betaal Vir:</translation>
    </message>
    </context>
<context>
    <name>SendConfirmationDialog</name>
    <message>
        <source>Yes</source>
        <translation>Ja</translation>
    </message>
</context>
<context>
    <name>ShutdownWindow</name>
    </context>
<context>
    <name>SignVerifyMessageDialog</name>
    <message>
        <source>&amp;Sign Message</source>
        <translation>&amp;Teken Boodskap</translation>
    </message>
    <message>
        <source>Choose previously used address</source>
        <translation>Kies voorheen gebruikte adres</translation>
    </message>
    <message>
        <source>Alt+A</source>
        <translation>Alt+A</translation>
    </message>
    <message>
        <source>Paste address from clipboard</source>
        <translation>Plak adres van aanknipbord af</translation>
    </message>
    <message>
        <source>Signature</source>
        <translation>Handtekening</translation>
    </message>
    <message>
        <source>Clear &amp;All</source>
        <translation>Vee &amp;Alles skoon</translation>
    </message>
    <message>
        <source>&amp;Verify Message</source>
        <translation>&amp;Verifieer Boodskap</translation>
    </message>
    <message>
        <source>Verify &amp;Message</source>
        <translation>Verifieer &amp;Boodskap</translation>
    </message>
    <message>
        <source>Message signed.</source>
        <translation>Boodskap geteken.</translation>
    </message>
    <message>
        <source>Message verified.</source>
        <translation>Boodskap geverifieer.</translation>
    </message>
</context>
<context>
    <name>SplashScreen</name>
    </context>
<context>
    <name>TrafficGraphWidget</name>
    <message>
        <source>KB/s</source>
        <translation>KB/s</translation>
    </message>
</context>
<context>
    <name>TransactionDesc</name>
    <message>
        <source>Date</source>
        <translation>Datum</translation>
    </message>
    <message>
        <source>own address</source>
        <translation>eie adres</translation>
    </message>
    <message>
        <source>watch-only</source>
        <translation>kyk-net</translation>
    </message>
    <message>
        <source>label</source>
        <translation>etiket</translation>
    </message>
    <message>
        <source>Credit</source>
        <translation>Krediet</translation>
    </message>
    <message>
        <source>not accepted</source>
        <translation>nie geaanvaar</translation>
    </message>
    <message>
        <source>Debit</source>
        <translation>Debiet</translation>
    </message>
    <message>
        <source>Total debit</source>
        <translation>Totale debiet</translation>
    </message>
    <message>
        <source>Total credit</source>
        <translation>Totale crediet</translation>
    </message>
    <message>
        <source>Transaction fee</source>
        <translation>Transaksie fooi</translation>
    </message>
    <message>
        <source>Net amount</source>
        <translation>Net bedrag</translation>
    </message>
    <message>
        <source>Message</source>
        <translation>Boodskap</translation>
    </message>
    <message>
        <source>Comment</source>
        <translation>Kommentaar</translation>
    </message>
    <message>
        <source>Transaction total size</source>
        <translation>Transaksie totale grootte</translation>
    </message>
    <message>
        <source>Transaction</source>
        <translation>Transaksie</translation>
    </message>
    <message>
        <source>Amount</source>
        <translation>Bedrag</translation>
    </message>
    </context>
<context>
    <name>TransactionDescDialog</name>
    </context>
<context>
    <name>TransactionTableModel</name>
    <message>
        <source>Date</source>
        <translation>Datum</translation>
    </message>
    <message>
        <source>Type</source>
        <translation>Tipe</translation>
    </message>
    <message>
        <source>Label</source>
        <translation>Merk</translation>
    </message>
    <message>
        <source>Mined</source>
        <translation>Gemyn</translation>
    </message>
    <message>
        <source>watch-only</source>
        <translation>kyk-net</translation>
    </message>
    <message>
        <source>(no label)</source>
        <translation>(geen etiket)</translation>
    </message>
    </context>
<context>
    <name>TransactionView</name>
    <message>
        <source>All</source>
        <translation>Alles</translation>
    </message>
    <message>
        <source>Mined</source>
        <translation>Gemyn</translation>
    </message>
    <message>
        <source>Other</source>
        <translation>Ander</translation>
    </message>
    <message>
        <source>Copy address</source>
        <translation>Kopieer adres</translation>
    </message>
    <message>
        <source>Copy label</source>
        <translation>Kopieer etiket</translation>
    </message>
    <message>
        <source>Copy amount</source>
        <translation>Kopieer bedrag</translation>
    </message>
    <message>
        <source>Copy transaction ID</source>
        <translation>Kopieer transaksie ID</translation>
    </message>
    <message>
        <source>Comma separated file (*.csv)</source>
        <translation>Comma separated file (*.csv)</translation>
    </message>
    <message>
        <source>Confirmed</source>
        <translation>Bevestig</translation>
    </message>
    <message>
        <source>Date</source>
        <translation>Datum</translation>
    </message>
    <message>
        <source>Type</source>
        <translation>Tipe</translation>
    </message>
    <message>
        <source>Label</source>
        <translation>Merk</translation>
    </message>
    <message>
        <source>Address</source>
        <translation>Adres</translation>
    </message>
    <message>
        <source>ID</source>
        <translation>ID</translation>
    </message>
    <message>
        <source>Exporting Failed</source>
        <translation>Uitvoer was onsuksesvol</translation>
    </message>
    <message>
        <source>to</source>
        <translation>na</translation>
    </message>
</context>
<context>
    <name>UnitDisplayStatusBarControl</name>
    </context>
<context>
    <name>WalletController</name>
    </context>
<context>
    <name>WalletFrame</name>
    </context>
<context>
    <name>WalletModel</name>
    <message>
        <source>Send Coins</source>
        <translation>Stuur Munte</translation>
    </message>
    <message>
        <source>New fee:</source>
        <translation>Nuwe fooi:</translation>
    </message>
    </context>
<context>
    <name>WalletView</name>
    <message>
        <source>&amp;Export</source>
        <translation>&amp;Voer uit</translation>
    </message>
    <message>
        <source>Export the data in the current tab to a file</source>
        <translation>Voer die inligting op hierdie bladsy uit na 'n leer</translation>
    </message>
    </context>
<context>
    <name>bitcoin-core</name>
    <message>
        <source>Bitcoin Core</source>
        <translation>Bitcoin Kern</translation>
    </message>
    <message>
        <source>Error loading %s</source>
        <translation>Fout met laai %s</translation>
    </message>
    <message>
        <source>Importing...</source>
        <translation>Besig met invoer...</translation>
    </message>
    <message>
        <source>Information</source>
        <translation>Inligting</translation>
    </message>
    <message>
        <source>Signing transaction failed</source>
        <translation>Teken van transaksie het misluk</translation>
    </message>
    <message>
        <source>This is experimental software.</source>
        <translation>Dié is eksperimentele sagteware.</translation>
    </message>
    <message>
        <source>Transaction amount too small</source>
        <translation>Transaksie bedrag te klein</translation>
    </message>
    <message>
        <source>Transaction too large</source>
        <translation>Transaksie te groot</translation>
    </message>
    <message>
        <source>Verifying wallet(s)...</source>
        <translation>Besig met verifieer van beursie(s)...</translation>
    </message>
    <message>
        <source>Warning</source>
        <translation>Waarskuwing</translation>
    </message>
    <message>
        <source>%s is set very high!</source>
        <translation>%s is baie hoog gestel!</translation>
    </message>
    <message>
        <source>Starting network threads...</source>
        <translation>Begin tans netwerkdrade...</translation>
    </message>
    <message>
        <source>This is the minimum transaction fee you pay on every transaction.</source>
        <translation>Dit is die minimum transaksie fooi wat u betaal op elke transaksie.</translation>
    </message>
    <message>
        <source>This is the transaction fee you will pay if you send a transaction.</source>
        <translation>Dit is die transaksie fooi wat u sal betaal as u 'n transaksie stuur.</translation>
    </message>
    <message>
        <source>Transaction amounts must not be negative</source>
        <translation>Transaksies bedrae moet nie negatief wees nie</translation>
    </message>
    <message>
        <source>Transaction has too long of a mempool chain</source>
        <translation>Transaksie se mempool ketting is te lank</translation>
    </message>
    <message>
        <source>Transaction must have at least one recipient</source>
        <translation>Transaksie moet ten minste een ontvanger hê</translation>
    </message>
    <message>
        <source>Unknown network specified in -onlynet: '%s'</source>
        <translation>Onbekende netwerk gespesifiseer in -onlynet: '%s'</translation>
    </message>
    <message>
>>>>>>> be92be56
        <source>Insufficient funds</source>
        <translation>Onvoldoende fondse</translation>
    </message>
    <message>
        <source>Loading block index...</source>
        <translation>Blokindeks word gelaai...</translation>
    </message>
    <message>
        <source>Loading wallet...</source>
        <translation>Beursie word gelaai...</translation>
    </message>
    <message>
<<<<<<< HEAD
=======
        <source>Cannot downgrade wallet</source>
        <translation>Kan nie beursie afgradeer nie</translation>
    </message>
    <message>
>>>>>>> be92be56
        <source>Rescanning...</source>
        <translation>Word herskandeer...</translation>
    </message>
    <message>
        <source>Done loading</source>
<<<<<<< HEAD
        <translation>Klaar met laai</translation>
=======
        <translation>Klaar gelaai</translation>
>>>>>>> be92be56
    </message>
    <message>
        <source>Error</source>
        <translation>Fout</translation>
    </message>
</context>
</TS><|MERGE_RESOLUTION|>--- conflicted
+++ resolved
@@ -41,12 +41,6 @@
         <source>&amp;Delete</source>
         <translation>&amp;Vee uit</translation>
     </message>
-<<<<<<< HEAD
-    </context>
-<context>
-    <name>AddressTableModel</name>
-    </context>
-=======
     <message>
         <source>Choose the address to send coins to</source>
         <translation>Kies die adres waarheen u munte wil stuur</translation>
@@ -119,7 +113,6 @@
         <translation>(geen etiket)</translation>
     </message>
 </context>
->>>>>>> be92be56
 <context>
     <name>AskPassphraseDialog</name>
     <message>
@@ -138,9 +131,6 @@
         <source>Repeat new passphrase</source>
         <translation>Herhaal nuwe wagwoord</translation>
     </message>
-<<<<<<< HEAD
-    </context>
-=======
     <message>
         <source>Show password</source>
         <translation>Wys wagwoord</translation>
@@ -230,7 +220,6 @@
         <translation>WAARSKUWING:  Outomatiese Kapitalisering is aktief op u sleutelbord!</translation>
     </message>
 </context>
->>>>>>> be92be56
 <context>
     <name>BanTableModel</name>
     <message>
@@ -421,13 +410,10 @@
         <translation>Skep 'n bitcoin: URI of betalingsversoek</translation>
     </message>
     <message>
-<<<<<<< HEAD
-=======
         <source>&amp;Command-line options</source>
         <translation>&amp;Opdrag lyn opsies</translation>
     </message>
     <message>
->>>>>>> be92be56
         <source>Indexing blocks on disk...</source>
         <translation>Blokke op skyf word geïndekseer...</translation>
     </message>
@@ -436,37 +422,6 @@
         <translation>Blokke op skyf word geprosesseer...</translation>
     </message>
     <message>
-<<<<<<< HEAD
-        <source>No block source available...</source>
-        <translation>Geen blokbron beskikbaar...</translation>
-    </message>
-    <message numerus="yes">
-        <source>Processed %n block(s) of transaction history.</source>
-        <translation><numerusform>%n blok van transaksiegeskiedenis geprosesseer.</numerusform><numerusform>%n blokke van transaksiegeskiedenis geprosesseer.</numerusform></translation>
-    </message>
-    <message numerus="yes">
-        <source>%n hour(s)</source>
-        <translation><numerusform>%n uur</numerusform><numerusform>%n ure</numerusform></translation>
-    </message>
-    <message numerus="yes">
-        <source>%n day(s)</source>
-        <translation><numerusform>%n dag</numerusform><numerusform>%n dae</numerusform></translation>
-    </message>
-    <message numerus="yes">
-        <source>%n week(s)</source>
-        <translation><numerusform>%n week</numerusform><numerusform>%n weke</numerusform></translation>
-    </message>
-    <message>
-        <source>%1 and %2</source>
-        <translation>%1 en %2</translation>
-    </message>
-    <message numerus="yes">
-        <source>%n year(s)</source>
-        <translation><numerusform>%n jaar</numerusform><numerusform>%n jare</numerusform></translation>
-    </message>
-    <message>
-=======
->>>>>>> be92be56
         <source>%1 behind</source>
         <translation>%1 agter</translation>
     </message>
@@ -495,8 +450,6 @@
         <translation>Op datum</translation>
     </message>
     <message>
-<<<<<<< HEAD
-=======
         <source>&amp;Window</source>
         <translation>&amp;Venster</translation>
     </message>
@@ -509,7 +462,6 @@
         <translation>Koppel aan eweknieë...</translation>
     </message>
     <message>
->>>>>>> be92be56
         <source>Catching up...</source>
         <translation>Word op datum gebring...</translation>
     </message>
@@ -520,8 +472,6 @@
 </translation>
     </message>
     <message>
-<<<<<<< HEAD
-=======
         <source>Amount: %1
 </source>
         <translation>Bedrag: %1
@@ -540,7 +490,6 @@
 </translation>
     </message>
     <message>
->>>>>>> be92be56
         <source>Address: %1
 </source>
         <translation>Adres: %1
@@ -554,404 +503,6 @@
         <source>Incoming transaction</source>
         <translation>Inkomende transaksie</translation>
     </message>
-<<<<<<< HEAD
-    </context>
-<context>
-    <name>CoinControlDialog</name>
-    <message>
-        <source>Bytes:</source>
-        <translation>Grepe:</translation>
-    </message>
-    <message>
-        <source>Priority:</source>
-        <translation>Prioriteit:</translation>
-    </message>
-    <message>
-        <source>Fee:</source>
-        <translation>Fooi:</translation>
-    </message>
-    <message>
-        <source>Dust:</source>
-        <translation>Stof:</translation>
-    </message>
-    <message>
-        <source>After Fee:</source>
-        <translation>Na Fooi:</translation>
-    </message>
-    <message>
-        <source>(un)select all</source>
-        <translation>(de)selekteer alle</translation>
-    </message>
-    <message>
-        <source>List mode</source>
-        <translation>Lysmodus</translation>
-    </message>
-    <message>
-        <source>Date</source>
-        <translation>Datum</translation>
-    </message>
-    <message>
-        <source>Confirmations</source>
-        <translation>Bevestigings</translation>
-    </message>
-    <message>
-        <source>Confirmed</source>
-        <translation>Bevestig</translation>
-    </message>
-    <message>
-        <source>Priority</source>
-        <translation>Prioriteit</translation>
-    </message>
-    </context>
-<context>
-    <name>EditAddressDialog</name>
-    <message>
-        <source>Edit Address</source>
-        <translation>Wysig Adres</translation>
-    </message>
-    </context>
-<context>
-    <name>FreespaceChecker</name>
-    <message>
-        <source>name</source>
-        <translation>naam</translation>
-    </message>
-    </context>
-<context>
-    <name>HelpMessageDialog</name>
-    <message>
-        <source>version</source>
-        <translation>weergawe</translation>
-    </message>
-    <message>
-        <source>About %1</source>
-        <translation>Ongeveer %1</translation>
-    </message>
-    <message>
-        <source>UI Options:</source>
-        <translation>Gebruikerkoppelvlakopsies:</translation>
-    </message>
-    <message>
-        <source>Start minimized</source>
-        <translation>Begin geminimeer</translation>
-    </message>
-    <message>
-        <source>Reset all settings changed in the GUI</source>
-        <translation>Alle instellings wat in die grafiese gebruikerkoppelvlak gewysig is, terugstel</translation>
-    </message>
-</context>
-<context>
-    <name>Intro</name>
-    <message>
-        <source>Welcome</source>
-        <translation>Welkom</translation>
-    </message>
-    <message>
-        <source>Welcome to %1.</source>
-        <translation>Welkom by %1.</translation>
-    </message>
-    <message>
-        <source>Error</source>
-        <translation>Fout</translation>
-    </message>
-    </context>
-<context>
-    <name>OpenURIDialog</name>
-    </context>
-<context>
-    <name>OptionsDialog</name>
-    <message>
-        <source>Options</source>
-        <translation>Opsies</translation>
-    </message>
-    <message>
-        <source>MB</source>
-        <translation>MG</translation>
-    </message>
-    <message>
-        <source>Accept connections from outside</source>
-        <translation>Verbindings van buite toelaat</translation>
-    </message>
-    <message>
-        <source>Allow incoming connections</source>
-        <translation>Inkomende verbindings toelaat</translation>
-    </message>
-    <message>
-        <source>Reset all client options to default.</source>
-        <translation>Alle kliëntopsies na verstek terugstel.</translation>
-    </message>
-    <message>
-        <source>Expert</source>
-        <translation>Kenner</translation>
-    </message>
-    <message>
-        <source>IPv6</source>
-        <translation>IPv6</translation>
-    </message>
-    <message>
-        <source>Tor</source>
-        <translation>Tor</translation>
-    </message>
-    <message>
-        <source>default</source>
-        <translation>verstek</translation>
-    </message>
-    <message>
-        <source>none</source>
-        <translation>geen</translation>
-    </message>
-    <message>
-        <source>Confirm options reset</source>
-        <translation>Bevestig terugstel van opsies</translation>
-    </message>
-    <message>
-        <source>Client restart required to activate changes.</source>
-        <translation>Kliënt moet herbegin word om veranderinge te aktiveer.</translation>
-    </message>
-    </context>
-<context>
-    <name>OverviewPage</name>
-    <message>
-        <source>Available:</source>
-        <translation>Beskikbaar:</translation>
-    </message>
-    <message>
-        <source>Pending:</source>
-        <translation>Hangend:</translation>
-    </message>
-    <message>
-        <source>Immature:</source>
-        <translation>Onvolwasse:</translation>
-    </message>
-    <message>
-        <source>Balances</source>
-        <translation>Balanse</translation>
-    </message>
-    <message>
-        <source>Total:</source>
-        <translation>Totaal:</translation>
-    </message>
-    <message>
-        <source>Your current total balance</source>
-        <translation>U huidige totale balans</translation>
-    </message>
-    <message>
-        <source>Spendable:</source>
-        <translation>Besteebaar:</translation>
-    </message>
-    <message>
-        <source>Recent transactions</source>
-        <translation>Onlangse transaksies</translation>
-    </message>
-    </context>
-<context>
-    <name>PaymentServer</name>
-    </context>
-<context>
-    <name>PeerTableModel</name>
-    <message>
-        <source>User Agent</source>
-        <translation>Gebruikeragent</translation>
-    </message>
-    </context>
-<context>
-    <name>QObject</name>
-    <message>
-        <source>%1 d</source>
-        <translation>%1 d</translation>
-    </message>
-    <message>
-        <source>%1 h</source>
-        <translation>%1 u</translation>
-    </message>
-    <message>
-        <source>%1 m</source>
-        <translation>%1 m</translation>
-    </message>
-    <message>
-        <source>%1 s</source>
-        <translation>%1 s</translation>
-    </message>
-    <message>
-        <source>None</source>
-        <translation>Geen</translation>
-    </message>
-    <message>
-        <source>N/A</source>
-        <translation>n.v.t.</translation>
-    </message>
-    <message>
-        <source>%1 ms</source>
-        <translation>%1 ms</translation>
-    </message>
-</context>
-<context>
-    <name>QRImageWidget</name>
-    </context>
-<context>
-    <name>RPCConsole</name>
-    <message>
-        <source>N/A</source>
-        <translation>n.v.t.</translation>
-    </message>
-    <message>
-        <source>Client version</source>
-        <translation>Kliëntweergawe</translation>
-    </message>
-    <message>
-        <source>General</source>
-        <translation>Algemeen</translation>
-    </message>
-    <message>
-        <source>Network</source>
-        <translation>Netwerk</translation>
-    </message>
-    <message>
-        <source>Name</source>
-        <translation>Naam</translation>
-    </message>
-    <message>
-        <source>Number of connections</source>
-        <translation>Aantal verbindings</translation>
-    </message>
-    <message>
-        <source>Block chain</source>
-        <translation>Blokketting</translation>
-    </message>
-    <message>
-        <source>Current number of blocks</source>
-        <translation>Huidige aantal blokke</translation>
-    </message>
-    <message>
-        <source>Received</source>
-        <translation>Ontvang</translation>
-    </message>
-    <message>
-        <source>Sent</source>
-        <translation>Gestuur</translation>
-    </message>
-    <message>
-        <source>Banned peers</source>
-        <translation>Verbanne porture</translation>
-    </message>
-    <message>
-        <source>Whitelisted</source>
-        <translation>Gewitlys</translation>
-    </message>
-    <message>
-        <source>Direction</source>
-        <translation>Rigting</translation>
-    </message>
-    <message>
-        <source>Version</source>
-        <translation>Weergawe</translation>
-    </message>
-    <message>
-        <source>User Agent</source>
-        <translation>Gebruikeragent</translation>
-    </message>
-    </context>
-<context>
-    <name>ReceiveCoinsDialog</name>
-    </context>
-<context>
-    <name>ReceiveRequestDialog</name>
-    </context>
-<context>
-    <name>RecentRequestsTableModel</name>
-    </context>
-<context>
-    <name>SendCoinsDialog</name>
-    <message>
-        <source>Bytes:</source>
-        <translation>Grepe:</translation>
-    </message>
-    <message>
-        <source>Priority:</source>
-        <translation>Prioriteit:</translation>
-    </message>
-    <message>
-        <source>Fee:</source>
-        <translation>Fooi:</translation>
-    </message>
-    <message>
-        <source>After Fee:</source>
-        <translation>Na Fooi:</translation>
-    </message>
-    <message>
-        <source>Transaction Fee:</source>
-        <translation>Transaksiefooi:</translation>
-    </message>
-    <message>
-        <source>Choose...</source>
-        <translation>Kies...</translation>
-    </message>
-    <message>
-        <source>per kilobyte</source>
-        <translation>per kilogreep</translation>
-    </message>
-    <message>
-        <source>Hide</source>
-        <translation>Versteek</translation>
-    </message>
-    <message>
-        <source>total at least</source>
-        <translation>totaal ten minste</translation>
-    </message>
-    <message>
-        <source>Dust:</source>
-        <translation>Stof:</translation>
-    </message>
-    <message>
-        <source>Balance:</source>
-        <translation>Balans:</translation>
-    </message>
-    </context>
-<context>
-    <name>SendCoinsEntry</name>
-    </context>
-<context>
-    <name>SendConfirmationDialog</name>
-    </context>
-<context>
-    <name>ShutdownWindow</name>
-    </context>
-<context>
-    <name>SignVerifyMessageDialog</name>
-    </context>
-<context>
-    <name>SplashScreen</name>
-    </context>
-<context>
-    <name>TrafficGraphWidget</name>
-    </context>
-<context>
-    <name>TransactionDesc</name>
-    </context>
-<context>
-    <name>TransactionDescDialog</name>
-    </context>
-<context>
-    <name>TransactionTableModel</name>
-    </context>
-<context>
-    <name>TransactionView</name>
-    </context>
-<context>
-    <name>UnitDisplayStatusBarControl</name>
-    </context>
-<context>
-    <name>WalletFrame</name>
-    </context>
-<context>
-    <name>WalletModel</name>
-    </context>
-<context>
-    <name>WalletView</name>
-    </context>
-<context>
-    <name>bitcoin-core</name>
-=======
     <message>
         <source>A fatal error occurred. Bitcoin can no longer continue safely and will quit.</source>
         <translation>'N fatale fout het voorgekom. Bitcoin kan nie meer veilig voortgaan nie en sal nou toemaak.</translation>
@@ -959,26 +510,11 @@
 </context>
 <context>
     <name>CoinControlDialog</name>
->>>>>>> be92be56
     <message>
         <source>Coin Selection</source>
         <translation>Munt Seleksie</translation>
     </message>
     <message>
-<<<<<<< HEAD
-        <source>Information</source>
-        <translation>Inligting</translation>
-    </message>
-    <message>
-        <source>Warning</source>
-        <translation>Waarskuwing</translation>
-    </message>
-    <message>
-        <source>Do not keep transactions in the mempool longer than &lt;n&gt; hours (default: %u)</source>
-        <translation>Moenie transaksies vir langer as &lt;n&gt; ure in die geheuepoel hou nie (verstek: %u)</translation>
-    </message>
-    <message>
-=======
         <source>Quantity:</source>
         <translation>Hoeveelheid:</translation>
     </message>
@@ -2575,7 +2111,6 @@
         <translation>Onbekende netwerk gespesifiseer in -onlynet: '%s'</translation>
     </message>
     <message>
->>>>>>> be92be56
         <source>Insufficient funds</source>
         <translation>Onvoldoende fondse</translation>
     </message>
@@ -2588,23 +2123,16 @@
         <translation>Beursie word gelaai...</translation>
     </message>
     <message>
-<<<<<<< HEAD
-=======
         <source>Cannot downgrade wallet</source>
         <translation>Kan nie beursie afgradeer nie</translation>
     </message>
     <message>
->>>>>>> be92be56
         <source>Rescanning...</source>
         <translation>Word herskandeer...</translation>
     </message>
     <message>
         <source>Done loading</source>
-<<<<<<< HEAD
-        <translation>Klaar met laai</translation>
-=======
         <translation>Klaar gelaai</translation>
->>>>>>> be92be56
     </message>
     <message>
         <source>Error</source>

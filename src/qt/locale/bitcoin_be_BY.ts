--- conflicted
+++ resolved
@@ -41,81 +41,10 @@
         <source>&amp;Delete</source>
         <translation>Выдаліць</translation>
     </message>
-<<<<<<< HEAD
-    <message>
-        <source>Choose the address to send coins to</source>
-        <translation>Выбраць адрас, куды выслаць сродкі</translation>
-    </message>
-    <message>
-        <source>Choose the address to receive coins with</source>
-        <translation>Выбраць адрас, на які атрымаць сродкі</translation>
-    </message>
-    <message>
-        <source>C&amp;hoose</source>
-        <translation>Выбраць</translation>
-    </message>
-    <message>
-        <source>Sending addresses</source>
-        <translation>адрасы Адпраўкі</translation>
-    </message>
-    <message>
-        <source>Receiving addresses</source>
-        <translation>адрасы Прымання</translation>
-    </message>
-    <message>
-        <source>These are your Bitcoin addresses for sending payments. Always check the amount and the receiving address before sending coins.</source>
-        <translation>Тут знаходзяцца Біткойн-адрасы для высылання плацяжоў. Заўсёды спраўджвайце колькасць і адрас прызначэння перад здзяйсненнем транзакцыі.</translation>
-    </message>
-    <message>
-        <source>These are your Bitcoin addresses for receiving payments. It is recommended to use a new receiving address for each transaction.</source>
-        <translation>Тут знаходзяцца Біткойн-адрасы для прымання плацяжоў. Пажадана выкарыстоўваць новы адрас для кожнай транзакцыі.</translation>
-    </message>
-    <message>
-        <source>Copy &amp;Label</source>
-        <translation>Капіяваць Метку</translation>
-    </message>
-    <message>
-        <source>&amp;Edit</source>
-        <translation>Рэдагаваць</translation>
-    </message>
-    <message>
-        <source>Export Address List</source>
-        <translation>Экспартаваць Спіс Адрасоў</translation>
-    </message>
-    <message>
-        <source>Comma separated file (*.csv)</source>
-        <translation>Коскамі падзелены файл (*.csv)</translation>
-    </message>
-    <message>
-        <source>Exporting Failed</source>
-        <translation>Экспартаванне няўдалае</translation>
-    </message>
-    <message>
-        <source>There was an error trying to save the address list to %1. Please try again.</source>
-        <translation>Адбылася памылка падчас спробы захаваць адрас у %1. Паспрабуйце зноў.</translation>
-    </message>
-</context>
+    </context>
 <context>
     <name>AddressTableModel</name>
-    <message>
-        <source>Label</source>
-        <translation>Метка</translation>
-    </message>
-    <message>
-        <source>Address</source>
-        <translation>Адрас</translation>
-    </message>
-    <message>
-        <source>(no label)</source>
-        <translation>непазначаны</translation>
-    </message>
-</context>
-=======
-    </context>
-<context>
-    <name>AddressTableModel</name>
-    </context>
->>>>>>> 9460771a
+    </context>
 <context>
     <name>AskPassphraseDialog</name>
     <message>
@@ -134,102 +63,10 @@
         <source>Repeat new passphrase</source>
         <translation>Паўтарыце новую кодавую фразу</translation>
     </message>
-<<<<<<< HEAD
-    <message>
-        <source>Encrypt wallet</source>
-        <translation>Зашыфраваць гаманец.</translation>
-    </message>
-    <message>
-        <source>This operation needs your wallet passphrase to unlock the wallet.</source>
-        <translation>Гэтая аперацыя патрабуе кодавую фразу, каб рзблакаваць гаманец.</translation>
-    </message>
-    <message>
-        <source>Unlock wallet</source>
-        <translation>Разблакаваць гаманец</translation>
-    </message>
-    <message>
-        <source>This operation needs your wallet passphrase to decrypt the wallet.</source>
-        <translation>Гэтая аперацыя патрабуе пароль каб расшыфраваць гаманец.</translation>
-    </message>
-    <message>
-        <source>Decrypt wallet</source>
-        <translation>Рачшыфраваць гаманец</translation>
-    </message>
-    <message>
-        <source>Change passphrase</source>
-        <translation>Змяніць пароль</translation>
-    </message>
-    <message>
-        <source>Enter the old and new passphrase to the wallet.</source>
-        <translation>Увядзіце стары і новы пароль да гаманца.</translation>
-    </message>
-    <message>
-        <source>Confirm wallet encryption</source>
-        <translation>Пацвердзіце шыфраванне гаманца</translation>
-    </message>
-    <message>
-        <source>Warning: If you encrypt your wallet and lose your passphrase, you will &lt;b&gt;LOSE ALL OF YOUR BITCOINS&lt;/b&gt;!</source>
-        <translation>Увага: калі вы зашыфруеце свой гаманец і страціце парольную фразу, то &lt;b&gt;СТРАЦІЦЕ ЎСЕ СВАЕ БІТКОЙНЫ&lt;/b&gt;!</translation>
-    </message>
-    <message>
-        <source>Are you sure you wish to encrypt your wallet?</source>
-        <translation>Ці ўпэўненыя вы, што жадаеце зашыфраваць свой гаманец?</translation>
-    </message>
-    <message>
-        <source>IMPORTANT: Any previous backups you have made of your wallet file should be replaced with the newly generated, encrypted wallet file. For security reasons, previous backups of the unencrypted wallet file will become useless as soon as you start using the new, encrypted wallet.</source>
-        <translation>ВАЖНА: Усе папярэднія копіі гаманца варта замяніць новым зашыфраваным файлам. У мэтах бяспекі папярэднія копіі незашыфраванага файла-гаманца стануць неўжывальнымі, калі вы станеце карыстацца новым зашыфраваным гаманцом.</translation>
-    </message>
-    <message>
-        <source>Warning: The Caps Lock key is on!</source>
-        <translation>Увага: Caps Lock уключаны!</translation>
-    </message>
-    <message>
-        <source>Wallet encrypted</source>
-        <translation>Гаманец зашыфраваны</translation>
-    </message>
-    <message>
-        <source>Enter the new passphrase to the wallet.&lt;br/&gt;Please use a passphrase of &lt;b&gt;ten or more random characters&lt;/b&gt;, or &lt;b&gt;eight or more words&lt;/b&gt;.</source>
-        <translation>Увядзіце новы пароль для гаманца.&lt;br/&gt;Парольная фраза павинна складацца&lt;b&gt; не меньш чым з дзесяці сімвалаў&lt;/b&gt;, ці &lt;b&gt;больш чым з васьмі слоў&lt;/b&gt;.</translation>
-    </message>
-    <message>
-        <source>Bitcoin will close now to finish the encryption process. Remember that encrypting your wallet cannot fully protect your bitcoins from being stolen by malware infecting your computer.</source>
-        <translation>Bitcoin зачыняецца дзеля завяршэння працэсса шыфравання. Памятайце, што шыфраванне гаманца цалкам абараняе вашыя сродкі ад скрадання шкоднымі праграмамі якія могуць пранікнуць у ваш камп'ютар.</translation>
-    </message>
-    <message>
-        <source>Wallet encryption failed</source>
-        <translation>Шыфраванне гаманца няўдалае</translation>
-    </message>
-    <message>
-        <source>Wallet encryption failed due to an internal error. Your wallet was not encrypted.</source>
-        <translation>Шыфраванне гаманца не адбылося з-за ўнутранай памылкі. Гаманец незашыфраваны.</translation>
-    </message>
-    <message>
-        <source>The supplied passphrases do not match.</source>
-        <translation>Уведдзеныя паролі не супадаюць</translation>
-    </message>
-    <message>
-        <source>Wallet unlock failed</source>
-        <translation>Разблакаванне гаманца няўдалае</translation>
-    </message>
-    <message>
-        <source>The passphrase entered for the wallet decryption was incorrect.</source>
-        <translation>Уведзена пароль  дзеля расшыфравання гаманца памылковы</translation>
-    </message>
-    <message>
-        <source>Wallet decryption failed</source>
-        <translation>Расшыфраванне гаманца няўдалае</translation>
-    </message>
-    <message>
-        <source>Wallet passphrase was successfully changed.</source>
-        <translation>Парольная фраза гаманца паспяхова зменена.</translation>
-    </message>
-</context>
-=======
     </context>
 <context>
     <name>BanTableModel</name>
     </context>
->>>>>>> 9460771a
 <context>
     <name>BitcoinGUI</name>
     <message>
@@ -305,17 +142,6 @@
         <translation>Адчыниць &amp;URI...</translation>
     </message>
     <message>
-<<<<<<< HEAD
-        <source>Bitcoin Core client</source>
-        <translation>Bitcoin Core кліент</translation>
-    </message>
-    <message>
-        <source>Importing blocks from disk...</source>
-        <translation>Імпартуюцца блокі з дыску...</translation>
-    </message>
-    <message>
-=======
->>>>>>> 9460771a
         <source>Reindexing blocks on disk...</source>
         <translation>Пераіндэксацыя блокаў на дыску...</translation>
     </message>
@@ -360,10 +186,6 @@
         <translation>Атрымаць</translation>
     </message>
     <message>
-        <source>Show information about Bitcoin Core</source>
-        <translation>Паказаць інфармацыю аб Bitcoin Core</translation>
-    </message>
-    <message>
         <source>&amp;Show / Hide</source>
         <translation>&amp;Паказаць / Схаваць</translation>
     </message>
@@ -396,24 +218,10 @@
         <translation>Дапамога</translation>
     </message>
     <message>
-<<<<<<< HEAD
-        <source>Bitcoin Core</source>
-        <translation>Bitcoin Core</translation>
-    </message>
-    <message>
-=======
->>>>>>> 9460771a
         <source>Request payments (generates QR codes and bitcoin: URIs)</source>
         <translation>Запатрабаваць плацёж (генеруецца QR-код для біткойн URI)</translation>
     </message>
     <message>
-<<<<<<< HEAD
-        <source>&amp;About Bitcoin Core</source>
-        <translation>Аб Bitcoin Core</translation>
-    </message>
-    <message>
-=======
->>>>>>> 9460771a
         <source>Show the list of used sending addresses and labels</source>
         <translation>Паказаць спіс адрасоў і метак для дасылання</translation>
     </message>
@@ -429,26 +237,14 @@
         <source>&amp;Command-line options</source>
         <translation>Опцыі каманднага радка</translation>
     </message>
-<<<<<<< HEAD
-    <message>
-        <source>Show the Bitcoin Core help message to get a list with possible Bitcoin command-line options</source>
-        <translation>Паказваць даведку Bitcoin Core каб атрымаць спіс магчымых опцый каманднага радка</translation>
-    </message>
-    <message numerus="yes">
-        <source>%n active connection(s) to Bitcoin network</source>
-        <translation><numerusform>%n актыўнае злучэнне з Bitcoin-сецівам</numerusform><numerusform>%n актыўных злучэнняў з Bitcoin-сецівам</numerusform><numerusform>%n актыўных злучэнняў з Bitcoin-сецівам</numerusform><numerusform>%n актыўных злучэнняў з Bitcoin-сецівам</numerusform></translation>
-=======
     <message numerus="yes">
         <source>%n active connection(s) to Bitcoin network</source>
         <translation><numerusform>%n актыўнае злучэнне з сецівам Bitcoin</numerusform><numerusform>%n актыўных злучэнняў з сецівам Bitcoin</numerusform><numerusform>%n актыўных злучэнняў з сецівам Bitcoin</numerusform><numerusform>%n актыўных злучэнняў з сецівам Bitcoin</numerusform></translation>
->>>>>>> 9460771a
     </message>
     <message>
         <source>No block source available...</source>
         <translation>Крыніца блокаў недасяжная...</translation>
     </message>
-<<<<<<< HEAD
-=======
     <message numerus="yes">
         <source>Processed %n block(s) of transaction history.</source>
         <translation><numerusform>Апрацаваны %n блок гісторыі транзакцый.</numerusform><numerusform>Апрацавана %n блокі гісторыі транзакцый.</numerusform><numerusform>Апрацавана %n блокаў гісторыі транзакцый.</numerusform><numerusform>Апрацавана %n блокаў гісторыі транзакцый.</numerusform></translation>
@@ -465,18 +261,14 @@
         <source>%n week(s)</source>
         <translation><numerusform>%n тыдзень</numerusform><numerusform>%n тыдні</numerusform><numerusform>%n тыдняў</numerusform><numerusform>%n тыдняў</numerusform></translation>
     </message>
->>>>>>> 9460771a
     <message>
         <source>%1 and %2</source>
         <translation>%1 і %2</translation>
     </message>
-<<<<<<< HEAD
-=======
     <message numerus="yes">
         <source>%n year(s)</source>
         <translation><numerusform>%n год</numerusform><numerusform>%n гады</numerusform><numerusform>%n гадоў</numerusform><numerusform>%n гадоў</numerusform></translation>
     </message>
->>>>>>> 9460771a
     <message>
         <source>%1 behind</source>
         <translation>%1 таму</translation>
@@ -557,14 +349,6 @@
     </message>
 </context>
 <context>
-<<<<<<< HEAD
-    <name>ClientModel</name>
-    <message>
-        <source>Network Alert</source>
-        <translation>Трывога Сеціва</translation>
-    </message>
-</context>
-<context>
     <name>CoinControlDialog</name>
     <message>
         <source>Quantity:</source>
@@ -634,196 +418,16 @@
         <source>Priority</source>
         <translation>Прыярытэт</translation>
     </message>
-    <message>
-        <source>Copy address</source>
-        <translation>Капіяваць адрас</translation>
-=======
-    <name>CoinControlDialog</name>
-    <message>
-        <source>Quantity:</source>
-        <translation>Колькасць:</translation>
-    </message>
-    <message>
-        <source>Bytes:</source>
-        <translation>Байтаў:</translation>
-    </message>
-    <message>
-        <source>Amount:</source>
-        <translation>Колькасць:</translation>
-    </message>
-    <message>
-        <source>Priority:</source>
-        <translation>Прыярытэт:</translation>
-    </message>
-    <message>
-        <source>Fee:</source>
-        <translation>Камісія:</translation>
->>>>>>> 9460771a
-    </message>
-    <message>
-        <source>Dust:</source>
-        <translation>Пыл:</translation>
-    </message>
-    <message>
-        <source>After Fee:</source>
-        <translation>Пасля камісіі:</translation>
-    </message>
-    <message>
-        <source>(un)select all</source>
-        <translation>(не)выбраць ўсё</translation>
-    </message>
-    <message>
-<<<<<<< HEAD
-        <source>Lock unspent</source>
-        <translation>Замкнуць непатрачанае</translation>
-    </message>
-    <message>
-        <source>Unlock unspent</source>
-        <translation>Адамкнуць непатрачанае</translation>
-    </message>
-    <message>
-        <source>Copy quantity</source>
-        <translation>Капіяваць колькасць</translation>
-    </message>
-    <message>
-        <source>Copy fee</source>
-        <translation>Капіяваць камісію</translation>
-    </message>
-    <message>
-        <source>Copy after fee</source>
-        <translation>Капіяваць з выняткам камісіі</translation>
-    </message>
-    <message>
-        <source>Copy bytes</source>
-        <translation>Капіяваць байты</translation>
-    </message>
-    <message>
-        <source>Copy priority</source>
-        <translation>Капіяваць прыярытэт</translation>
-    </message>
-    <message>
-        <source>Copy dust</source>
-        <translation>Капіяваць пыл</translation>
-    </message>
-    <message>
-        <source>highest</source>
-        <translation>найвышэйшы</translation>
-    </message>
-    <message>
-        <source>higher</source>
-        <translation>вышэйшы</translation>
-    </message>
-    <message>
-        <source>high</source>
-        <translation>высокі</translation>
-    </message>
-    <message>
-        <source>medium-high</source>
-        <translation>вышэй сярэдняга</translation>
-    </message>
-    <message>
-        <source>medium</source>
-        <translation>сярэдні</translation>
-    </message>
-    <message>
-        <source>low-medium</source>
-        <translation>ніжэй сярэдняга</translation>
-    </message>
-    <message>
-        <source>low</source>
-        <translation>нізкі</translation>
-    </message>
-    <message>
-        <source>lower</source>
-        <translation>ніжэйшы</translation>
-    </message>
-    <message>
-        <source>lowest</source>
-        <translation>найніжэйшы</translation>
-    </message>
-    <message>
-        <source>yes</source>
-        <translation>так</translation>
-    </message>
-    <message>
-        <source>no</source>
-        <translation>не</translation>
-    </message>
-    <message>
-        <source>This label turns red, if the transaction size is greater than 1000 bytes.</source>
-        <translation>Гэта метка стане чырвонай, калі транзакцыя перавысіць 1000 байт.</translation>
-    </message>
-    <message>
-        <source>This means a fee of at least %1 per kB is required.</source>
-        <translation>Гэта значыць патрэбную камісію мінімум %1 на Кб.</translation>
-    </message>
-    <message>
-        <source>Transactions with higher priority are more likely to get included into a block.</source>
-        <translation>Транзакцыя большага прыярытэту больш прываблівая для ўключэння ў блок.</translation>
-    </message>
-    <message>
-        <source>This label turns red, if the priority is smaller than "medium".</source>
-        <translation>Гэта метка стане чырвонай, калі прыярытэт меньш чым "сярэдні".</translation>
-    </message>
-    <message>
-        <source>This label turns red, if any recipient receives an amount smaller than %1.</source>
-        <translation>Гэта метка стане чырвонай, калі любы з адрасатаў атрымае меньш чым %1.</translation>
-    </message>
-    <message>
-        <source>(no label)</source>
-        <translation>непазначаны</translation>
-=======
-        <source>Tree mode</source>
-        <translation>Рэжым дрэва</translation>
->>>>>>> 9460771a
-    </message>
-    <message>
-        <source>List mode</source>
-        <translation>Рэжым спіса</translation>
-    </message>
-    <message>
-<<<<<<< HEAD
+    </context>
+<context>
+    <name>EditAddressDialog</name>
+    <message>
+        <source>Edit Address</source>
+        <translation>Рэдагаваць Адрас</translation>
+    </message>
+    <message>
         <source>&amp;Label</source>
         <translation>Метка</translation>
-=======
-        <source>Amount</source>
-        <translation>Колькасць</translation>
->>>>>>> 9460771a
-    </message>
-    <message>
-        <source>Received with label</source>
-        <translation>Прыняць праз метку</translation>
-    </message>
-    <message>
-        <source>Received with address</source>
-        <translation>Прыняць праз адрас</translation>
-    </message>
-    <message>
-        <source>Date</source>
-        <translation>Дата</translation>
-    </message>
-    <message>
-        <source>Confirmations</source>
-        <translation>Пацверджанняў</translation>
-    </message>
-    <message>
-        <source>Confirmed</source>
-        <translation>Пацверджана</translation>
-    </message>
-    <message>
-        <source>Priority</source>
-        <translation>Прыярытэт</translation>
-    </message>
-    </context>
-<context>
-    <name>EditAddressDialog</name>
-    <message>
-        <source>Edit Address</source>
-        <translation>Рэдагаваць Адрас</translation>
-    </message>
-    <message>
-        <source>&amp;Label</source>
-        <translation>Метка</translation>
     </message>
     <message>
         <source>&amp;Address</source>
@@ -848,10 +452,6 @@
 <context>
     <name>HelpMessageDialog</name>
     <message>
-        <source>Bitcoin Core</source>
-        <translation>Bitcoin Core</translation>
-    </message>
-    <message>
         <source>(%1-bit)</source>
         <translation>(%1-біт)</translation>
     </message>
@@ -860,10 +460,6 @@
         <translation>Опцыі каманднага радка</translation>
     </message>
     <message>
-        <source>Command-line options</source>
-        <translation>Опцыі каманднага радка</translation>
-    </message>
-    <message>
         <source>Usage:</source>
         <translation>Ужыванне:</translation>
     </message>
@@ -871,13 +467,6 @@
         <source>command-line options</source>
         <translation>опцыі каманднага радка</translation>
     </message>
-<<<<<<< HEAD
-    <message>
-        <source>Start minimized</source>
-        <translation>Стартаваць ммінімізаванай</translation>
-    </message>
-=======
->>>>>>> 9460771a
     </context>
 <context>
     <name>Intro</name>
@@ -886,17 +475,6 @@
         <translation>Вітаем</translation>
     </message>
     <message>
-<<<<<<< HEAD
-        <source>Welcome to Bitcoin Core.</source>
-        <translation>Вітаем у Bitcoin Core.</translation>
-    </message>
-    <message>
-        <source>Bitcoin Core</source>
-        <translation>Bitcoin Core</translation>
-    </message>
-    <message>
-=======
->>>>>>> 9460771a
         <source>Error</source>
         <translation>Памылка</translation>
     </message>
@@ -926,13 +504,10 @@
         <source>MB</source>
         <translation>Мб</translation>
     </message>
-<<<<<<< HEAD
-=======
     <message>
         <source>W&amp;allet</source>
         <translation>Гаманец</translation>
     </message>
->>>>>>> 9460771a
     </context>
 <context>
     <name>OverviewPage</name>
@@ -960,187 +535,100 @@
 <context>
     <name>RPCConsole</name>
     <message>
-<<<<<<< HEAD
+        <source>&amp;Information</source>
+        <translation>Інфармацыя</translation>
+    </message>
+    <message>
+        <source>Debug window</source>
+        <translation>Вакно адладкі</translation>
+    </message>
+    </context>
+<context>
+    <name>ReceiveCoinsDialog</name>
+    <message>
+        <source>&amp;Amount:</source>
+        <translation>&amp;Колькасць:</translation>
+    </message>
+    <message>
         <source>&amp;Label:</source>
         <translation>Метка:</translation>
-=======
-        <source>&amp;Information</source>
-        <translation>Інфармацыя</translation>
->>>>>>> 9460771a
-    </message>
-    <message>
-        <source>Debug window</source>
-        <translation>Вакно адладкі</translation>
-    </message>
-    </context>
-<context>
-    <name>ReceiveCoinsDialog</name>
-    <message>
-        <source>&amp;Amount:</source>
-        <translation>&amp;Колькасць:</translation>
+    </message>
+    </context>
+<context>
+    <name>ReceiveRequestDialog</name>
+    <message>
+        <source>Copy &amp;Address</source>
+        <translation>Капіяваць адрас</translation>
+    </message>
+    </context>
+<context>
+    <name>RecentRequestsTableModel</name>
+    </context>
+<context>
+    <name>SendCoinsDialog</name>
+    <message>
+        <source>Send Coins</source>
+        <translation>Даслаць Манеты</translation>
+    </message>
+    <message>
+        <source>Insufficient funds!</source>
+        <translation>Недастаткова сродкаў</translation>
+    </message>
+    <message>
+        <source>Quantity:</source>
+        <translation>Колькасць:</translation>
+    </message>
+    <message>
+        <source>Bytes:</source>
+        <translation>Байтаў:</translation>
+    </message>
+    <message>
+        <source>Amount:</source>
+        <translation>Колькасць:</translation>
+    </message>
+    <message>
+        <source>Priority:</source>
+        <translation>Прыярытэт:</translation>
+    </message>
+    <message>
+        <source>Fee:</source>
+        <translation>Камісія:</translation>
+    </message>
+    <message>
+        <source>After Fee:</source>
+        <translation>Пасля камісіі:</translation>
+    </message>
+    <message>
+        <source>Send to multiple recipients at once</source>
+        <translation>Даслаць адразу некалькім атрымальнікам</translation>
+    </message>
+    <message>
+        <source>Dust:</source>
+        <translation>Пыл:</translation>
+    </message>
+    <message>
+        <source>Balance:</source>
+        <translation>Баланс:</translation>
+    </message>
+    <message>
+        <source>Confirm the send action</source>
+        <translation>Пацвердзіць дасыланне</translation>
+    </message>
+    </context>
+<context>
+    <name>SendCoinsEntry</name>
+    <message>
+        <source>A&amp;mount:</source>
+        <translation>Колькасць:</translation>
+    </message>
+    <message>
+        <source>Pay &amp;To:</source>
+        <translation>Заплаціць да:</translation>
     </message>
     <message>
         <source>&amp;Label:</source>
         <translation>Метка:</translation>
     </message>
-    </context>
-<context>
-    <name>ReceiveRequestDialog</name>
-    <message>
-<<<<<<< HEAD
-        <source>Label</source>
-        <translation>Метка</translation>
-    </message>
-    <message>
-        <source>Message</source>
-        <translation>Паведамленне</translation>
-=======
-        <source>Copy &amp;Address</source>
-        <translation>Капіяваць адрас</translation>
->>>>>>> 9460771a
-    </message>
-    </context>
-<context>
-    <name>RecentRequestsTableModel</name>
-    </context>
-<context>
-    <name>SendCoinsDialog</name>
-    <message>
-        <source>Send Coins</source>
-        <translation>Даслаць Манеты</translation>
-    </message>
-    <message>
-<<<<<<< HEAD
-        <source>Label</source>
-        <translation>Метка</translation>
-    </message>
-    <message>
-        <source>Message</source>
-        <translation>Паведамленне</translation>
-=======
-        <source>Insufficient funds!</source>
-        <translation>Недастаткова сродкаў</translation>
->>>>>>> 9460771a
-    </message>
-    <message>
-        <source>Quantity:</source>
-        <translation>Колькасць:</translation>
-    </message>
-    <message>
-        <source>Bytes:</source>
-        <translation>Байтаў:</translation>
-    </message>
-    <message>
-        <source>Quantity:</source>
-        <translation>Колькасць:</translation>
-    </message>
-    <message>
-        <source>Bytes:</source>
-        <translation>Байтаў:</translation>
-    </message>
-    <message>
-        <source>Amount:</source>
-        <translation>Колькасць:</translation>
-    </message>
-    <message>
-        <source>Priority:</source>
-        <translation>Прыярытэт:</translation>
-<<<<<<< HEAD
-    </message>
-    <message>
-        <source>Fee:</source>
-        <translation>Камісія:</translation>
-    </message>
-    <message>
-        <source>After Fee:</source>
-        <translation>Пасля камісіі:</translation>
-    </message>
-    <message>
-        <source>Send to multiple recipients at once</source>
-        <translation>Даслаць адразу некалькім атрымальнікам</translation>
-    </message>
-    <message>
-        <source>Dust:</source>
-        <translation>Пыл:</translation>
-    </message>
-    <message>
-        <source>Balance:</source>
-        <translation>Баланс:</translation>
-=======
-    </message>
-    <message>
-        <source>Fee:</source>
-        <translation>Камісія:</translation>
->>>>>>> 9460771a
-    </message>
-    <message>
-        <source>After Fee:</source>
-        <translation>Пасля камісіі:</translation>
-    </message>
-    <message>
-        <source>Send to multiple recipients at once</source>
-        <translation>Даслаць адразу некалькім атрымальнікам</translation>
-    </message>
-    <message>
-<<<<<<< HEAD
-        <source>Copy quantity</source>
-        <translation>Капіяваць колькасць</translation>
-    </message>
-    <message>
-        <source>Copy amount</source>
-        <translation>Капіяваць колькасць</translation>
-    </message>
-    <message>
-        <source>Copy fee</source>
-        <translation>Капіяваць камісію</translation>
-    </message>
-    <message>
-        <source>Copy after fee</source>
-        <translation>Капіяваць з выняткам камісіі</translation>
-    </message>
-    <message>
-        <source>Copy bytes</source>
-        <translation>Капіяваць байты</translation>
-    </message>
-    <message>
-        <source>Copy priority</source>
-        <translation>Капіяваць прыярытэт</translation>
-    </message>
-    <message>
-        <source>The amount to pay must be larger than 0.</source>
-        <translation>Велічыня плацяжу мае быць больш за 0.</translation>
-=======
-        <source>Dust:</source>
-        <translation>Пыл:</translation>
-    </message>
-    <message>
-        <source>Balance:</source>
-        <translation>Баланс:</translation>
->>>>>>> 9460771a
-    </message>
-    <message>
-        <source>Confirm the send action</source>
-        <translation>Пацвердзіць дасыланне</translation>
-    </message>
-    <message>
-        <source>Copy dust</source>
-        <translation>Капіяваць пыл</translation>
-    </message>
-    </context>
-<context>
-    <name>SendCoinsEntry</name>
-    <message>
-        <source>A&amp;mount:</source>
-        <translation>Колькасць:</translation>
-    </message>
-    <message>
-        <source>Pay &amp;To:</source>
-        <translation>Заплаціць да:</translation>
-    </message>
-    <message>
-        <source>&amp;Label:</source>
-        <translation>Метка:</translation>
-    </message>
     <message>
         <source>Alt+A</source>
         <translation>Alt+A</translation>
@@ -1154,28 +642,21 @@
         <translation>Alt+P</translation>
     </message>
     <message>
-<<<<<<< HEAD
+        <source>Message:</source>
+        <translation>Паведамленне:</translation>
+    </message>
+    <message>
+        <source>Pay To:</source>
+        <translation>Заплаціць да:</translation>
+    </message>
+    <message>
         <source>Memo:</source>
         <translation>Памятка:</translation>
     </message>
-</context>
-=======
-        <source>Message:</source>
-        <translation>Паведамленне:</translation>
-    </message>
-    <message>
-        <source>Pay To:</source>
-        <translation>Заплаціць да:</translation>
-    </message>
-    <message>
-        <source>Memo:</source>
-        <translation>Памятка:</translation>
-    </message>
     </context>
 <context>
     <name>SendConfirmationDialog</name>
     </context>
->>>>>>> 9460771a
 <context>
     <name>ShutdownWindow</name>
     </context>
@@ -1197,129 +678,68 @@
 <context>
     <name>SplashScreen</name>
     <message>
-<<<<<<< HEAD
+        <source>[testnet]</source>
+        <translation>[testnet]</translation>
+    </message>
+</context>
+<context>
+    <name>TrafficGraphWidget</name>
+    <message>
+        <source>KB/s</source>
+        <translation>Кб/с</translation>
+    </message>
+</context>
+<context>
+    <name>TransactionDesc</name>
+    </context>
+<context>
+    <name>TransactionDescDialog</name>
+    <message>
+        <source>This pane shows a detailed description of the transaction</source>
+        <translation>Гэтая панэль паказвае дэтальнае апісанне транзакцыі</translation>
+    </message>
+    </context>
+<context>
+    <name>TransactionTableModel</name>
+    </context>
+<context>
+    <name>TransactionView</name>
+    </context>
+<context>
+    <name>UnitDisplayStatusBarControl</name>
+    </context>
+<context>
+    <name>WalletFrame</name>
+    </context>
+<context>
+    <name>WalletModel</name>
+    </context>
+<context>
+    <name>WalletView</name>
+    </context>
+<context>
+    <name>bitcoin-core</name>
+    <message>
+        <source>Options:</source>
+        <translation>Опцыі:</translation>
+    </message>
+    <message>
+        <source>Specify data directory</source>
+        <translation>Вызначыць каталог даных</translation>
+    </message>
+    <message>
+        <source>Accept command line and JSON-RPC commands</source>
+        <translation>Прымаць камандны радок і JSON-RPC каманды</translation>
+    </message>
+    <message>
+        <source>Run in the background as a daemon and accept commands</source>
+        <translation>Запусціць у фоне як дэман і прымаць каманды</translation>
+    </message>
+    <message>
         <source>Bitcoin Core</source>
         <translation>Bitcoin Core</translation>
     </message>
     <message>
-        <source>The Bitcoin Core developers</source>
-        <translation>Распрацоўнікі Bitcoin Core</translation>
-    </message>
-    <message>
-=======
->>>>>>> 9460771a
-        <source>[testnet]</source>
-        <translation>[testnet]</translation>
-    </message>
-</context>
-<context>
-    <name>TrafficGraphWidget</name>
-<<<<<<< HEAD
-    <message>
-        <source>KB/s</source>
-        <translation>Кб/с</translation>
-    </message>
-</context>
-<context>
-    <name>TransactionDesc</name>
-    <message>
-        <source>%1/offline</source>
-        <translation>%1/offline</translation>
-    </message>
-    <message>
-        <source>%1/unconfirmed</source>
-        <translation>%1/непацверджана</translation>
-    </message>
-    <message>
-        <source>%1 confirmations</source>
-        <translation>%1 пацверджанняў</translation>
-    </message>
-    <message>
-        <source>Status</source>
-        <translation>Статус</translation>
-    </message>
-    <message>
-        <source>Date</source>
-        <translation>Дата</translation>
-    </message>
-    <message>
-        <source>Message</source>
-        <translation>Паведамленне</translation>
-    </message>
-    <message>
-        <source>Comment</source>
-        <translation>Каментар</translation>
-    </message>
-    <message>
-        <source>Transaction ID</source>
-        <translation>ID</translation>
-    </message>
-    <message>
-        <source>Amount</source>
-        <translation>Колькасць</translation>
-    </message>
-    <message>
-        <source>, has not been successfully broadcast yet</source>
-        <translation>, пакуль не было паспяхова транслявана</translation>
-    </message>
-=======
->>>>>>> 9460771a
-    <message>
-        <source>KB/s</source>
-        <translation>Кб/с</translation>
-    </message>
-</context>
-<context>
-    <name>TransactionDesc</name>
-    </context>
-<context>
-    <name>TransactionDescDialog</name>
-    <message>
-        <source>This pane shows a detailed description of the transaction</source>
-        <translation>Гэтая панэль паказвае дэтальнае апісанне транзакцыі</translation>
-    </message>
-    </context>
-<context>
-    <name>TransactionTableModel</name>
-    </context>
-<context>
-    <name>TransactionView</name>
-    </context>
-<context>
-    <name>UnitDisplayStatusBarControl</name>
-    </context>
-<context>
-    <name>WalletFrame</name>
-    </context>
-<context>
-    <name>WalletModel</name>
-    </context>
-<context>
-    <name>WalletView</name>
-    </context>
-<context>
-    <name>bitcoin-core</name>
-    <message>
-        <source>Options:</source>
-        <translation>Опцыі:</translation>
-    </message>
-    <message>
-        <source>Specify data directory</source>
-        <translation>Вызначыць каталог даных</translation>
-    </message>
-    <message>
-        <source>Accept command line and JSON-RPC commands</source>
-        <translation>Прымаць камандны радок і JSON-RPC каманды</translation>
-    </message>
-    <message>
-        <source>Run in the background as a daemon and accept commands</source>
-        <translation>Запусціць у фоне як дэман і прымаць каманды</translation>
-    </message>
-    <message>
-        <source>Bitcoin Core</source>
-        <translation>Bitcoin Core</translation>
-    </message>
-    <message>
         <source>Do you want to rebuild the block database now?</source>
         <translation>Ці жадаеце вы перабудаваць зараз базу звестак блокаў?</translation>
     </message>
@@ -1340,13 +760,8 @@
         <translation>Памылка адчынення базы звестак блокаў</translation>
     </message>
     <message>
-<<<<<<< HEAD
-        <source>Label</source>
-        <translation>Метка</translation>
-=======
         <source>Error: Disk space is low!</source>
         <translation>Памылка: Замала вольнага месца на дыску!</translation>
->>>>>>> 9460771a
     </message>
     <message>
         <source>Importing...</source>
@@ -1397,89 +812,8 @@
         <translation>Транзакцыя занадта малая</translation>
     </message>
     <message>
-<<<<<<< HEAD
-        <source>Do you want to rebuild the block database now?</source>
-        <translation>Ці жадаеце вы перабудаваць зараз базу звестак блокаў?</translation>
-    </message>
-    <message>
-        <source>Error initializing block database</source>
-        <translation>Памылка ініцыялізацыі базвы звестак блокаў</translation>
-    </message>
-    <message>
-        <source>Error initializing wallet database environment %s!</source>
-        <translation>Памалка ініцыялізацыі асяроддзя базы звестак гаманца %s!</translation>
-    </message>
-    <message>
-        <source>Error loading block database</source>
-        <translation>Памылка загрузкі базвы звестак блокаў</translation>
-    </message>
-    <message>
-        <source>Error opening block database</source>
-        <translation>Памылка адчынення базы звестак блокаў</translation>
-    </message>
-    <message>
-        <source>Error: Disk space is low!</source>
-        <translation>Памылка: Замала вольнага месца на дыску!</translation>
-    </message>
-    <message>
-        <source>Importing...</source>
-        <translation>Імпартаванне...</translation>
-    </message>
-    <message>
-        <source>Not enough file descriptors available.</source>
-        <translation>Не хапае файлавых дэскрыптараў.</translation>
-    </message>
-    <message>
-        <source>Use UPnP to map the listening port (default: %u)</source>
-        <translation>Use UPnP to map the listening port (default: %u)</translation>
-    </message>
-    <message>
-        <source>Verifying blocks...</source>
-        <translation>Праверка блокаў...</translation>
-    </message>
-    <message>
-        <source>Verifying wallet...</source>
-        <translation>Праверка гаманца...</translation>
-    </message>
-    <message>
-        <source>Wallet options:</source>
-        <translation>Опцыі гаманца:</translation>
-    </message>
-    <message>
-        <source>Imports blocks from external blk000??.dat file</source>
-        <translation>Імпартаванне блокаў з вонкавага blk000??.dat файла</translation>
-    </message>
-    <message>
-        <source>Information</source>
-        <translation>Інфармацыя</translation>
-    </message>
-    <message>
-        <source>RPC server options:</source>
-        <translation>Опцыі RPC сервера:</translation>
-    </message>
-    <message>
-        <source>Send trace/debug info to console instead of debug.log file</source>
-        <translation>Слаць trace/debug звесткі ў кансоль замест файла debug.log</translation>
-=======
         <source>Transaction too large</source>
         <translation>Транзакцыя занадта вялікая</translation>
->>>>>>> 9460771a
-    </message>
-    <message>
-        <source>Signing transaction failed</source>
-        <translation>Памылка подпісу транзакцыі</translation>
-    </message>
-    <message>
-        <source>This is experimental software.</source>
-        <translation>Гэта эксперыментальная праграма.</translation>
-    </message>
-    <message>
-        <source>Transaction amount too small</source>
-        <translation>Транзакцыя занадта малая</translation>
-    </message>
-    <message>
-        <source>Transaction too large</source>
-        <translation>Транзакцыя занадта вялікая</translation>
     </message>
     <message>
         <source>Username for JSON-RPC connections</source>
@@ -1502,17 +836,6 @@
         <translation>Загружаем адрасы...</translation>
     </message>
     <message>
-<<<<<<< HEAD
-        <source>Error loading wallet.dat: Wallet corrupted</source>
-        <translation>Памылка загрузкі wallet.dat: гаманец пашкоджаны</translation>
-    </message>
-    <message>
-        <source>Error loading wallet.dat</source>
-        <translation>Памылка загрузкі wallet.dat</translation>
-    </message>
-    <message>
-=======
->>>>>>> 9460771a
         <source>Insufficient funds</source>
         <translation>Недастаткова сродкаў</translation>
     </message>

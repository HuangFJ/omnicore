<TS version="2.1" language="zh_HK">
<context>
    <name>AddressBookPage</name>
    <message>
        <source>Right-click to edit address or label</source>
        <translation type="unfinished">按右擊修改位址或標記</translation>
    </message>
    <message>
        <source>Create a new address</source>
        <translation type="unfinished">新增一個位址</translation>
    </message>
    <message>
        <source>&amp;New</source>
        <translation type="unfinished">新增 &amp;N</translation>
    </message>
    <message>
        <source>Copy the currently selected address to the system clipboard</source>
        <translation type="unfinished">複製目前選擇的位址到系統剪貼簿</translation>
    </message>
    <message>
        <source>&amp;Copy</source>
        <translation type="unfinished">複製 &amp;C</translation>
    </message>
    <message>
        <source>C&amp;lose</source>
        <translation type="unfinished">關閉 &amp;l</translation>
    </message>
    <message>
        <source>Delete the currently selected address from the list</source>
        <translation type="unfinished">把目前選擇的位址從列表中刪除</translation>
    </message>
    <message>
        <source>Enter address or label to search</source>
        <translation type="unfinished">輸入位址或標記以作搜尋</translation>
    </message>
    <message>
        <source>Export the data in the current tab to a file</source>
        <translation type="unfinished">把目前分頁的資料匯出至檔案</translation>
    </message>
    <message>
        <source>&amp;Export</source>
        <translation type="unfinished">匯出 &amp;E</translation>
    </message>
    <message>
        <source>&amp;Delete</source>
        <translation type="unfinished">刪除 &amp;D</translation>
    </message>
    <message>
        <source>Choose the address to send coins to</source>
        <translation type="unfinished">選擇要付錢過去的地址</translation>
    </message>
    <message>
        <source>Choose the address to receive coins with</source>
        <translation type="unfinished">選擇要收錢的地址</translation>
    </message>
    <message>
        <source>C&amp;hoose</source>
        <translation type="unfinished">選擇 &amp;h</translation>
    </message>
    <message>
        <source>Sending addresses</source>
        <translation type="unfinished">付款地址</translation>
    </message>
    <message>
        <source>Receiving addresses</source>
        <translation type="unfinished">收款地址</translation>
    </message>
    <message>
        <source>These are your Bitcoin addresses for sending payments. Always check the amount and the receiving address before sending coins.</source>
<<<<<<< HEAD
        <translation>這些是你要付款過去的 Bitcoin 位址。在付款之前，務必要檢查金額和收款位址是否正確。</translation>
=======
        <translation type="unfinished">這些是你要付款過去的 Bitcoin 位址。在付款之前，務必要檢查金額和收款位址是否正確。</translation>
>>>>>>> 9e05de1d
    </message>
    <message>
        <source>&amp;Copy Address</source>
        <translation type="unfinished">複製地址 &amp;C</translation>
    </message>
    <message>
        <source>Copy &amp;Label</source>
        <translation type="unfinished">複製標記 &amp;L</translation>
    </message>
    <message>
        <source>&amp;Edit</source>
        <translation type="unfinished">編輯 &amp;E</translation>
    </message>
    <message>
        <source>Export Address List</source>
        <translation type="unfinished">匯出地址清單</translation>
    </message>
    <message>
        <source>There was an error trying to save the address list to %1. Please try again.</source>
        <extracomment>An error message. %1 is a stand-in argument for the name of the file we attempted to save to.</extracomment>
        <translation type="unfinished">儲存地址列表到 %1 時發生錯誤。請再試一次。</translation>
    </message>
    <message>
        <source>Exporting Failed</source>
        <translation type="unfinished">匯出失敗</translation>
    </message>
</context>
<context>
    <name>AddressTableModel</name>
    <message>
        <source>Label</source>
        <translation type="unfinished">標記</translation>
    </message>
    <message>
        <source>Address</source>
        <translation type="unfinished">地址</translation>
    </message>
    <message>
        <source>(no label)</source>
        <translation type="unfinished">(無標記)</translation>
    </message>
</context>
<context>
    <name>AskPassphraseDialog</name>
    <message>
        <source>Passphrase Dialog</source>
        <translation type="unfinished">複雜密碼對話方塊</translation>
    </message>
    <message>
        <source>Enter passphrase</source>
        <translation type="unfinished">請輸入密碼</translation>
    </message>
    <message>
        <source>New passphrase</source>
        <translation type="unfinished">新密碼</translation>
    </message>
    <message>
        <source>Repeat new passphrase</source>
        <translation type="unfinished">重複新密碼</translation>
    </message>
    <message>
<<<<<<< HEAD
=======
        <source>Show passphrase</source>
        <translation type="unfinished">顯示密碼</translation>
    </message>
    <message>
>>>>>>> 9e05de1d
        <source>Encrypt wallet</source>
        <translation type="unfinished">加密錢包</translation>
    </message>
    <message>
        <source>This operation needs your wallet passphrase to unlock the wallet.</source>
        <translation type="unfinished">這個動作需要你的錢包密碼來將錢包解鎖。</translation>
    </message>
    <message>
        <source>Unlock wallet</source>
        <translation type="unfinished">解鎖錢包</translation>
    </message>
    <message>
        <source>Change passphrase</source>
        <translation type="unfinished">更改密碼</translation>
    </message>
    <message>
        <source>Confirm wallet encryption</source>
        <translation type="unfinished">確認錢包加密</translation>
    </message>
    <message>
        <source>Warning: If you encrypt your wallet and lose your passphrase, you will &lt;b&gt;LOSE ALL OF YOUR BITCOINS&lt;/b&gt;!</source>
        <translation type="unfinished">警告: 如果你將錢包加密後又忘記密碼，你就會&lt;b&gt;失去所有 Bitcoin 了&lt;/b&gt;！</translation>
    </message>
    <message>
<<<<<<< HEAD
        <source>Confirm wallet encryption</source>
        <translation>確認錢包加密</translation>
=======
        <source>Are you sure you wish to encrypt your wallet?</source>
        <translation type="unfinished">你確定要把錢包加密嗎？</translation>
    </message>
    <message>
        <source>Wallet encrypted</source>
        <translation type="unfinished">錢包已加密</translation>
>>>>>>> 9e05de1d
    </message>
    <message>
        <source>Enter the new passphrase for the wallet.&lt;br/&gt;Please use a passphrase of &lt;b&gt;ten or more random characters&lt;/b&gt;, or &lt;b&gt;eight or more words&lt;/b&gt;.</source>
        <translation type="unfinished">輸入錢包的新密碼。&lt;br/&gt;密碼請用&lt;b&gt;10 個或以上的隨機字元&lt;/b&gt;，或是&lt;b&gt;8 個或以上的字詞&lt;/b&gt;。</translation>
    </message>
    <message>
        <source>Enter the old passphrase and new passphrase for the wallet.</source>
        <translation type="unfinished">請輸入舊密碼和新密碼至錢包。</translation>
    </message>
    <message>
        <source>Remember that encrypting your wallet cannot fully protect your bitcoins from being stolen by malware infecting your computer.</source>
        <translation type="unfinished">請記得將錢包加密不能完全防止你的 Bitcoins 經被入侵電腦的惡意程式偷取。</translation>
    </message>
    <message>
        <source>Wallet to be encrypted</source>
        <translation type="unfinished">需要加密的錢包</translation>
    </message>
    <message>
<<<<<<< HEAD
=======
        <source>Your wallet is about to be encrypted. </source>
        <translation type="unfinished">您的錢包將被加密</translation>
    </message>
    <message>
        <source>Your wallet is now encrypted. </source>
        <translation type="unfinished">您的錢包剛剛完成加密</translation>
    </message>
    <message>
>>>>>>> 9e05de1d
        <source>IMPORTANT: Any previous backups you have made of your wallet file should be replaced with the newly generated, encrypted wallet file. For security reasons, previous backups of the unencrypted wallet file will become useless as soon as you start using the new, encrypted wallet.</source>
        <translation type="unfinished">重要: 請改用新產生的加密錢包檔，來取代所以舊錢包檔的備份。為安全計，當你開始使用新的加密錢包檔後，舊錢包檔的備份就不能再使用了。</translation>
    </message>
    <message>
        <source>Wallet encryption failed</source>
        <translation type="unfinished">錢包加密失敗</translation>
    </message>
    <message>
        <source>Wallet encryption failed due to an internal error. Your wallet was not encrypted.</source>
        <translation type="unfinished">因內部錯誤導致錢包加密失敗，你的錢包尚未加密。</translation>
    </message>
    <message>
        <source>The supplied passphrases do not match.</source>
        <translation type="unfinished">提供的密碼不一致。</translation>
    </message>
    <message>
        <source>Wallet unlock failed</source>
        <translation type="unfinished">錢包解鎖失敗</translation>
    </message>
    <message>
        <source>The passphrase entered for the wallet decryption was incorrect.</source>
        <translation type="unfinished">用來解密錢包的密碼不對。</translation>
    </message>
    <message>
        <source>Wallet passphrase was successfully changed.</source>
        <translation type="unfinished">錢包密碼已成功更改。</translation>
    </message>
    <message>
        <source>Warning: The Caps Lock key is on!</source>
        <translation type="unfinished">警告: Caps Lock 已啟用！</translation>
    </message>
</context>
<context>
    <name>BanTableModel</name>
    <message>
        <source>IP/Netmask</source>
        <translation type="unfinished">IP位址/遮罩</translation>
    </message>
    <message>
        <source>Banned Until</source>
        <translation type="unfinished">封鎖至</translation>
    </message>
</context>
<context>
    <name>BitcoinApplication</name>
    <message>
        <source>Internal error</source>
        <translation type="unfinished">內部錯誤</translation>
    </message>
    </context>
<context>
    <name>QObject</name>
    <message>
        <source>Error: %1</source>
        <translation type="unfinished">錯誤: %1</translation>
    </message>
    <message>
        <source>Enter a Bitcoin address (e.g. %1)</source>
        <translation type="unfinished">輸入一個 Bitcoin 位址 (例如 %1)</translation>
    </message>
    <message>
<<<<<<< HEAD
        <source>Show general overview of wallet</source>
        <translation>顯示錢包一般總覽</translation>
=======
        <source>%1 d</source>
        <translation type="unfinished">%1 日</translation>
    </message>
    <message>
        <source>%1 h</source>
        <translation type="unfinished">%1 小時</translation>
>>>>>>> 9e05de1d
    </message>
    <message>
        <source>%1 m</source>
        <translation type="unfinished">%1 分</translation>
    </message>
    <message>
        <source>%1 s</source>
        <translation type="unfinished">%1 秒</translation>
    </message>
    <message>
        <source>None</source>
        <translation type="unfinished">沒有</translation>
    </message>
    <message>
        <source>%1 ms</source>
        <translation type="unfinished">%1 亳秒</translation>
    </message>
    <message numerus="yes">
        <source>%n second(s)</source>
        <translation type="unfinished">
            <numerusform />
        </translation>
    </message>
    <message numerus="yes">
        <source>%n minute(s)</source>
        <translation type="unfinished">
            <numerusform />
        </translation>
    </message>
    <message numerus="yes">
        <source>%n hour(s)</source>
        <translation type="unfinished">
            <numerusform />
        </translation>
    </message>
    <message numerus="yes">
        <source>%n day(s)</source>
        <translation type="unfinished">
            <numerusform />
        </translation>
    </message>
    <message numerus="yes">
        <source>%n week(s)</source>
        <translation type="unfinished">
            <numerusform />
        </translation>
    </message>
    <message>
        <source>%1 and %2</source>
        <translation type="unfinished">%1 和 %2</translation>
    </message>
    <message numerus="yes">
        <source>%n year(s)</source>
        <translation type="unfinished">
            <numerusform />
        </translation>
    </message>
    </context>
<context>
    <name>BitcoinGUI</name>
    <message>
        <source>&amp;Overview</source>
        <translation type="unfinished">總覽 &amp;O</translation>
    </message>
    <message>
        <source>Show general overview of wallet</source>
        <translation type="unfinished">顯示錢包一般總覽</translation>
    </message>
    <message>
<<<<<<< HEAD
        <source>Open &amp;URI...</source>
        <translation>開啓網址... &amp;U</translation>
=======
        <source>&amp;Transactions</source>
        <translation type="unfinished">交易 &amp;T</translation>
    </message>
    <message>
        <source>Browse transaction history</source>
        <translation type="unfinished">瀏覽交易紀錄</translation>
    </message>
    <message>
        <source>E&amp;xit</source>
        <translation type="unfinished">結束 &amp;x</translation>
>>>>>>> 9e05de1d
    </message>
    <message>
        <source>Quit application</source>
        <translation type="unfinished">結束應用程式</translation>
    </message>
    <message>
        <source>&amp;About %1</source>
        <translation type="unfinished">關於 %1 &amp;A</translation>
    </message>
    <message>
        <source>Show information about %1</source>
        <translation type="unfinished">顯示 %1 的相關資訊</translation>
    </message>
    <message>
        <source>About &amp;Qt</source>
        <translation type="unfinished">關於 Qt &amp;Q</translation>
    </message>
    <message>
<<<<<<< HEAD
        <source>&amp;Verify message...</source>
        <translation>驗證訊息... &amp;V</translation>
    </message>
    <message>
        <source>&amp;Send</source>
        <translation>付款 &amp;S</translation>
=======
        <source>Show information about Qt</source>
        <translation type="unfinished">顯示 Qt 相關資訊</translation>
    </message>
    <message>
        <source>Modify configuration options for %1</source>
        <translation type="unfinished">修正 %1 的設定選項</translation>
    </message>
    <message>
        <source>Create a new wallet</source>
        <translation type="unfinished">新增一個錢包</translation>
    </message>
    <message>
        <source>Wallet:</source>
        <translation type="unfinished">錢包:</translation>
    </message>
    <message>
        <source>Send coins to a Bitcoin address</source>
        <translation type="unfinished">付款至一個 Bitcoin 位址</translation>
    </message>
    <message>
        <source>Backup wallet to another location</source>
        <translation type="unfinished">把錢包備份到其它地方</translation>
>>>>>>> 9e05de1d
    </message>
    <message>
        <source>Change the passphrase used for wallet encryption</source>
        <translation type="unfinished">改變錢包加密用的密碼</translation>
    </message>
    <message>
        <source>&amp;Send</source>
        <translation type="unfinished">付款 &amp;S</translation>
    </message>
    <message>
        <source>&amp;Receive</source>
        <translation type="unfinished">收款 &amp;R</translation>
    </message>
    <message>
        <source>&amp;File</source>
        <translation type="unfinished">檔案 &amp;F</translation>
    </message>
    <message>
        <source>&amp;Settings</source>
        <translation type="unfinished">設定 &amp;S</translation>
    </message>
    <message>
        <source>&amp;Help</source>
        <translation type="unfinished">說明 &amp;H</translation>
    </message>
    <message>
        <source>Request payments (generates QR codes and bitcoin: URIs)</source>
        <translation type="unfinished">要求付款 (產生QR碼 bitcoin: URIs)</translation>
    </message>
    <message numerus="yes">
        <source>Processed %n block(s) of transaction history.</source>
        <translation type="unfinished">
            <numerusform />
        </translation>
    </message>
    <message>
        <source>Error</source>
        <translation type="unfinished">錯誤</translation>
    </message>
    <message>
        <source>Warning</source>
        <translation type="unfinished">警告</translation>
    </message>
    <message>
        <source>Information</source>
        <translation type="unfinished">資訊</translation>
    </message>
    <message>
        <source>Up to date</source>
        <translation type="unfinished">已更新至最新版本</translation>
    </message>
<<<<<<< HEAD
    </context>
<context>
    <name>CoinControlDialog</name>
    <message>
        <source>(no label)</source>
        <translation>(無標記)</translation>
    </message>
    </context>
<context>
    <name>CreateWalletActivity</name>
    </context>
<context>
    <name>CreateWalletDialog</name>
    </context>
<context>
    <name>EditAddressDialog</name>
    </context>
<context>
    <name>FreespaceChecker</name>
    </context>
<context>
    <name>HelpMessageDialog</name>
    </context>
<context>
    <name>Intro</name>
=======
>>>>>>> 9e05de1d
    <message>
        <source>Open Wallet</source>
        <translation type="unfinished">開啟錢包</translation>
    </message>
    <message>
        <source>Open a wallet</source>
        <translation type="unfinished">開啟一個錢包</translation>
    </message>
<<<<<<< HEAD
    </context>
<context>
    <name>ModalOverlay</name>
    </context>
<context>
    <name>OpenURIDialog</name>
    </context>
<context>
    <name>OpenWalletActivity</name>
    </context>
<context>
    <name>OptionsDialog</name>
=======
>>>>>>> 9e05de1d
    <message>
        <source>default wallet</source>
        <translation type="unfinished">預設錢包</translation>
    </message>
    <message>
        <source>Main Window</source>
        <translation type="unfinished">主視窗</translation>
    </message>
    <message numerus="yes">
        <source>%n active connection(s) to Bitcoin network.</source>
        <extracomment>A substring of the tooltip.</extracomment>
        <translation type="unfinished">
            <numerusform />
        </translation>
    </message>
    <message>
        <source>Error: %1</source>
        <translation type="unfinished">錯誤: %1</translation>
    </message>
    <message>
        <source>Date: %1
</source>
        <translation type="unfinished">日期: %1
</translation>
    </message>
    <message>
        <source>Wallet: %1
</source>
        <translation type="unfinished">錢包: %1
</translation>
    </message>
    </context>
<context>
    <name>CoinControlDialog</name>
    <message>
        <source>Confirmed</source>
        <translation type="unfinished">已確認</translation>
    </message>
    <message>
        <source>(no label)</source>
        <translation type="unfinished">(無標記)</translation>
    </message>
    </context>
<context>
    <name>OpenWalletActivity</name>
    <message>
        <source>default wallet</source>
        <translation type="unfinished">預設錢包</translation>
    </message>
    <message>
        <source>Open Wallet</source>
        <extracomment>Title of window indicating the progress of opening of a wallet.</extracomment>
        <translation type="unfinished">開啟錢包</translation>
    </message>
    </context>
<context>
    <name>CreateWalletDialog</name>
    <message>
        <source>Wallet</source>
        <translation type="unfinished">錢包</translation>
    </message>
    </context>
<context>
    <name>Intro</name>
    <message numerus="yes">
        <source>%n GB of space available</source>
        <translation type="unfinished">
            <numerusform />
        </translation>
    </message>
    <message numerus="yes">
        <source>(of %n GB needed)</source>
        <translation type="unfinished">
            <numerusform />
        </translation>
    </message>
    <message numerus="yes">
        <source>(%n GB needed for full chain)</source>
        <translation type="unfinished">
            <numerusform />
        </translation>
    </message>
    <message numerus="yes">
        <source>(sufficient to restore backups %n day(s) old)</source>
        <extracomment>Explanatory text on the capability of the current prune target.</extracomment>
        <translation type="unfinished">
            <numerusform />
        </translation>
    </message>
    <message>
        <source>Error</source>
        <translation type="unfinished">錯誤</translation>
    </message>
    </context>
<context>
<<<<<<< HEAD
    <name>QRImageWidget</name>
=======
    <name>OptionsDialog</name>
    <message>
        <source>Error</source>
        <translation type="unfinished">錯誤</translation>
    </message>
    </context>
<context>
    <name>PeerTableModel</name>
>>>>>>> 9e05de1d
    <message>
        <source>Sent</source>
        <extracomment>Title of Peers Table column which indicates the total amount of network information we have sent to the peer.</extracomment>
        <translation type="unfinished">已送出</translation>
    </message>
    <message>
        <source>Received</source>
        <extracomment>Title of Peers Table column which indicates the total amount of network information we have received from the peer.</extracomment>
        <translation type="unfinished">已接收</translation>
    </message>
    <message>
        <source>Address</source>
        <extracomment>Title of Peers Table column which contains the IP/Onion/I2P address of the connected peer.</extracomment>
        <translation type="unfinished">地址</translation>
    </message>
    </context>
<context>
    <name>QRImageWidget</name>
    <message>
        <source>Save QR Code</source>
        <translation type="unfinished">儲存 QR 碼</translation>
    </message>
    </context>
<context>
    <name>RPCConsole</name>
    <message>
<<<<<<< HEAD
=======
        <source>&amp;Information</source>
        <translation type="unfinished">資訊 &amp;I</translation>
    </message>
    <message>
>>>>>>> 9e05de1d
        <source>General</source>
        <translation type="unfinished">一般</translation>
    </message>
    <message>
        <source>Received</source>
        <translation type="unfinished">已接收</translation>
    </message>
    <message>
        <source>Sent</source>
        <translation type="unfinished">已送出</translation>
    </message>
    <message>
        <source>Version</source>
        <translation type="unfinished">版本</translation>
    </message>
    </context>
<context>
    <name>ReceiveRequestDialog</name>
    <message>
        <source>Wallet:</source>
        <translation type="unfinished">錢包:</translation>
    </message>
</context>
<context>
    <name>RecentRequestsTableModel</name>
    <message>
        <source>Label</source>
        <translation type="unfinished">標記</translation>
    </message>
    <message>
        <source>(no label)</source>
        <translation type="unfinished">(無標記)</translation>
    </message>
    </context>
<context>
    <name>SendCoinsDialog</name>
    <message numerus="yes">
        <source>Estimated to begin confirmation within %n block(s).</source>
        <translation type="unfinished">
            <numerusform />
        </translation>
    </message>
    <message>
        <source>(no label)</source>
        <translation type="unfinished">(無標記)</translation>
    </message>
</context>
<context>
<<<<<<< HEAD
    <name>SendCoinsEntry</name>
    </context>
<context>
    <name>ShutdownWindow</name>
    </context>
<context>
    <name>SignVerifyMessageDialog</name>
    </context>
<context>
    <name>TrafficGraphWidget</name>
    </context>
<context>
=======
>>>>>>> 9e05de1d
    <name>TransactionDesc</name>
    <message numerus="yes">
        <source>matures in %n more block(s)</source>
        <translation type="unfinished">
            <numerusform />
        </translation>
    </message>
    </context>
<context>
    <name>TransactionTableModel</name>
    <message>
        <source>Label</source>
        <translation type="unfinished">標記</translation>
    </message>
    <message>
        <source>(no label)</source>
        <translation type="unfinished">(無標記)</translation>
    </message>
    </context>
<context>
    <name>TransactionView</name>
    <message>
        <source>Confirmed</source>
        <translation type="unfinished">已確認</translation>
    </message>
    <message>
        <source>Label</source>
        <translation type="unfinished">標記</translation>
    </message>
    <message>
        <source>Address</source>
        <translation type="unfinished">地址</translation>
    </message>
    <message>
        <source>Exporting Failed</source>
        <translation type="unfinished">匯出失敗</translation>
    </message>
    </context>
<context>
<<<<<<< HEAD
    <name>UnitDisplayStatusBarControl</name>
    </context>
<context>
    <name>WalletController</name>
    </context>
<context>
=======
>>>>>>> 9e05de1d
    <name>WalletFrame</name>
    <message>
        <source>Create a new wallet</source>
        <translation type="unfinished">新增一個錢包</translation>
    </message>
    <message>
        <source>Error</source>
        <translation type="unfinished">錯誤</translation>
    </message>
    </context>
<context>
<<<<<<< HEAD
    <name>bitcoin-core</name>
=======
    <name>WalletModel</name>
    <message>
        <source>default wallet</source>
        <translation type="unfinished">預設錢包</translation>
    </message>
</context>
<context>
    <name>WalletView</name>
    <message>
        <source>&amp;Export</source>
        <translation type="unfinished">匯出 &amp;E</translation>
    </message>
    <message>
        <source>Export the data in the current tab to a file</source>
        <translation type="unfinished">把目前分頁的資料匯出至檔案</translation>
    </message>
>>>>>>> 9e05de1d
    </context>
</TS><|MERGE_RESOLUTION|>--- conflicted
+++ resolved
@@ -67,11 +67,7 @@
     </message>
     <message>
         <source>These are your Bitcoin addresses for sending payments. Always check the amount and the receiving address before sending coins.</source>
-<<<<<<< HEAD
-        <translation>這些是你要付款過去的 Bitcoin 位址。在付款之前，務必要檢查金額和收款位址是否正確。</translation>
-=======
         <translation type="unfinished">這些是你要付款過去的 Bitcoin 位址。在付款之前，務必要檢查金額和收款位址是否正確。</translation>
->>>>>>> 9e05de1d
     </message>
     <message>
         <source>&amp;Copy Address</source>
@@ -133,13 +129,10 @@
         <translation type="unfinished">重複新密碼</translation>
     </message>
     <message>
-<<<<<<< HEAD
-=======
         <source>Show passphrase</source>
         <translation type="unfinished">顯示密碼</translation>
     </message>
     <message>
->>>>>>> 9e05de1d
         <source>Encrypt wallet</source>
         <translation type="unfinished">加密錢包</translation>
     </message>
@@ -164,17 +157,12 @@
         <translation type="unfinished">警告: 如果你將錢包加密後又忘記密碼，你就會&lt;b&gt;失去所有 Bitcoin 了&lt;/b&gt;！</translation>
     </message>
     <message>
-<<<<<<< HEAD
-        <source>Confirm wallet encryption</source>
-        <translation>確認錢包加密</translation>
-=======
         <source>Are you sure you wish to encrypt your wallet?</source>
         <translation type="unfinished">你確定要把錢包加密嗎？</translation>
     </message>
     <message>
         <source>Wallet encrypted</source>
         <translation type="unfinished">錢包已加密</translation>
->>>>>>> 9e05de1d
     </message>
     <message>
         <source>Enter the new passphrase for the wallet.&lt;br/&gt;Please use a passphrase of &lt;b&gt;ten or more random characters&lt;/b&gt;, or &lt;b&gt;eight or more words&lt;/b&gt;.</source>
@@ -193,8 +181,6 @@
         <translation type="unfinished">需要加密的錢包</translation>
     </message>
     <message>
-<<<<<<< HEAD
-=======
         <source>Your wallet is about to be encrypted. </source>
         <translation type="unfinished">您的錢包將被加密</translation>
     </message>
@@ -203,7 +189,6 @@
         <translation type="unfinished">您的錢包剛剛完成加密</translation>
     </message>
     <message>
->>>>>>> 9e05de1d
         <source>IMPORTANT: Any previous backups you have made of your wallet file should be replaced with the newly generated, encrypted wallet file. For security reasons, previous backups of the unencrypted wallet file will become useless as soon as you start using the new, encrypted wallet.</source>
         <translation type="unfinished">重要: 請改用新產生的加密錢包檔，來取代所以舊錢包檔的備份。為安全計，當你開始使用新的加密錢包檔後，舊錢包檔的備份就不能再使用了。</translation>
     </message>
@@ -265,17 +250,12 @@
         <translation type="unfinished">輸入一個 Bitcoin 位址 (例如 %1)</translation>
     </message>
     <message>
-<<<<<<< HEAD
-        <source>Show general overview of wallet</source>
-        <translation>顯示錢包一般總覽</translation>
-=======
         <source>%1 d</source>
         <translation type="unfinished">%1 日</translation>
     </message>
     <message>
         <source>%1 h</source>
         <translation type="unfinished">%1 小時</translation>
->>>>>>> 9e05de1d
     </message>
     <message>
         <source>%1 m</source>
@@ -345,10 +325,6 @@
         <translation type="unfinished">顯示錢包一般總覽</translation>
     </message>
     <message>
-<<<<<<< HEAD
-        <source>Open &amp;URI...</source>
-        <translation>開啓網址... &amp;U</translation>
-=======
         <source>&amp;Transactions</source>
         <translation type="unfinished">交易 &amp;T</translation>
     </message>
@@ -359,7 +335,6 @@
     <message>
         <source>E&amp;xit</source>
         <translation type="unfinished">結束 &amp;x</translation>
->>>>>>> 9e05de1d
     </message>
     <message>
         <source>Quit application</source>
@@ -378,14 +353,6 @@
         <translation type="unfinished">關於 Qt &amp;Q</translation>
     </message>
     <message>
-<<<<<<< HEAD
-        <source>&amp;Verify message...</source>
-        <translation>驗證訊息... &amp;V</translation>
-    </message>
-    <message>
-        <source>&amp;Send</source>
-        <translation>付款 &amp;S</translation>
-=======
         <source>Show information about Qt</source>
         <translation type="unfinished">顯示 Qt 相關資訊</translation>
     </message>
@@ -408,7 +375,6 @@
     <message>
         <source>Backup wallet to another location</source>
         <translation type="unfinished">把錢包備份到其它地方</translation>
->>>>>>> 9e05de1d
     </message>
     <message>
         <source>Change the passphrase used for wallet encryption</source>
@@ -460,34 +426,6 @@
         <source>Up to date</source>
         <translation type="unfinished">已更新至最新版本</translation>
     </message>
-<<<<<<< HEAD
-    </context>
-<context>
-    <name>CoinControlDialog</name>
-    <message>
-        <source>(no label)</source>
-        <translation>(無標記)</translation>
-    </message>
-    </context>
-<context>
-    <name>CreateWalletActivity</name>
-    </context>
-<context>
-    <name>CreateWalletDialog</name>
-    </context>
-<context>
-    <name>EditAddressDialog</name>
-    </context>
-<context>
-    <name>FreespaceChecker</name>
-    </context>
-<context>
-    <name>HelpMessageDialog</name>
-    </context>
-<context>
-    <name>Intro</name>
-=======
->>>>>>> 9e05de1d
     <message>
         <source>Open Wallet</source>
         <translation type="unfinished">開啟錢包</translation>
@@ -496,21 +434,6 @@
         <source>Open a wallet</source>
         <translation type="unfinished">開啟一個錢包</translation>
     </message>
-<<<<<<< HEAD
-    </context>
-<context>
-    <name>ModalOverlay</name>
-    </context>
-<context>
-    <name>OpenURIDialog</name>
-    </context>
-<context>
-    <name>OpenWalletActivity</name>
-    </context>
-<context>
-    <name>OptionsDialog</name>
-=======
->>>>>>> 9e05de1d
     <message>
         <source>default wallet</source>
         <translation type="unfinished">預設錢包</translation>
@@ -606,9 +529,6 @@
     </message>
     </context>
 <context>
-<<<<<<< HEAD
-    <name>QRImageWidget</name>
-=======
     <name>OptionsDialog</name>
     <message>
         <source>Error</source>
@@ -617,7 +537,6 @@
     </context>
 <context>
     <name>PeerTableModel</name>
->>>>>>> 9e05de1d
     <message>
         <source>Sent</source>
         <extracomment>Title of Peers Table column which indicates the total amount of network information we have sent to the peer.</extracomment>
@@ -644,13 +563,10 @@
 <context>
     <name>RPCConsole</name>
     <message>
-<<<<<<< HEAD
-=======
         <source>&amp;Information</source>
         <translation type="unfinished">資訊 &amp;I</translation>
     </message>
     <message>
->>>>>>> 9e05de1d
         <source>General</source>
         <translation type="unfinished">一般</translation>
     </message>
@@ -673,7 +589,7 @@
         <source>Wallet:</source>
         <translation type="unfinished">錢包:</translation>
     </message>
-</context>
+    </context>
 <context>
     <name>RecentRequestsTableModel</name>
     <message>
@@ -699,21 +615,6 @@
     </message>
 </context>
 <context>
-<<<<<<< HEAD
-    <name>SendCoinsEntry</name>
-    </context>
-<context>
-    <name>ShutdownWindow</name>
-    </context>
-<context>
-    <name>SignVerifyMessageDialog</name>
-    </context>
-<context>
-    <name>TrafficGraphWidget</name>
-    </context>
-<context>
-=======
->>>>>>> 9e05de1d
     <name>TransactionDesc</name>
     <message numerus="yes">
         <source>matures in %n more block(s)</source>
@@ -753,15 +654,6 @@
     </message>
     </context>
 <context>
-<<<<<<< HEAD
-    <name>UnitDisplayStatusBarControl</name>
-    </context>
-<context>
-    <name>WalletController</name>
-    </context>
-<context>
-=======
->>>>>>> 9e05de1d
     <name>WalletFrame</name>
     <message>
         <source>Create a new wallet</source>
@@ -773,9 +665,6 @@
     </message>
     </context>
 <context>
-<<<<<<< HEAD
-    <name>bitcoin-core</name>
-=======
     <name>WalletModel</name>
     <message>
         <source>default wallet</source>
@@ -792,6 +681,5 @@
         <source>Export the data in the current tab to a file</source>
         <translation type="unfinished">把目前分頁的資料匯出至檔案</translation>
     </message>
->>>>>>> 9e05de1d
     </context>
 </TS>
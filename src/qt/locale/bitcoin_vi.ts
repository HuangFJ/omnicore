--- conflicted
+++ resolved
@@ -39,31 +39,7 @@
     </message>
     <message>
         <source>Sending addresses</source>
-<<<<<<< HEAD
-        <translation>Địa chỉ đang gửi</translation>
-    </message>
-    <message>
-        <source>Receiving addresses</source>
-        <translation>Địa chỉ đang nhận</translation>
-    </message>
-    <message>
-        <source>These are your Bitcoin addresses for sending payments. Always check the amount and the receiving address before sending coins.</source>
-        <translation>Đây là những địa chỉ đang thực hiện thanh toán. Luôn kiểm tra số lượng và địa chỉ nhận trước khi gửi coins.</translation>
-    </message>
-    <message>
-        <source>These are your Bitcoin addresses for receiving payments. Use the 'Create new receiving address' button in the receive tab to create new addresses.</source>
-        <translation>Những địa chỉ Bitcoin này để bạn nhận thanh toán. Sử dụng  'Tạo địa chỉ nhận mới'</translation>
-    </message>
-    <message>
-        <source>&amp;Copy Address</source>
-        <translation>&amp;Copy Địa Chỉ</translation>
-    </message>
-    <message>
-        <source>Copy &amp;Label</source>
-        <translation>Copy &amp;Nhãn</translation>
-=======
         <translation type="unfinished">Đang gửi địa chỉ</translation>
->>>>>>> 9e05de1d
     </message>
     <message>
         <source>&amp;Edit</source>
@@ -73,11 +49,7 @@
         <source>Export Address List</source>
         <translation type="unfinished">Xuất danh sách địa chỉ</translation>
     </message>
-    <message>
-        <source>There was an error trying to save the address list to %1. Please try again.</source>
-        <translation>Có lỗi khi đang save list địa chỉ đến %1. Vui lòng thử lại.</translation>
-    </message>
-</context>
+    </context>
 <context>
     <name>AddressTableModel</name>
     <message>
@@ -112,13 +84,10 @@
         <translation type="unfinished">Nhập lại mật khẩu</translation>
     </message>
     <message>
-<<<<<<< HEAD
-=======
         <source>Show passphrase</source>
         <translation type="unfinished">Hiện mật khẩu</translation>
     </message>
     <message>
->>>>>>> 9e05de1d
         <source>Encrypt wallet</source>
         <translation type="unfinished">Mã hoá ví</translation>
     </message>
@@ -132,11 +101,7 @@
     </message>
     <message>
         <source>Change passphrase</source>
-<<<<<<< HEAD
-        <translation>Đổi cụm mật khẩu</translation>
-=======
         <translation type="unfinished">Đổi mật khẩu</translation>
->>>>>>> 9e05de1d
     </message>
     <message>
         <source>Confirm wallet encryption</source>
@@ -155,17 +120,12 @@
         <translation type="unfinished">Đã mã hoá ví</translation>
     </message>
     <message>
-<<<<<<< HEAD
-        <source>IMPORTANT: Any previous backups you have made of your wallet file should be replaced with the newly generated, encrypted wallet file. For security reasons, previous backups of the unencrypted wallet file will become useless as soon as you start using the new, encrypted wallet.</source>
-        <translation>QUAN TRỌNG: Bất cứ backup nào bạn từng làm trước đây từ ví của bạn nên được thay thế tạo mới, file mã hóa ví. Vì lý do bảo mật, các backup trước đây của các ví chưa mã hóa sẽ bị vô tác dụng ngay khi bạn bắt đầu sử dụng mới, ví đã được mã hóa.</translation>
-=======
         <source>Enter the new passphrase for the wallet.&lt;br/&gt;Please use a passphrase of &lt;b&gt;ten or more random characters&lt;/b&gt;, or &lt;b&gt;eight or more words&lt;/b&gt;.</source>
         <translation type="unfinished">Nhập cụm mật khẩu mới cho ví.&lt;br/&gt;Vui lòng sử dụng cụm mật khẩu gồm &lt;b&gt;mười ký tự ngẫu nhiên trở lên&lt;/b&gt;, hoặc &lt;b&gt;tám từ trở lên&lt;/b&gt;.</translation>
     </message>
     <message>
         <source>Enter the old passphrase and new passphrase for the wallet.</source>
         <translation type="unfinished">Nhập mật khẩu cũ và mật khẩu mới cho ví.</translation>
->>>>>>> 9e05de1d
     </message>
     <message>
         <source>Remember that encrypting your wallet cannot fully protect your bitcoins from being stolen by malware infecting your computer.</source>
@@ -228,10 +188,6 @@
         <translation type="unfinished">Lỗi: %1</translation>
     </message>
     <message>
-<<<<<<< HEAD
-        <source>Show general overview of wallet</source>
-        <translation>Hiển thị tổng quan ví</translation>
-=======
         <source>%1 didn't yet exit safely…</source>
         <translation type="unfinished">%1 vẫn chưa thoát ra một cách an toàn…</translation>
     </message>
@@ -240,7 +196,6 @@
         <translation type="unfinished">
             <numerusform>%ngiây</numerusform>
         </translation>
->>>>>>> 9e05de1d
     </message>
     <message numerus="yes">
         <source>%n minute(s)</source>
@@ -312,10 +267,6 @@
         <translation type="unfinished">Ví đã được tạo thành công. Loại ví Legacy đang bị phản đối và việc hỗ trợ mở các ví Legacy mới sẽ bị loại bỏ trong tương lai</translation>
     </message>
     <message>
-<<<<<<< HEAD
-        <source>Open &amp;URI...</source>
-        <translation>Mở &amp;URI...</translation>
-=======
         <source>Cannot set -forcednsseed to true when setting -dnsseed to false.</source>
         <translation type="unfinished">Không thể đặt -forcednsseed thành true khi đặt -dnsseed thành false.</translation>
     </message>
@@ -326,7 +277,6 @@
     <message>
         <source>%s request to listen on port %u. This port is considered "bad" and thus it is unlikely that any Bitcoin Core peers connect to it. See doc/p2p-bad-ports.md for details and a full list.</source>
         <translation type="unfinished">%s yêu cầu lắng nghe trên cổng %u. Cổng này được coi là "xấu" và do đó không có khả năng bất kỳ ngang hàng Bitcoin Core nào kết nối với nó. Xem doc/p2p-bad-ports.md để biết chi tiết và danh sách đầy đủ.</translation>
->>>>>>> 9e05de1d
     </message>
     <message>
         <source>-reindex-chainstate option is not compatible with -blockfilterindex. Please temporarily disable blockfilterindex while using -reindex-chainstate, or replace -reindex-chainstate with -reindex to fully rebuild all indexes.</source>
@@ -353,17 +303,8 @@
         <translation type="unfinished">Lỗi khi tải %s: Ví người ký bên ngoài đang được tải mà không có hỗ trợ người ký bên ngoài được biên dịch</translation>
     </message>
     <message>
-<<<<<<< HEAD
-        <source>Proxy is &lt;b&gt;enabled&lt;/b&gt;: %1</source>
-        <translation>Proxy là &lt;b&gt; cho phép &lt;/b&gt;: %1</translation>
-    </message>
-    <message>
-        <source>Send coins to a Bitcoin address</source>
-        <translation>Gửi coin đến một địa chỉ Bitcoin</translation>
-=======
         <source>Failed to rename invalid peers.dat file. Please move or delete it and try again.</source>
         <translation type="unfinished">Không thể đổi tên tệp ngang hàng không hợp lệ. Vui lòng di chuyển hoặc xóa nó và thử lại.</translation>
->>>>>>> 9e05de1d
     </message>
     <message>
         <source>Input not found or already spent</source>
@@ -374,14 +315,6 @@
         <translation type="unfinished">Lắng nghe những kết nối thất bại sắp xảy ra (lắng nghe lỗi được trả về %s)</translation>
     </message>
     <message>
-<<<<<<< HEAD
-        <source>&amp;Verify message...</source>
-        <translation>&amp;Lời nhắn xác nhận...</translation>
-    </message>
-    <message>
-        <source>&amp;Send</source>
-        <translation>&amp;Gửi</translation>
-=======
         <source>Missing amount</source>
         <translation type="unfinished">Số tiền còn thiếu</translation>
     </message>
@@ -404,7 +337,6 @@
     <message>
         <source>Unable to allocate memory for -maxsigcachesize: '%s' MiB</source>
         <translation type="unfinished">Không có khả năng để phân bổ bộ nhớ cho -maxsigcachesize: '%s' MiB</translation>
->>>>>>> 9e05de1d
     </message>
     <message>
         <source>Unable to parse -maxuploadtarget: '%s'</source>
@@ -470,17 +402,12 @@
         <translation type="unfinished">Đồng bộ hóa tiêu đề (%1%)...</translation>
     </message>
     <message>
-<<<<<<< HEAD
-        <source>&amp;Command-line options</source>
-        <translation>&amp;Tùy chỉnh Command-line</translation>
-=======
         <source>Synchronizing with network…</source>
         <translation type="unfinished">Đồng bộ hóa với network...</translation>
     </message>
     <message>
         <source>Indexing blocks on disk…</source>
         <translation type="unfinished">Lập chỉ mục các khối trên đĩa…</translation>
->>>>>>> 9e05de1d
     </message>
     <message>
         <source>Processing blocks on disk…</source>
@@ -526,67 +453,11 @@
     </message>
     <message>
         <source>&amp;Sending addresses</source>
-<<<<<<< HEAD
-        <translation>&amp;Các địa chỉ đang gửi</translation>
-    </message>
-    <message>
-        <source>&amp;Receiving addresses</source>
-        <translation>&amp;Các địa chỉ đang nhận</translation>
-    </message>
-    <message>
-        <source>Open Wallet</source>
-        <translation>Mớ ví</translation>
-    </message>
-    <message>
-        <source>Open a wallet</source>
-        <translation>Mở một ví</translation>
-    </message>
-    <message>
-        <source>Close Wallet...</source>
-        <translation>Đóng ví...</translation>
-    </message>
-    <message>
-        <source>Close wallet</source>
-        <translation>Đông ví</translation>
-    </message>
-    <message>
-        <source>Show the %1 help message to get a list with possible Bitcoin command-line options</source>
-        <translation>Hiển thị %1 tin nhắn hỗ trợ để nhận được danh sách Bitcoin command-line khả dụng</translation>
-    </message>
-    <message>
-        <source>default wallet</source>
-        <translation>ví mặc định</translation>
-    </message>
-    <message>
-        <source>No wallets available</source>
-        <translation>Không có ví nào</translation>
-    </message>
-    <message>
-        <source>&amp;Window</source>
-        <translation>&amp;Window</translation>
-    </message>
-    <message>
-        <source>Minimize</source>
-        <translation>Thu nhỏ</translation>
-    </message>
-    <message>
-        <source>Zoom</source>
-        <translation>Phóng</translation>
-    </message>
-    <message>
-        <source>Main Window</source>
-        <translation>Màn hình chính</translation>
-    </message>
-    <message>
-        <source>%1 client</source>
-        <translation>%1 khách</translation>
-=======
         <translation type="unfinished">&amp;Các địa chỉ đang gửi</translation>
     </message>
     <message>
         <source>&amp;Receiving addresses</source>
         <translation type="unfinished">&amp;Các địa chỉ đang nhận</translation>
->>>>>>> 9e05de1d
     </message>
     <message>
         <source>Open a bitcoin: URI</source>
@@ -597,45 +468,17 @@
         <translation type="unfinished">Mớ ví</translation>
     </message>
     <message>
-<<<<<<< HEAD
-        <source>Error: %1</source>
-        <translation>Error: %1</translation>
-    </message>
-    <message>
-        <source>Warning: %1</source>
-        <translation>Cảnh báo: %1</translation>
-    </message>
-    <message>
-        <source>Date: %1
-</source>
-        <translation>Ngày %1
-</translation>
-=======
         <source>Open a wallet</source>
         <translation type="unfinished">Mở một ví</translation>
->>>>>>> 9e05de1d
     </message>
     <message>
         <source>Close wallet</source>
         <translation type="unfinished">Đông ví</translation>
     </message>
     <message>
-<<<<<<< HEAD
-        <source>Wallet: %1
-</source>
-        <translation>Ví: %1
-</translation>
-    </message>
-    <message>
-        <source>Type: %1
-</source>
-        <translation>Loại: %1
-</translation>
-=======
         <source>Restore Wallet…</source>
         <extracomment>Name of the menu item that restores wallet from a backup file.</extracomment>
         <translation type="unfinished">Khôi phục ví...</translation>
->>>>>>> 9e05de1d
     </message>
     <message>
         <source>Restore a wallet from a backup file</source>
@@ -665,17 +508,8 @@
         <translation type="unfinished">Nhấn Ctrl + M</translation>
     </message>
     <message>
-<<<<<<< HEAD
-        <source>Private key &lt;b&gt;disabled&lt;/b&gt;</source>
-        <translation>Khóa riên tư &lt;b&gt;đã tắt&lt;/b&gt;</translation>
-    </message>
-    <message>
-        <source>Wallet is &lt;b&gt;encrypted&lt;/b&gt; and currently &lt;b&gt;unlocked&lt;/b&gt;</source>
-        <translation>Ví thì &lt;b&gt;encrypted&lt;/b&gt; và hiện tại &lt;b&gt;unlocked&lt;/b&gt;</translation>
-=======
         <source>&amp;Hide</source>
         <translation type="unfinished">&amp;Ẩn</translation>
->>>>>>> 9e05de1d
     </message>
     <message>
         <source>S&amp;how</source>
@@ -888,18 +722,6 @@
         <source>Welcome</source>
         <translation type="unfinished">Chào mừng</translation>
     </message>
-<<<<<<< HEAD
-</context>
-<context>
-    <name>CreateWalletActivity</name>
-    </context>
-<context>
-    <name>CreateWalletDialog</name>
-    </context>
-<context>
-    <name>EditAddressDialog</name>
-=======
->>>>>>> 9e05de1d
     <message>
         <source>Welcome to %1.</source>
         <translation type="unfinished">Chào mừng bạn đến %1.</translation>
@@ -946,21 +768,8 @@
         <translation type="unfinished">đang tính toán…</translation>
     </message>
     <message>
-<<<<<<< HEAD
-        <source>Address "%1" already exists as a receiving address with label "%2" and so cannot be added as a sending address.</source>
-        <translation>Địa chỉ "%1" đã tồn tại như địa chỉ nhận với nhãn "%2" và vì vậy không thể thêm như là địa chỉ gửi.</translation>
-    </message>
-    <message>
-        <source>The entered address "%1" is already in the address book with label "%2".</source>
-        <translation>Địa chỉ  nhập "%1" đã có trong sổ địa chỉ với nhãn "%2".</translation>
-    </message>
-    <message>
-        <source>Could not unlock wallet.</source>
-        <translation>Không thể unlock wallet.</translation>
-=======
         <source>Unknown. Syncing Headers (%1, %2%)…</source>
         <translation type="unfinished">Không xác định. Đồng bộ hóa tiêu đề (%1, %2%)…</translation>
->>>>>>> 9e05de1d
     </message>
     </context>
 <context>
@@ -998,17 +807,12 @@
         <translation type="unfinished">Địa chỉ IP của proxy (e.g. IPv4: 127.0.0.1 / IPv6: ::1)</translation>
     </message>
     <message>
-<<<<<<< HEAD
-        <source>About %1</source>
-        <translation>About %1</translation>
-=======
         <source>Options set in this dialog are overridden by the command line:</source>
         <translation type="unfinished">Các tùy chọn trong hộp thoại này bị ghi đè bởi dòng lệnh</translation>
     </message>
     <message>
         <source>Reset all client options to default.</source>
         <translation type="unfinished">Đặt lại tất cả các tùy chọn máy khách về mặc định.</translation>
->>>>>>> 9e05de1d
     </message>
     <message>
         <source>&amp;Network</source>
@@ -1088,12 +892,6 @@
         <extracomment>Text explaining to the user that the client's current settings will be backed up at a specific location. %1 is a stand-in argument for the backup location's path.</extracomment>
         <translation type="unfinished">Các thiết lập hiện tại sẽ được sao lưu tại"%1".</translation>
     </message>
-<<<<<<< HEAD
-    </context>
-<context>
-    <name>ModalOverlay</name>
-=======
->>>>>>> 9e05de1d
     <message>
         <source>Continue</source>
         <translation type="unfinished">Tiếp tục</translation>
@@ -1155,20 +953,11 @@
         <translation type="unfinished">Chuyển tiếp địa chỉ</translation>
     </message>
     <message>
-<<<<<<< HEAD
-        <source>Unknown. Syncing Headers (%1, %2%)...</source>
-        <translation>Không biết. Đang đồng bộ Headers (%1, %2%)...</translation>
-=======
         <source>The total number of addresses received from this peer that were processed (excludes addresses that were dropped due to rate-limiting).</source>
         <extracomment>Tooltip text for the Addresses Processed field in the peer details area, which displays the total number of addresses received from this peer that were processed (excludes addresses that were dropped due to rate-limiting).</extracomment>
         <translation type="unfinished">Tổng số các địa chỉ đã được xử lý thành công nhận được từ người này (ngoại trừ các địa chỉ sụt giảm do giới hạn tốc độ) </translation>
->>>>>>> 9e05de1d
-    </message>
-    <message>
-<<<<<<< HEAD
-        <source>URI:</source>
-        <translation>URI:</translation>
-=======
+    </message>
+    <message>
         <source>The total number of addresses received from this peer that were dropped (not processed) due to rate-limiting.</source>
         <extracomment>Tooltip text for the Addresses Rate-Limited field in the peer details area, which displays the total number of addresses received from this peer that were dropped (not processed) due to rate-limiting.</extracomment>
         <translation type="unfinished">Tổng số các địa chỉ nhận được từ người ngày đã bị sụt giảm (không được xử lý thành công) do giới hạn về tốc độ.</translation>
@@ -1182,20 +971,8 @@
         <source>Addresses Rate-Limited</source>
         <extracomment>Text title for the Addresses Rate-Limited field in the peer details area, which displays the total number of addresses received from this peer that were dropped (not processed) due to rate-limiting.</extracomment>
         <translation type="unfinished">Tỷ lệ địa chỉ có giới hạn</translation>
->>>>>>> 9e05de1d
-    </message>
-</context>
-<context>
-    <name>OpenWalletActivity</name>
-    <message>
-<<<<<<< HEAD
-        <source>default wallet</source>
-        <translation>ví mặc định</translation>
-    </message>
-    <message>
-        <source>Opening Wallet &lt;b&gt;%1&lt;/b&gt;...</source>
-        <translation>Đang mở ví &lt;b&gt; %1&lt;/b&gt;...</translation>
-=======
+    </message>
+    <message>
         <source>Node window</source>
         <translation type="unfinished">Cửa sổ node</translation>
     </message>
@@ -1203,7 +980,6 @@
         <source>&amp;Copy IP/Netmask</source>
         <extracomment>Context menu action to copy the IP/Netmask of a banned peer. IP/Netmask is the combination of a peer's IP address and its Netmask. For IP address, see: https://en.wikipedia.org/wiki/IP_address.</extracomment>
         <translation type="unfinished">&amp;Sao chép IP/Netmask</translation>
->>>>>>> 9e05de1d
     </message>
     </context>
 <context>
@@ -1236,10 +1012,6 @@
         </translation>
     </message>
     <message>
-<<<<<<< HEAD
-        <source>Number of script &amp;verification threads</source>
-        <translation>Number of script &amp;verification threads</translation>
-=======
         <source>(no label)</source>
         <translation type="unfinished">(không có nhãn)</translation>
     </message>
@@ -1249,7 +1021,6 @@
     <message>
         <source>Paste address from clipboard</source>
         <translation type="unfinished">Dán địa chỉ từ khay nhớ tạm</translation>
->>>>>>> 9e05de1d
     </message>
     </context>
 <context>
@@ -1269,25 +1040,8 @@
 <context>
     <name>SplashScreen</name>
     <message>
-<<<<<<< HEAD
-        <source>Use separate SOCKS&amp;5 proxy to reach peers via Tor hidden services:</source>
-        <translation>Dùng riêng lẻ  proxy  SOCKS&amp;5 để nối tới nốt mạng khác qua dịch vị ẩn Tor:</translation>
-    </message>
-    <message>
-        <source>Hide the icon from the system tray.</source>
-        <translation>Ẩn biểu tượng ở khay hệ thống</translation>
-    </message>
-    <message>
-        <source>&amp;Hide tray icon</source>
-        <translation>&amp;Ẩn biểu tượng khay</translation>
-    </message>
-    <message>
-        <source>Minimize instead of exit the application when the window is closed. When this option is enabled, the application will be closed only after selecting Exit in the menu.</source>
-        <translation>Minimize thay vì thoát khỏi ứng dụng khi cửa sổ đóng lại. Khi bật tùy chọn này, ứng dụng sẽ chỉ được đóng sau khi chọn Exit trong menu.</translation>
-=======
         <source>press q to shutdown</source>
         <translation type="unfinished">nhấn q để tắt máy</translation>
->>>>>>> 9e05de1d
     </message>
 </context>
 <context>
@@ -1298,10 +1052,6 @@
         <translation type="unfinished">0/xác nhận, ở trong bể bộ nhớ - memory pool</translation>
     </message>
     <message>
-<<<<<<< HEAD
-        <source>Open the %1 configuration file from the working directory.</source>
-        <translation>Mở %1 configuration file từ danh mục làm việc working directory.</translation>
-=======
         <source>0/unconfirmed, not in memory pool</source>
         <extracomment>Text explaining the current status of a transaction, shown in the status field of the details window for this transaction. This status represents an unconfirmed transaction that is not in the memory pool.</extracomment>
         <translation type="unfinished">0/xác nhận, không ở trong bể bộ nhớ - memory pool</translation>
@@ -1311,7 +1061,6 @@
         <translation type="unfinished">
             <numerusform>sẽ trưởng thành sau%n khối nữa </numerusform>
         </translation>
->>>>>>> 9e05de1d
     </message>
     </context>
 <context>
@@ -1337,2495 +1086,19 @@
         <translation type="unfinished">Hiển thị trong %1</translation>
     </message>
     <message>
-<<<<<<< HEAD
-        <source>Disables some advanced features but all blocks will still be fully validated. Reverting this setting requires re-downloading the entire blockchain. Actual disk usage may be somewhat higher.</source>
-        <translation>Tăt một số tính năng nâng cao nhưng tất cả các khối vẫn tiếp tục được xác nhận đầy đủ. Hoàn nguyên cài đặt này yêu cầu tải xuống lại toàn bộ blockchain. Sử dụng dung lượng đĩa lưu trữ thực tế có thể cao hơn một chút.</translation>
-    </message>
-    <message>
-        <source>Prune &amp;block storage to</source>
-        <translation>Cắt tỉa và lưu trữ khối tới</translation>
-    </message>
-    <message>
-        <source>GB</source>
-        <translation>GB</translation>
-    </message>
-    <message>
-        <source>Reverting this setting requires re-downloading the entire blockchain.</source>
-        <translation>Hoàn nguyên cài đặt này yêu cầu tải xuống lại toàn bộ blockchain.</translation>
-    </message>
-    <message>
-        <source>MiB</source>
-        <translation>MiB</translation>
-    </message>
-    <message>
-        <source>(0 = auto, &lt;0 = leave that many cores free)</source>
-        <translation>(0 = auto, &lt;0 = leave that many cores free)</translation>
-=======
         <source>Label</source>
         <translation type="unfinished">Nhãn</translation>
->>>>>>> 9e05de1d
     </message>
     <message>
         <source>Address</source>
         <translation type="unfinished">Địa chỉ</translation>
     </message>
-<<<<<<< HEAD
-    <message>
-        <source>Expert</source>
-        <translation>Expert</translation>
-    </message>
-    <message>
-        <source>Enable coin &amp;control features</source>
-        <translation>Enable coin &amp;control features</translation>
-    </message>
-    <message>
-        <source>If you disable the spending of unconfirmed change, the change from a transaction cannot be used until that transaction has at least one confirmation. This also affects how your balance is computed.</source>
-        <translation>If you disable the spending of unconfirmed change, the change from a transaction cannot be used until that transaction has at least one confirmation. This also affects how your balance is computed.</translation>
-    </message>
-    <message>
-        <source>&amp;Spend unconfirmed change</source>
-        <translation>&amp;Spend unconfirmed change</translation>
-    </message>
-    <message>
-        <source>Automatically open the Bitcoin client port on the router. This only works when your router supports UPnP and it is enabled.</source>
-        <translation>Automatically open the Bitcoin client port on the router. This only works when your router supports UPnP and it is enabled.</translation>
-    </message>
-    <message>
-        <source>Map port using &amp;UPnP</source>
-        <translation>Map port using &amp;UPnP</translation>
-    </message>
-    <message>
-        <source>Accept connections from outside.</source>
-        <translation>Chấp nhận kết nối từ bên ngoài</translation>
-    </message>
-    <message>
-        <source>Allow incomin&amp;g connections</source>
-        <translation>Chấp nhận  kết nối đang tới</translation>
-    </message>
-    <message>
-        <source>Connect to the Bitcoin network through a SOCKS5 proxy.</source>
-        <translation>Kết nối đến Bitcoin network qua một SOCKS5 proxy.</translation>
-    </message>
-    <message>
-        <source>&amp;Connect through SOCKS5 proxy (default proxy):</source>
-        <translation>&amp;Connect qua SOCKS5 proxy (default proxy):</translation>
-    </message>
-    <message>
-        <source>Proxy &amp;IP:</source>
-        <translation>Proxy &amp;IP:</translation>
-    </message>
-    <message>
-        <source>&amp;Port:</source>
-        <translation>&amp;Port:</translation>
-    </message>
-    <message>
-        <source>Port of the proxy (e.g. 9050)</source>
-        <translation>Port of the proxy (e.g. 9050)</translation>
-    </message>
-    <message>
-        <source>Used for reaching peers via:</source>
-        <translation>Sử dụng reaching peers via:</translation>
-    </message>
-    <message>
-        <source>IPv4</source>
-        <translation>IPv4</translation>
-    </message>
-    <message>
-        <source>IPv6</source>
-        <translation>IPv6</translation>
-    </message>
-    <message>
-        <source>Tor</source>
-        <translation>Tor</translation>
-    </message>
-    <message>
-        <source>Connect to the Bitcoin network through a separate SOCKS5 proxy for Tor hidden services.</source>
-        <translation>Kết nối đến Bitcoin network qua một nhánh rời SOCKS5 proxy của Tor hidden services.</translation>
-    </message>
-    <message>
-        <source>&amp;Window</source>
-        <translation>&amp;Window</translation>
-    </message>
-    <message>
-        <source>Show only a tray icon after minimizing the window.</source>
-        <translation>Hiển thị chỉ thẻ icon sau khi thu nhỏ cửa sổ.</translation>
-    </message>
-    <message>
-        <source>&amp;Minimize to the tray instead of the taskbar</source>
-        <translation>&amp;Minimize đến thẻ thay vì taskbar</translation>
-    </message>
-    <message>
-        <source>M&amp;inimize on close</source>
-        <translation>M&amp;inimize on close</translation>
-    </message>
-    <message>
-        <source>&amp;Display</source>
-        <translation>&amp;Display</translation>
-    </message>
-    <message>
-        <source>User Interface &amp;language:</source>
-        <translation>Giao diện người dùng &amp;language:</translation>
-    </message>
-    <message>
-        <source>The user interface language can be set here. This setting will take effect after restarting %1.</source>
-        <translation>Giao diện ngôn ngữ người dùng có thể được thiết lập tại đây. Tùy chọn này sẽ có hiệu lực sau khi khởi động lại %1.</translation>
-    </message>
-    <message>
-        <source>&amp;Unit to show amounts in:</source>
-        <translation>&amp;Unit để hiện số lượng tại đây:</translation>
-    </message>
-    <message>
-        <source>Choose the default subdivision unit to show in the interface and when sending coins.</source>
-        <translation>Chọn default đơn vị phân chia để hiện giao diện và đang gửi coins.</translation>
-    </message>
-    <message>
-        <source>Whether to show coin control features or not.</source>
-        <translation>Cho hiển thị tính năng coin control hoặc không.</translation>
-    </message>
-    <message>
-        <source>&amp;Third party transaction URLs</source>
-        <translation>&amp;Các URL giao dịch của bên thứ ba</translation>
-    </message>
-    <message>
-        <source>Options set in this dialog are overridden by the command line or in the configuration file:</source>
-        <translation>Các tùy chọn được đặt trong hộp thoại này bị ghi đè bởi dòng lệnh hoặc trong tệp cấu hình:</translation>
-    </message>
-    <message>
-        <source>&amp;OK</source>
-        <translation>&amp;OK</translation>
-    </message>
-    <message>
-        <source>&amp;Cancel</source>
-        <translation>&amp;Hủy</translation>
-    </message>
-    <message>
-        <source>default</source>
-        <translation>default</translation>
-    </message>
-    <message>
-        <source>none</source>
-        <translation>không có gì</translation>
-    </message>
-    <message>
-        <source>Confirm options reset</source>
-        <translation>Confirm tùy chọn reset</translation>
-    </message>
-    <message>
-        <source>Client restart required to activate changes.</source>
-        <translation>Client yêu cầu khởi động lại để thay đổi có hiệu lực.</translation>
-    </message>
-    <message>
-        <source>Client will be shut down. Do you want to proceed?</source>
-        <translation>Client sẽ đóng lại. Tiếp tục chứ?</translation>
-    </message>
-    <message>
-        <source>Configuration options</source>
-        <translation>Tùy chọn cấu hình</translation>
-    </message>
-    <message>
-        <source>The configuration file is used to specify advanced user options which override GUI settings. Additionally, any command-line options will override this configuration file.</source>
-        <translation>File cấu hình được sử dụng để chỉ định các tùy chọn nâng cao của người dùng mà ghi đè GUI settings. Ngoài ra, bất kỳ tùy chọn dòng lệnh sẽ ghi đè lên tập tin cấu hình này.</translation>
-    </message>
-    <message>
-        <source>Error</source>
-        <translation>Lỗi</translation>
-    </message>
-    <message>
-        <source>The configuration file could not be opened.</source>
-        <translation>Không thẻ mở tệp cấu hình.</translation>
-    </message>
-    <message>
-        <source>This change would require a client restart.</source>
-        <translation>Việc change này sẽ cần một client restart.</translation>
-    </message>
-    <message>
-        <source>The supplied proxy address is invalid.</source>
-        <translation>Cung cấp proxy address thì invalid.</translation>
-    </message>
-</context>
-<context>
-    <name>OverviewPage</name>
-    <message>
-        <source>Form</source>
-        <translation>Form</translation>
-    </message>
-    <message>
-        <source>The displayed information may be out of date. Your wallet automatically synchronizes with the Bitcoin network after a connection is established, but this process has not completed yet.</source>
-        <translation>Thông tin được hiển thị có thể đã lỗi thời. Cái wallet tự động đồng bộ với Bitcoin network sau một connection được thiết lập, nhưng quá trình này vẫn chưa completed yet.</translation>
-    </message>
-    <message>
-        <source>Watch-only:</source>
-        <translation>Chỉ-xem:</translation>
-    </message>
-    <message>
-        <source>Available:</source>
-        <translation>Có hiệu lực:</translation>
-    </message>
-    <message>
-        <source>Your current spendable balance</source>
-        <translation>Số dư khả dụng:</translation>
-    </message>
-    <message>
-        <source>Pending:</source>
-        <translation>Đang xử lý:</translation>
-    </message>
-    <message>
-        <source>Total of transactions that have yet to be confirmed, and do not yet count toward the spendable balance</source>
-        <translation>Tất cả giao dịch vẫn chưa được confirmed, và chưa tính vào số dư có thể chi tiêu</translation>
-    </message>
-    <message>
-        <source>Immature:</source>
-        <translation>Chưa hoàn thiện:</translation>
-    </message>
-    <message>
-        <source>Mined balance that has not yet matured</source>
-        <translation>Mined balance chưa matured hẳn</translation>
-    </message>
-    <message>
-        <source>Balances</source>
-        <translation>Số dư</translation>
-    </message>
-    <message>
-        <source>Total:</source>
-        <translation>Tổng cộng:</translation>
-    </message>
-    <message>
-        <source>Your current total balance</source>
-        <translation>Tổng số dư hiện tại</translation>
-    </message>
-    <message>
-        <source>Your current balance in watch-only addresses</source>
-        <translation>Số dư hiện tại trong địa chỉ watch-only</translation>
-    </message>
-    <message>
-        <source>Spendable:</source>
-        <translation>Có thể sử dụng</translation>
-    </message>
-    <message>
-        <source>Recent transactions</source>
-        <translation>Giao dịch gần đây</translation>
-    </message>
-    <message>
-        <source>Unconfirmed transactions to watch-only addresses</source>
-        <translation>Giao dịch chưa được xác nhận đến watch-only addresses</translation>
-    </message>
-    <message>
-        <source>Mined balance in watch-only addresses that has not yet matured</source>
-        <translation>Mined số dư trong watch-only address chưa matured hẳn</translation>
-    </message>
-    <message>
-        <source>Current total balance in watch-only addresses</source>
-        <translation>Tổng số dư hiện tại trong watch-only addresses</translation>
-    </message>
-</context>
-<context>
-    <name>PaymentServer</name>
-    <message>
-        <source>Payment request error</source>
-        <translation>Payment request error</translation>
-    </message>
-    <message>
-        <source>Cannot start bitcoin: click-to-pay handler</source>
-        <translation>Không thể khởi tạo bitcoin: click-to-pay handler</translation>
-    </message>
-    <message>
-        <source>URI handling</source>
-        <translation>URI handling</translation>
-    </message>
-    <message>
-        <source>'bitcoin://' is not a valid URI. Use 'bitcoin:' instead.</source>
-        <translation>'bitcoin://' không khả dụng URI. Dùng thay vì 'bitcoin:' .</translation>
-    </message>
-    <message>
-        <source>Invalid payment address %1</source>
-        <translation>Invalid payment address %1</translation>
-    </message>
-    <message>
-        <source>URI cannot be parsed! This can be caused by an invalid Bitcoin address or malformed URI parameters.</source>
-        <translation>URI không thể phân tích cú pháp! Đây có thể gây nên bởi invalid Bitcoin address hoặc URI không đúng định dạng tham số.</translation>
-    </message>
-    <message>
-        <source>Payment request file handling</source>
-        <translation>Payment request file đang xử lý</translation>
-    </message>
-</context>
-<context>
-    <name>PeerTableModel</name>
-    <message>
-        <source>User Agent</source>
-        <translation>User Đặc Vụ</translation>
-    </message>
-    <message>
-        <source>Node/Service</source>
-        <translation>Node/Dịch vụ</translation>
-    </message>
-    <message>
-        <source>NodeId</source>
-        <translation>NodeID</translation>
-    </message>
-    <message>
-        <source>Ping</source>
-        <translation>Ping</translation>
-    </message>
-    <message>
-        <source>Sent</source>
-        <translation>Gửi</translation>
-    </message>
-    <message>
-        <source>Received</source>
-        <translation>Nhận</translation>
-    </message>
-</context>
-<context>
-    <name>QObject</name>
-    <message>
-        <source>Amount</source>
-        <translation>Số lượng</translation>
-    </message>
-    <message>
-        <source>Enter a Bitcoin address (e.g. %1)</source>
-        <translation>Nhập một Bitcoin address (e.g. %1)</translation>
-    </message>
-    <message>
-        <source>%1 d</source>
-        <translation>%1 d</translation>
-    </message>
-    <message>
-        <source>%1 h</source>
-        <translation>%1 giờ</translation>
-    </message>
-    <message>
-        <source>%1 m</source>
-        <translation>%1 phút</translation>
-    </message>
-    <message>
-        <source>%1 s</source>
-        <translation>%1 giây</translation>
-    </message>
-    <message>
-        <source>None</source>
-        <translation>None</translation>
-    </message>
-    <message>
-        <source>N/A</source>
-        <translation>N/A</translation>
-    </message>
-    <message>
-        <source>%1 ms</source>
-        <translation>%1 ms</translation>
-    </message>
-    <message numerus="yes">
-        <source>%n second(s)</source>
-        <translation><numerusform>%n giây</numerusform></translation>
-    </message>
-    <message numerus="yes">
-        <source>%n minute(s)</source>
-        <translation><numerusform>%n phút</numerusform></translation>
-    </message>
-    <message numerus="yes">
-        <source>%n hour(s)</source>
-        <translation><numerusform>%n giờ</numerusform></translation>
-    </message>
-    <message numerus="yes">
-        <source>%n day(s)</source>
-        <translation><numerusform>%n ngày</numerusform></translation>
-    </message>
-    <message numerus="yes">
-        <source>%n week(s)</source>
-        <translation><numerusform>%n tuần</numerusform></translation>
-    </message>
-    <message>
-        <source>%1 and %2</source>
-        <translation>%1 và %2</translation>
-    </message>
-    <message numerus="yes">
-        <source>%n year(s)</source>
-        <translation><numerusform>%n năm</numerusform></translation>
-    </message>
-    <message>
-        <source>%1 B</source>
-        <translation>%1 B</translation>
-    </message>
-    <message>
-        <source>%1 KB</source>
-        <translation>%1 KB</translation>
-    </message>
-    <message>
-        <source>%1 MB</source>
-        <translation>%1 MB</translation>
-    </message>
-    <message>
-        <source>%1 GB</source>
-        <translation>%1 GB</translation>
-    </message>
-    <message>
-        <source>Error: Specified data directory "%1" does not exist.</source>
-        <translation>Error: Xác định data directory "%1" không tồn tại.</translation>
-    </message>
-    <message>
-        <source>Error: Cannot parse configuration file: %1.</source>
-        <translation>Lỗi: không thể  phân giải tệp cài đặt cấu hình: %1.</translation>
-    </message>
-    <message>
-        <source>Error: %1</source>
-        <translation>Error: %1</translation>
-    </message>
-    <message>
-        <source>%1 didn't yet exit safely...</source>
-        <translation>%1 vẫn chưa thoát an toàn...</translation>
-    </message>
-    <message>
-        <source>unknown</source>
-        <translation>unknown</translation>
-    </message>
-</context>
-<context>
-    <name>QRImageWidget</name>
-    <message>
-        <source>&amp;Save Image...</source>
-        <translation>&amp;Lưu ảnh...</translation>
-    </message>
-    <message>
-        <source>&amp;Copy Image</source>
-        <translation>&amp;Sao chép ảnh</translation>
-    </message>
-    <message>
-        <source>Resulting URI too long, try to reduce the text for label / message.</source>
-        <translation>Đang tính toán URI quá dài, cố gắng giảm text cho label / message.</translation>
-    </message>
-    <message>
-        <source>Error encoding URI into QR Code.</source>
-        <translation>Error đang mã hóa URI đến QR Code.</translation>
-    </message>
-    <message>
-        <source>QR code support not available.</source>
-        <translation>Sự hổ trợ mã QR không sẵn có</translation>
-    </message>
-    <message>
-        <source>Save QR Code</source>
-        <translation>Lưu QR Code</translation>
-    </message>
-    <message>
-        <source>PNG Image (*.png)</source>
-        <translation>PNG Image (*.png)</translation>
-    </message>
-</context>
-<context>
-    <name>RPCConsole</name>
-    <message>
-        <source>N/A</source>
-        <translation>N/A</translation>
-    </message>
-    <message>
-        <source>Client version</source>
-        <translation>Client version</translation>
-    </message>
-    <message>
-        <source>&amp;Information</source>
-        <translation>&amp;Thông tin</translation>
-    </message>
-    <message>
-        <source>General</source>
-        <translation>Tổng thể</translation>
-    </message>
-    <message>
-        <source>Using BerkeleyDB version</source>
-        <translation>Sử dụng phiên bản BerkeleyDB</translation>
-    </message>
-    <message>
-        <source>Datadir</source>
-        <translation>Datadir</translation>
-    </message>
-    <message>
-        <source>To specify a non-default location of the data directory use the '%1' option.</source>
-        <translation>Để chỉ ra một nơi không mặt định của thư mục dữ liệu hãy dùng tùy chọn '%1'</translation>
-    </message>
-    <message>
-        <source>Blocksdir</source>
-        <translation>Thư mục chứa các khối Blocksdir</translation>
-    </message>
-    <message>
-        <source>To specify a non-default location of the blocks directory use the '%1' option.</source>
-        <translation>Để chỉ ra một nơi không mặt định của thư mục các khối hãy dùng tùy chọn '%1'</translation>
-    </message>
-    <message>
-        <source>Startup time</source>
-        <translation>Startup lúc</translation>
-    </message>
-    <message>
-        <source>Network</source>
-        <translation>Mạng</translation>
-    </message>
-    <message>
-        <source>Name</source>
-        <translation>Tên</translation>
-    </message>
-    <message>
-        <source>Number of connections</source>
-        <translation>Số lượng connections</translation>
-    </message>
-    <message>
-        <source>Block chain</source>
-        <translation>Block chain</translation>
-    </message>
-    <message>
-        <source>Current number of blocks</source>
-        <translation>Số blocks hiện tại</translation>
-    </message>
-    <message>
-        <source>Memory Pool</source>
-        <translation>Pool Bộ Nhớ</translation>
-    </message>
-    <message>
-        <source>Current number of transactions</source>
-        <translation>Số giao dịch hiện tại</translation>
-    </message>
-    <message>
-        <source>Memory usage</source>
-        <translation>Bộ nhớ usage</translation>
-    </message>
-    <message>
-        <source>Wallet: </source>
-        <translation>Ví :</translation>
-    </message>
-    <message>
-        <source>(none)</source>
-        <translation>(không)</translation>
-    </message>
-    <message>
-        <source>&amp;Reset</source>
-        <translation>&amp;Reset</translation>
-    </message>
-    <message>
-        <source>Received</source>
-        <translation>Nhận</translation>
-    </message>
-    <message>
-        <source>Sent</source>
-        <translation>Gửi</translation>
-    </message>
-    <message>
-        <source>&amp;Peers</source>
-        <translation>&amp;Peers</translation>
-    </message>
-    <message>
-        <source>Banned peers</source>
-        <translation>Bị khóa peers</translation>
-    </message>
-    <message>
-        <source>Select a peer to view detailed information.</source>
-        <translation>Chọn một peer để xem thông tin chi tiết.</translation>
-    </message>
-    <message>
-        <source>Whitelisted</source>
-        <translation>Whitelisted</translation>
-    </message>
-    <message>
-        <source>Direction</source>
-        <translation>Direction</translation>
-    </message>
-    <message>
-        <source>Version</source>
-        <translation>Phiên bản</translation>
-    </message>
-    <message>
-        <source>Starting Block</source>
-        <translation>Block Bắt Đầu</translation>
-    </message>
-    <message>
-        <source>Synced Headers</source>
-        <translation>Headers đã được đồng bộ</translation>
-    </message>
-    <message>
-        <source>Synced Blocks</source>
-        <translation>Blocks đã được đồng bộ</translation>
-    </message>
-    <message>
-        <source>User Agent</source>
-        <translation>User đặc vụ</translation>
-    </message>
-    <message>
-        <source>Open the %1 debug log file from the current data directory. This can take a few seconds for large log files.</source>
-        <translation>Mở cái %1 debug log file từ danh mục dữ liệu hiện tại. Điều này cần vài giây cho large log files.</translation>
-    </message>
-    <message>
-        <source>Decrease font size</source>
-        <translation>Giảm font size</translation>
-    </message>
-    <message>
-        <source>Increase font size</source>
-        <translation>Tăng font size</translation>
-    </message>
-    <message>
-        <source>Services</source>
-        <translation>Dịch vụ</translation>
-    </message>
-    <message>
-        <source>Ban Score</source>
-        <translation>Cấm Score</translation>
-    </message>
-    <message>
-        <source>Connection Time</source>
-        <translation>Connection Thời Gian</translation>
-    </message>
-    <message>
-        <source>Last Send</source>
-        <translation>Gửi Sau Cùng</translation>
-    </message>
-    <message>
-        <source>Last Receive</source>
-        <translation>Nhận Sau Cùng</translation>
-    </message>
-    <message>
-        <source>Ping Time</source>
-        <translation>Ping Time</translation>
-    </message>
-    <message>
-        <source>The duration of a currently outstanding ping.</source>
-        <translation>Thời hạn của một ping hiện đang nổi trội.</translation>
-    </message>
-    <message>
-        <source>Ping Wait</source>
-        <translation>Ping Chờ</translation>
-    </message>
-    <message>
-        <source>Min Ping</source>
-        <translation>Ping Nhỏ Nhất</translation>
-    </message>
-    <message>
-        <source>Time Offset</source>
-        <translation>Thời gian Offset</translation>
-    </message>
-    <message>
-        <source>Last block time</source>
-        <translation>Thời gian block cuối cùng</translation>
-    </message>
-    <message>
-        <source>&amp;Open</source>
-        <translation>&amp;Open</translation>
-    </message>
-    <message>
-        <source>&amp;Console</source>
-        <translation>&amp;BangDieuKhien</translation>
-    </message>
-    <message>
-        <source>&amp;Network Traffic</source>
-        <translation>&amp;Network Traffic</translation>
-    </message>
-    <message>
-        <source>Totals</source>
-        <translation>Totals</translation>
-    </message>
-    <message>
-        <source>In:</source>
-        <translation>In:</translation>
-    </message>
-    <message>
-        <source>Out:</source>
-        <translation>Out:</translation>
-    </message>
-    <message>
-        <source>Debug log file</source>
-        <translation>Debug file log</translation>
-    </message>
-    <message>
-        <source>Clear console</source>
-        <translation>Xóa console</translation>
-    </message>
-    <message>
-        <source>1 &amp;hour</source>
-        <translation>1 &amp;hour</translation>
-    </message>
-    <message>
-        <source>1 &amp;day</source>
-        <translation>1 &amp;day</translation>
-    </message>
-    <message>
-        <source>1 &amp;week</source>
-        <translation>1 &amp;week</translation>
-    </message>
-    <message>
-        <source>1 &amp;year</source>
-        <translation>1 &amp;year</translation>
-    </message>
-    <message>
-        <source>&amp;Disconnect</source>
-        <translation>&amp;Disconnect</translation>
-    </message>
-    <message>
-        <source>Ban for</source>
-        <translation>Ban for</translation>
-    </message>
-    <message>
-        <source>&amp;Unban</source>
-        <translation>&amp;Unban</translation>
-    </message>
-    <message>
-        <source>Welcome to the %1 RPC console.</source>
-        <translation>Welcome to the %1 RPC console.</translation>
-    </message>
-    <message>
-        <source>Use up and down arrows to navigate history, and %1 to clear screen.</source>
-        <translation>Use up and down arrows to navigate history, and %1 to clear screen.</translation>
-    </message>
-    <message>
-        <source>Type %1 for an overview of available commands.</source>
-        <translation>Nhậ p %1 để biết tổng quan về các lệnh có sẵn.</translation>
-    </message>
-    <message>
-        <source>For more information on using this console type %1.</source>
-        <translation>Để biết thêm thông tin về việc sử dụng bảng điều khiển này, hãy nhập %1.</translation>
-    </message>
-    <message>
-        <source>WARNING: Scammers have been active, telling users to type commands here, stealing their wallet contents. Do not use this console without fully understanding the ramifications of a command.</source>
-        <translation>WARNING: Scammers have been active, telling users to type commands here, stealing their wallet contents. Do not use this console without fully understanding the ramifications of a command.</translation>
-    </message>
-    <message>
-        <source>Network activity disabled</source>
-        <translation>Network activity disabled</translation>
-    </message>
-    <message>
-        <source>Executing command without any wallet</source>
-        <translation>Đang chạy lệnh khi không có ví nào</translation>
-    </message>
-    <message>
-        <source>Executing command using "%1" wallet</source>
-        <translation>Chạy lệnh bằng ví "%1"</translation>
-    </message>
-    <message>
-        <source>(node id: %1)</source>
-        <translation>(node id: %1)</translation>
-    </message>
-    <message>
-        <source>via %1</source>
-        <translation>via %1</translation>
-    </message>
-    <message>
-        <source>never</source>
-        <translation>không bao giờ</translation>
-    </message>
-    <message>
-        <source>Inbound</source>
-        <translation>Inbound</translation>
-    </message>
-    <message>
-        <source>Outbound</source>
-        <translation>Outbound</translation>
-    </message>
-    <message>
-        <source>Yes</source>
-        <translation>Yes</translation>
-    </message>
-    <message>
-        <source>No</source>
-        <translation>No</translation>
-    </message>
-    <message>
-        <source>Unknown</source>
-        <translation>Không biết</translation>
-    </message>
-</context>
-<context>
-    <name>ReceiveCoinsDialog</name>
-    <message>
-        <source>&amp;Amount:</source>
-        <translation>&amp;Amount:</translation>
-    </message>
-    <message>
-        <source>&amp;Label:</source>
-        <translation>&amp;Label:</translation>
-    </message>
-    <message>
-        <source>&amp;Message:</source>
-        <translation>&amp;Message:</translation>
-    </message>
-    <message>
-        <source>An optional message to attach to the payment request, which will be displayed when the request is opened. Note: The message will not be sent with the payment over the Bitcoin network.</source>
-        <translation>Một optional lời nhắn để đính kèm đến payment request, cái mà sẽ được hiển thị khi mà request đang mở. Lưu ý: Tin nhắn này sẽ không được gửi với payment over the Bitcoin network.</translation>
-    </message>
-    <message>
-        <source>An optional label to associate with the new receiving address.</source>
-        <translation>Một optional label để liên kết với address đang nhận mới.</translation>
-    </message>
-    <message>
-        <source>Use this form to request payments. All fields are &lt;b&gt;optional&lt;/b&gt;.</source>
-        <translation>Sử dụng form cho request thanh toán. Tất cả chỗ trống là &lt;b&gt;optional&lt;/b&gt;.</translation>
-    </message>
-    <message>
-        <source>An optional amount to request. Leave this empty or zero to not request a specific amount.</source>
-        <translation>Một optional giá trị để request. Để lại đây khoảng trống hoặc zero để không request một giá trị xác định.</translation>
-    </message>
-    <message>
-        <source>&amp;Create new receiving address</source>
-        <translation>&amp;Tạo địa chỉ nhận mới</translation>
-    </message>
-    <message>
-        <source>Clear all fields of the form.</source>
-        <translation>Xóa hết các khoảng trống của form.</translation>
-    </message>
-    <message>
-        <source>Clear</source>
-        <translation>Xóa</translation>
-    </message>
-    <message>
-        <source>Requested payments history</source>
-        <translation>Yêu cầu lịch sử giao dịch</translation>
-    </message>
-    <message>
-        <source>Show the selected request (does the same as double clicking an entry)</source>
-        <translation>Hiển thị request đã chọn (does the same as double clicking an entry)</translation>
-    </message>
-    <message>
-        <source>Show</source>
-        <translation>Hiển thị</translation>
-    </message>
-    <message>
-        <source>Remove the selected entries from the list</source>
-        <translation>Xóa bỏ mục đang chọn từ danh sách</translation>
-    </message>
-    <message>
-        <source>Remove</source>
-        <translation>Gỡ bỏ</translation>
-    </message>
-    <message>
-        <source>Copy URI</source>
-        <translation>Sao chép URI</translation>
-    </message>
-    <message>
-        <source>Copy label</source>
-        <translation>Sao chép nhãn</translation>
-    </message>
-    <message>
-        <source>Copy message</source>
-        <translation>Sao chép tin nhắn</translation>
-    </message>
-    <message>
-        <source>Copy amount</source>
-        <translation>Sao chép số lượng</translation>
-    </message>
-</context>
-<context>
-    <name>ReceiveRequestDialog</name>
-    <message>
-        <source>QR Code</source>
-        <translation>QR Code</translation>
-    </message>
-    <message>
-        <source>Copy &amp;URI</source>
-        <translation>Sao chép &amp;URI</translation>
-    </message>
-    <message>
-        <source>Copy &amp;Address</source>
-        <translation>Sao chép địa chỉ</translation>
-    </message>
-    <message>
-        <source>&amp;Save Image...</source>
-        <translation>&amp;Lưu ảnh...</translation>
-    </message>
-    <message>
-        <source>Request payment to %1</source>
-        <translation>Request payment đến %1</translation>
-    </message>
-    <message>
-        <source>Payment information</source>
-        <translation>Payment thông tin</translation>
-    </message>
-    <message>
-        <source>URI</source>
-        <translation>URI</translation>
-    </message>
-    <message>
-        <source>Address</source>
-        <translation>Địa chỉ</translation>
-    </message>
-    <message>
-        <source>Amount</source>
-        <translation>Số lượng</translation>
-    </message>
-    <message>
-        <source>Label</source>
-        <translation>Nhãn</translation>
-    </message>
-    <message>
-        <source>Message</source>
-        <translation>Tin nhắn</translation>
-    </message>
-    <message>
-        <source>Wallet</source>
-        <translation>Ví</translation>
-    </message>
-</context>
-<context>
-    <name>RecentRequestsTableModel</name>
-    <message>
-        <source>Date</source>
-        <translation>Ngày</translation>
-    </message>
-    <message>
-        <source>Label</source>
-        <translation>Nhãn</translation>
-    </message>
-    <message>
-        <source>Message</source>
-        <translation>Tin nhắn</translation>
-    </message>
-    <message>
-        <source>(no label)</source>
-        <translation>(không nhãn)</translation>
-    </message>
-    <message>
-        <source>(no message)</source>
-        <translation>(no tin nhắn)</translation>
-    </message>
-    <message>
-        <source>(no amount requested)</source>
-        <translation>(không amount yêu cầu)</translation>
-    </message>
-    <message>
-        <source>Requested</source>
-        <translation>Đã yêu cầu</translation>
-    </message>
-</context>
-<context>
-    <name>SendCoinsDialog</name>
-    <message>
-        <source>Send Coins</source>
-        <translation>Gửi Coins</translation>
-    </message>
-    <message>
-        <source>Coin Control Features</source>
-        <translation>Coin Control Tính-năng</translation>
-    </message>
-    <message>
-        <source>Inputs...</source>
-        <translation>Đang nhập...</translation>
-    </message>
-    <message>
-        <source>automatically selected</source>
-        <translation>được chọn một cách hoàn toàn tự động</translation>
-    </message>
-    <message>
-        <source>Insufficient funds!</source>
-        <translation>Không đủ tiền kìa!</translation>
-    </message>
-    <message>
-        <source>Quantity:</source>
-        <translation>Số lượng:</translation>
-    </message>
-    <message>
-        <source>Bytes:</source>
-        <translation>Bytes:</translation>
-    </message>
-    <message>
-        <source>Amount:</source>
-        <translation>Số lượng:</translation>
-    </message>
-    <message>
-        <source>Fee:</source>
-        <translation>Phí:</translation>
-    </message>
-    <message>
-        <source>After Fee:</source>
-        <translation>Sau Phí:</translation>
-    </message>
-    <message>
-        <source>Change:</source>
-        <translation>Thay đổi:</translation>
-    </message>
-    <message>
-        <source>If this is activated, but the change address is empty or invalid, change will be sent to a newly generated address.</source>
-        <translation>Nếu cái này được bật, nhưng việc change address thì trống hoặc invalid, change sẽ được gửi cho một address vừa được tạo mới.</translation>
-    </message>
-    <message>
-        <source>Custom change address</source>
-        <translation>Custom change address</translation>
-    </message>
-    <message>
-        <source>Transaction Fee:</source>
-        <translation>Transaction Fee:</translation>
-    </message>
-    <message>
-        <source>Choose...</source>
-        <translation>Chọn...</translation>
-    </message>
-    <message>
-        <source>Using the fallbackfee can result in sending a transaction that will take several hours or days (or never) to confirm. Consider choosing your fee manually or wait until you have validated the complete chain.</source>
-        <translation>Sử dụng fallbackfee có thể dẫn đến hết quả đang gửi một transaction mà nó sẽ mất hàng giờ hoặc ngày (hoặc chẳng bao giờ) được confirm. Suy nghĩ chọn fee của bạn bình thường hoặc chờ cho đến khi validated hoàn thành chain.</translation>
-    </message>
-    <message>
-        <source>Warning: Fee estimation is currently not possible.</source>
-        <translation>Warning: Fee ước tính hiện tại không khả thi.</translation>
-    </message>
-    <message>
-        <source>Specify a custom fee per kB (1,000 bytes) of the transaction's virtual size.
-
-Note:  Since the fee is calculated on a per-byte basis, a fee of "100 satoshis per kB" for a transaction size of 500 bytes (half of 1 kB) would ultimately yield a fee of only 50 satoshis.</source>
-        <translation>Chỉ định một khoản phí tùy chỉnh cho mỗi kB (1.000 byte) kích thước ảo của giao dịch.
-
-Lưu ý: Vì phí được tính trên cơ sở mỗi byte, nên phí "100 satoshi trên mỗi kB" cho kích thước giao dịch là 500 byte (một nửa của 1 kB) cuối cùng sẽ mang lại một khoản phí chỉ 50 satoshi.</translation>
-    </message>
-    <message>
-        <source>per kilobyte</source>
-        <translation>trên mỗi kilobyte</translation>
-    </message>
-    <message>
-        <source>Hide</source>
-        <translation>Ẩn</translation>
-    </message>
-    <message>
-        <source>Recommended:</source>
-        <translation>Khuyên dùng:</translation>
-    </message>
-    <message>
-        <source>Custom:</source>
-        <translation>Custom:</translation>
-    </message>
-    <message>
-        <source>(Smart fee not initialized yet. This usually takes a few blocks...)</source>
-        <translation>(Thông minh fee vẫn chưa được khởi tạo. Điều này thường mất vài blocks...)</translation>
-    </message>
-    <message>
-        <source>Send to multiple recipients at once</source>
-        <translation>Gửi đến tập thể người nhận một lần</translation>
-    </message>
-    <message>
-        <source>Add &amp;Recipient</source>
-        <translation>Add &amp;Recipient</translation>
-    </message>
-    <message>
-        <source>Clear all fields of the form.</source>
-        <translation>Xóa hết các khoảng trống của form.</translation>
-    </message>
-    <message>
-        <source>Dust:</source>
-        <translation>Rác:</translation>
-    </message>
-    <message>
-        <source>When there is less transaction volume than space in the blocks, miners as well as relaying nodes may enforce a minimum fee. Paying only this minimum fee is just fine, but be aware that this can result in a never confirming transaction once there is more demand for bitcoin transactions than the network can process.</source>
-        <translation>Khi có khối lượng giao dịch ít hơn chổ trống trong các khối, các nhà đào mỏ cũng như các nút chuyển tiếp có thể thực thi chỉ với một khoản phí tối thiểu. Chỉ trả khoản phí tối thiểu này là tốt, nhưng lưu ý rằng điều này có thể dẫn đến một giao dịch không bao giờ xác nhận một khi có nhu cầu giao dịch bitcoin nhiều hơn khả năng mạng có thể xử lý.</translation>
-    </message>
-    <message>
-        <source>A too low fee might result in a never confirming transaction (read the tooltip)</source>
-        <translation>Một khoản phí quá thấp có thể dẫn đến một giao dịch không bao giờ xác nhận (đọc chú giải công cụ)</translation>
-    </message>
-    <message>
-        <source>Confirmation time target:</source>
-        <translation>Thời gian xác nhận đối tượng:</translation>
-    </message>
-    <message>
-        <source>Enable Replace-By-Fee</source>
-        <translation>Kích hoạt  Phí thay thế</translation>
-    </message>
-    <message>
-        <source>With Replace-By-Fee (BIP-125) you can increase a transaction's fee after it is sent. Without this, a higher fee may be recommended to compensate for increased transaction delay risk.</source>
-        <translation>Với Phí thay thế (BIP-125), bạn có thể tăng phí giao dịch sau khi được gửi. Nếu không có điều này, một khoản phí cao hơn có thể được đề xuất để bù đắp cho rủi ro chậm trễ giao dịch tăng lên.</translation>
-    </message>
-    <message>
-        <source>Clear &amp;All</source>
-        <translation>Clear &amp;All</translation>
-    </message>
-    <message>
-        <source>Balance:</source>
-        <translation>Số dư:</translation>
-    </message>
-    <message>
-        <source>Confirm the send action</source>
-        <translation>Confirm hành động gửi</translation>
-    </message>
-    <message>
-        <source>S&amp;end</source>
-        <translation>S&amp;end</translation>
-    </message>
-    <message>
-        <source>Copy quantity</source>
-        <translation>Sao chép số lượng</translation>
-    </message>
-    <message>
-        <source>Copy amount</source>
-        <translation>Sao chép số lượng</translation>
-    </message>
-    <message>
-        <source>Copy fee</source>
-        <translation>Sao chép phí</translation>
-    </message>
-    <message>
-        <source>Copy after fee</source>
-        <translation>Sao chép sau phí</translation>
-    </message>
-    <message>
-        <source>Copy bytes</source>
-        <translation>Sao chép bytes</translation>
-    </message>
-    <message>
-        <source>Copy dust</source>
-        <translation>Sao chép rác</translation>
-    </message>
-    <message>
-        <source>Copy change</source>
-        <translation>Sao chép thay đổi</translation>
-    </message>
-    <message>
-        <source>%1 (%2 blocks)</source>
-        <translation>%1 (%2 blocks)</translation>
-    </message>
-    <message>
-        <source> from wallet '%1'</source>
-        <translation>từ ví  '%1'</translation>
-    </message>
-    <message>
-        <source>%1 to '%2'</source>
-        <translation>%1 tới '%2'</translation>
-    </message>
-    <message>
-        <source>%1 to %2</source>
-        <translation>%1 đến%2</translation>
-    </message>
-    <message>
-        <source>Are you sure you want to send?</source>
-        <translation>Bạn chắc chắn muốn gửi chứ?</translation>
-    </message>
-    <message>
-        <source>or</source>
-        <translation>hoặc</translation>
-    </message>
-    <message>
-        <source>You can increase the fee later (signals Replace-By-Fee, BIP-125).</source>
-        <translation>Bạn có thể tăng phí sau khi gửi( với tín hiệu Phí Thay Thế, BIP-125)</translation>
-    </message>
-    <message>
-        <source>Please, review your transaction.</source>
-        <translation>Làm ơn xem xét đánh giá giao dịch của bạn.</translation>
-    </message>
-    <message>
-        <source>Transaction fee</source>
-        <translation>Transaction fee</translation>
-    </message>
-    <message>
-        <source>Not signalling Replace-By-Fee, BIP-125.</source>
-        <translation>Không có tín hiệu Phí Thay Thế, BIP-125.</translation>
-    </message>
-    <message>
-        <source>Total Amount</source>
-        <translation>Tổng số</translation>
-    </message>
-    <message>
-        <source>To review recipient list click "Show Details..."</source>
-        <translation>Để xem nhận xét người nhận, nhấn "Xem chi tiết..."</translation>
-    </message>
-    <message>
-        <source>Confirm send coins</source>
-        <translation>Confirm gửi coins</translation>
-    </message>
-    <message>
-        <source>The recipient address is not valid. Please recheck.</source>
-        <translation>Địa chỉ người nhận address thì không valid. Kiểm tra lại đi.</translation>
-    </message>
-    <message>
-        <source>The amount to pay must be larger than 0.</source>
-        <translation>Giả trị để pay cần phải lớn hơn 0.</translation>
-    </message>
-    <message>
-        <source>The amount exceeds your balance.</source>
-        <translation>Số tiền vượt quá số dư của bạn.</translation>
-    </message>
-    <message>
-        <source>The total exceeds your balance when the %1 transaction fee is included.</source>
-        <translation>Tổng số lớn hơn số dư của bạn khi %1 transaction fee được tính vào.</translation>
-    </message>
-    <message>
-        <source>Duplicate address found: addresses should only be used once each.</source>
-        <translation>Trùng address được tìm thấy: địa chỉ chỉ nên được dùng một lần.</translation>
-    </message>
-    <message>
-        <source>Transaction creation failed!</source>
-        <translation>Transaction khởi tạo thất bại!</translation>
-    </message>
-    <message>
-        <source>A fee higher than %1 is considered an absurdly high fee.</source>
-        <translation>Một fee lớn hơn %1 được coi là ngớ ngẩn cao fee.</translation>
-    </message>
-    <message>
-        <source>Payment request expired.</source>
-        <translation>Payment request hết hạn.</translation>
-    </message>
-    <message numerus="yes">
-        <source>Estimated to begin confirmation within %n block(s).</source>
-        <translation><numerusform>Dự kiến bắt đầu xác nhận trong vòng %n blocks.</numerusform></translation>
-    </message>
-    <message>
-        <source>Warning: Invalid Bitcoin address</source>
-        <translation>Warning: Invalid Bitcoin address</translation>
-    </message>
-    <message>
-        <source>Warning: Unknown change address</source>
-        <translation>Warning: Không biết change address</translation>
-    </message>
-    <message>
-        <source>Confirm custom change address</source>
-        <translation>Confirm custom change address</translation>
-    </message>
-    <message>
-        <source>The address you selected for change is not part of this wallet. Any or all funds in your wallet may be sent to this address. Are you sure?</source>
-        <translation>The address bạn đã chọn dành cho change thì không phải part of this wallet. Bất kỳ hay tất cả funds in your wallet có thể được gửi đến address này. Bạn chắc chứ?</translation>
-    </message>
-    <message>
-        <source>(no label)</source>
-        <translation>(không nhãn)</translation>
-    </message>
-</context>
-<context>
-    <name>SendCoinsEntry</name>
-    <message>
-        <source>A&amp;mount:</source>
-        <translation>A&amp;mount:</translation>
-    </message>
-    <message>
-        <source>Pay &amp;To:</source>
-        <translation>Pay &amp;To:</translation>
-    </message>
-    <message>
-        <source>&amp;Label:</source>
-        <translation>&amp;Label:</translation>
-    </message>
-    <message>
-        <source>Choose previously used address</source>
-        <translation>Chọn mới thì address</translation>
-    </message>
-    <message>
-        <source>The Bitcoin address to send the payment to</source>
-        <translation>The Bitcoin address để gửi the payment đến</translation>
-    </message>
-    <message>
-        <source>Alt+A</source>
-        <translation>Alt+A</translation>
-    </message>
-    <message>
-        <source>Paste address from clipboard</source>
-        <translation>Paste address từ clipboard</translation>
-    </message>
-    <message>
-        <source>Alt+P</source>
-        <translation>Alt+P</translation>
-    </message>
-    <message>
-        <source>Remove this entry</source>
-        <translation>Xóa bỏ entry này</translation>
-    </message>
-    <message>
-        <source>The fee will be deducted from the amount being sent. The recipient will receive less bitcoins than you enter in the amount field. If multiple recipients are selected, the fee is split equally.</source>
-        <translation>The fee sẽ được khấu trừ từ số tiền đang gửi. Người nhận sẽ receive ít bitcoins hơn bạn gõ vào khoảng trống. Nếu nhiều người gửi được chọn, fee sẽ được chia đều.</translation>
-    </message>
-    <message>
-        <source>S&amp;ubtract fee from amount</source>
-        <translation>S&amp;ubtract fee từ amount</translation>
-    </message>
-    <message>
-        <source>Use available balance</source>
-        <translation>Sử dụng số dư sẵn có</translation>
-    </message>
-    <message>
-        <source>Message:</source>
-        <translation>Tin nhắn:</translation>
-    </message>
-    <message>
-        <source>This is an unauthenticated payment request.</source>
-        <translation>Đây là một chưa được chứng thực payment request.</translation>
-    </message>
-    <message>
-        <source>This is an authenticated payment request.</source>
-        <translation>Đây là một chưa được chứng thực payment request.</translation>
-    </message>
-    <message>
-        <source>Enter a label for this address to add it to the list of used addresses</source>
-        <translation>Nhập một label cho cái address này để thêm vào danh sách địa chỉ đã sử dụng</translation>
-    </message>
-    <message>
-        <source>A message that was attached to the bitcoin: URI which will be stored with the transaction for your reference. Note: This message will not be sent over the Bitcoin network.</source>
-        <translation>Một tin nhắn được đính kèm với số bitcoin: URI mà sẽ được lưu giữ với transaction dành cho tài liệu tham khảo. Lưu ý: Tin nhắn này sẽ không được gửi thông qua Bitcoin network.</translation>
-    </message>
-    <message>
-        <source>Pay To:</source>
-        <translation>Pay Đến:</translation>
-    </message>
-    <message>
-        <source>Memo:</source>
-        <translation>Bản ghi nhớ:</translation>
-    </message>
-</context>
-<context>
-    <name>ShutdownWindow</name>
-    <message>
-        <source>%1 is shutting down...</source>
-        <translation>%1 đang shutting down...</translation>
-    </message>
-    <message>
-        <source>Do not shut down the computer until this window disappears.</source>
-        <translation>Đừng tắt máy tính đến khi cửa sổ này đóng.</translation>
-    </message>
-</context>
-<context>
-    <name>SignVerifyMessageDialog</name>
-    <message>
-        <source>Signatures - Sign / Verify a Message</source>
-        <translation>Chữ ký - Sign / Verify a Message</translation>
-    </message>
-    <message>
-        <source>&amp;Sign Message</source>
-        <translation>&amp;Sign Tin nhắn</translation>
-    </message>
-    <message>
-        <source>You can sign messages/agreements with your addresses to prove you can receive bitcoins sent to them. Be careful not to sign anything vague or random, as phishing attacks may try to trick you into signing your identity over to them. Only sign fully-detailed statements you agree to.</source>
-        <translation>Bạn có thể ký/đồng ý với địa chỉ chứng minh bạn có thể receive bitcoins đã gửi đến chúng. Cẩn thận không ký bất cứ không rõ hay random, như các cuộc tấn công lừa đảo có thể cố lừa bạn ký tên vào danh tính của bạn.. Chỉ ký các bản tuyên bố hoàn chỉnh mà bạn đồng ý.</translation>
-    </message>
-    <message>
-        <source>The Bitcoin address to sign the message with</source>
-        <translation>The Bitcoin address để ký với tin nhắn</translation>
-    </message>
-    <message>
-        <source>Choose previously used address</source>
-        <translation>Chọn mới thì address</translation>
-    </message>
-    <message>
-        <source>Alt+A</source>
-        <translation>Alt+A</translation>
-    </message>
-    <message>
-        <source>Paste address from clipboard</source>
-        <translation>Paste address từ clipboard</translation>
-    </message>
-    <message>
-        <source>Alt+P</source>
-        <translation>Alt+P</translation>
-    </message>
-    <message>
-        <source>Enter the message you want to sign here</source>
-        <translation>Nhập tin nhắn bạn muốn ký tại đây</translation>
-    </message>
-    <message>
-        <source>Signature</source>
-        <translation>Signature</translation>
-    </message>
-    <message>
-        <source>Copy the current signature to the system clipboard</source>
-        <translation>Copy hiện tại signature tới system clipboard</translation>
-    </message>
-    <message>
-        <source>Sign the message to prove you own this Bitcoin address</source>
-        <translation>Ký tin nhắn để chứng minh bạn sở hữu Bitcoin address này</translation>
-    </message>
-    <message>
-        <source>Sign &amp;Message</source>
-        <translation>Sign &amp;Message</translation>
-    </message>
-    <message>
-        <source>Reset all sign message fields</source>
-        <translation>Reset tất cả khoảng chữ ký nhắn</translation>
-    </message>
-    <message>
-        <source>Clear &amp;All</source>
-        <translation>Clear &amp;All</translation>
-    </message>
-    <message>
-        <source>&amp;Verify Message</source>
-        <translation>&amp;Verify Tin nhắn</translation>
-    </message>
-    <message>
-        <source>Enter the receiver's address, message (ensure you copy line breaks, spaces, tabs, etc. exactly) and signature below to verify the message. Be careful not to read more into the signature than what is in the signed message itself, to avoid being tricked by a man-in-the-middle attack. Note that this only proves the signing party receives with the address, it cannot prove sendership of any transaction!</source>
-        <translation>Nhập vào address người nhận, tin nhắn (chắc rằng bạn copy line breaks, khoảng trống, tabs, etc. chính xác) và signature bên dưới verify tin nhắn. Cẩn thận không đọc nhiều hơn từ signature so với cái được ký trong bản thân tin nhắn, để tránh bị lừa bới man-in-the-middle tấn công. Lưu ý rằng điều này chỉ chứng nhận nhóm những người nhân với address, nó không thể chứng minh bên gửi có bất kỳ transaction!</translation>
-    </message>
-    <message>
-        <source>The Bitcoin address the message was signed with</source>
-        <translation>The Bitcoin address tin nhắn đã ký với</translation>
-    </message>
-    <message>
-        <source>Verify the message to ensure it was signed with the specified Bitcoin address</source>
-        <translation>Verify tin nhắn để chắc rằng nó đã được ký với xác định Bitcoin address</translation>
-    </message>
-    <message>
-        <source>Verify &amp;Message</source>
-        <translation>Verify &amp;Message</translation>
-    </message>
-    <message>
-        <source>Reset all verify message fields</source>
-        <translation>Reset tất cả verify khoảng trống nhắn</translation>
-    </message>
-    <message>
-        <source>Click "Sign Message" to generate signature</source>
-        <translation>Click "Sign Message" để generate signature</translation>
-    </message>
-    <message>
-        <source>The entered address is invalid.</source>
-        <translation>Đã nhập address thì invalid.</translation>
-    </message>
-    <message>
-        <source>Please check the address and try again.</source>
-        <translation>Vui lòng kiểm tra address và thử lại.</translation>
-    </message>
-    <message>
-        <source>The entered address does not refer to a key.</source>
-        <translation>Đã nhập address không refer to a key.</translation>
-    </message>
-    <message>
-        <source>Wallet unlock was cancelled.</source>
-        <translation>Wallet unlock đã được hủy.</translation>
-    </message>
-    <message>
-        <source>Private key for the entered address is not available.</source>
-        <translation>Private key cho address đã nhập thì không có sẵn.</translation>
-    </message>
-    <message>
-        <source>Message signing failed.</source>
-        <translation>Message signing failed.</translation>
-    </message>
-    <message>
-        <source>Message signed.</source>
-        <translation>Message signed.</translation>
-    </message>
-    <message>
-        <source>The signature could not be decoded.</source>
-        <translation>The signature could not be decoded.</translation>
-    </message>
-    <message>
-        <source>Please check the signature and try again.</source>
-        <translation>Please check the signature and try again.</translation>
-    </message>
-    <message>
-        <source>The signature did not match the message digest.</source>
-        <translation>The signature did not match the message digest.</translation>
-    </message>
-    <message>
-        <source>Message verification failed.</source>
-        <translation>Message verification failed.</translation>
-    </message>
-    <message>
-        <source>Message verified.</source>
-        <translation>Message verified.</translation>
-    </message>
-</context>
-<context>
-    <name>TrafficGraphWidget</name>
-    <message>
-        <source>KB/s</source>
-        <translation>KB/s</translation>
-    </message>
-</context>
-<context>
-    <name>TransactionDesc</name>
-    <message numerus="yes">
-        <source>Open for %n more block(s)</source>
-        <translation><numerusform>Mở cho %n nhiều hơn blocks</numerusform></translation>
-    </message>
-    <message>
-        <source>Open until %1</source>
-        <translation>Open until %1</translation>
-    </message>
-    <message>
-        <source>conflicted with a transaction with %1 confirmations</source>
-        <translation>conflicted with a transaction with %1 confirmations</translation>
-    </message>
-    <message>
-        <source>0/unconfirmed, %1</source>
-        <translation>0/unconfirmed, %1</translation>
-    </message>
-    <message>
-        <source>in memory pool</source>
-        <translation>in memory pool</translation>
-    </message>
-    <message>
-        <source>not in memory pool</source>
-        <translation>not in memory pool</translation>
-    </message>
-    <message>
-        <source>abandoned</source>
-        <translation>abandoned</translation>
-    </message>
-    <message>
-        <source>%1/unconfirmed</source>
-        <translation>%1/unconfirmed</translation>
-    </message>
-    <message>
-        <source>%1 confirmations</source>
-        <translation>%1 confirmations</translation>
-    </message>
-    <message>
-        <source>Status</source>
-        <translation>Status</translation>
-    </message>
-    <message>
-        <source>Date</source>
-        <translation>Ngày</translation>
-    </message>
-    <message>
-        <source>Source</source>
-        <translation>Source</translation>
-    </message>
-    <message>
-        <source>Generated</source>
-        <translation>Generated</translation>
-    </message>
-    <message>
-        <source>From</source>
-        <translation>From</translation>
-    </message>
-    <message>
-        <source>unknown</source>
-        <translation>unknown</translation>
-    </message>
-    <message>
-        <source>To</source>
-        <translation>To</translation>
-    </message>
-    <message>
-        <source>own address</source>
-        <translation>own address</translation>
-    </message>
-    <message>
-        <source>watch-only</source>
-        <translation>watch-only</translation>
-    </message>
-    <message>
-        <source>label</source>
-        <translation>label</translation>
-    </message>
-    <message>
-        <source>Credit</source>
-        <translation>Credit</translation>
-    </message>
-    <message numerus="yes">
-        <source>matures in %n more block(s)</source>
-        <translation><numerusform>Hoàn thiện trong %n nhiều hơn blocks</numerusform></translation>
-    </message>
-    <message>
-        <source>not accepted</source>
-        <translation>not accepted</translation>
-    </message>
-    <message>
-        <source>Debit</source>
-        <translation>Debit</translation>
-    </message>
-    <message>
-        <source>Total debit</source>
-        <translation>Total debit</translation>
-    </message>
-    <message>
-        <source>Total credit</source>
-        <translation>Total credit</translation>
-    </message>
-    <message>
-        <source>Transaction fee</source>
-        <translation>Transaction fee</translation>
-    </message>
-    <message>
-        <source>Net amount</source>
-        <translation>Net amount</translation>
-    </message>
-    <message>
-        <source>Message</source>
-        <translation>Tin nhắn</translation>
-    </message>
-    <message>
-        <source>Comment</source>
-        <translation>Comment</translation>
-    </message>
-    <message>
-        <source>Transaction ID</source>
-        <translation>Transaction ID</translation>
-    </message>
-    <message>
-        <source>Transaction total size</source>
-        <translation>Transaction total size</translation>
-    </message>
-    <message>
-        <source>Transaction virtual size</source>
-        <translation>Kích cỡ giao dịch ảo</translation>
-    </message>
-    <message>
-        <source>Output index</source>
-        <translation>Output index</translation>
-    </message>
-    <message>
-        <source>Merchant</source>
-        <translation>Merchant</translation>
-    </message>
-    <message>
-        <source>Generated coins must mature %1 blocks before they can be spent. When you generated this block, it was broadcast to the network to be added to the block chain. If it fails to get into the chain, its state will change to "not accepted" and it won't be spendable. This may occasionally happen if another node generates a block within a few seconds of yours.</source>
-        <translation>Generated coins must mature %1 blocks before they can be spent. When you generated this block, it was broadcast to the network to be added to the block chain. If it fails to get into the chain, its state will change to "not accepted" and it won't be spendable. This may occasionally happen if another node generates a block within a few seconds of yours.</translation>
-    </message>
-    <message>
-        <source>Debug information</source>
-        <translation>Debug information</translation>
-    </message>
-    <message>
-        <source>Transaction</source>
-        <translation>Transaction</translation>
-    </message>
-    <message>
-        <source>Inputs</source>
-        <translation>Inputs</translation>
-    </message>
-    <message>
-        <source>Amount</source>
-        <translation>Giá trị</translation>
-    </message>
-    <message>
-        <source>true</source>
-        <translation>true</translation>
-    </message>
-    <message>
-        <source>false</source>
-        <translation>false</translation>
-    </message>
-</context>
-<context>
-    <name>TransactionDescDialog</name>
-    <message>
-        <source>This pane shows a detailed description of the transaction</source>
-        <translation>This pane shows a detailed description of the transaction</translation>
-    </message>
-    <message>
-        <source>Details for %1</source>
-        <translation>Details for %1</translation>
-    </message>
-</context>
-<context>
-    <name>TransactionTableModel</name>
-    <message>
-        <source>Date</source>
-        <translation>Ngày</translation>
-    </message>
-    <message>
-        <source>Type</source>
-        <translation>Type</translation>
-    </message>
-    <message>
-        <source>Label</source>
-        <translation>Nhãn</translation>
-    </message>
-    <message numerus="yes">
-        <source>Open for %n more block(s)</source>
-        <translation><numerusform>Mở cho %n nhiều hơn blocks</numerusform></translation>
-    </message>
-    <message>
-        <source>Open until %1</source>
-        <translation>Open until %1</translation>
-    </message>
-    <message>
-        <source>Unconfirmed</source>
-        <translation>Unconfirmed</translation>
-    </message>
-    <message>
-        <source>Abandoned</source>
-        <translation>Abandoned</translation>
-    </message>
-    <message>
-        <source>Confirming (%1 of %2 recommended confirmations)</source>
-        <translation>Confirming (%1 of %2 recommended confirmations)</translation>
-    </message>
-    <message>
-        <source>Confirmed (%1 confirmations)</source>
-        <translation>Confirmed (%1 confirmations)</translation>
-    </message>
-    <message>
-        <source>Conflicted</source>
-        <translation>Xung đột</translation>
-    </message>
-    <message>
-        <source>Immature (%1 confirmations, will be available after %2)</source>
-        <translation>Immature (%1 confirmations, will be available after %2)</translation>
-    </message>
-    <message>
-        <source>Generated but not accepted</source>
-        <translation>Generated but not accepted</translation>
-    </message>
-    <message>
-        <source>Received with</source>
-        <translation>Received with</translation>
-    </message>
-    <message>
-        <source>Received from</source>
-        <translation>Received from</translation>
-    </message>
-    <message>
-        <source>Sent to</source>
-        <translation>Sent to</translation>
-    </message>
-    <message>
-        <source>Payment to yourself</source>
-        <translation>Payment to yourself</translation>
-    </message>
-    <message>
-        <source>Mined</source>
-        <translation>Mined</translation>
-    </message>
-    <message>
-        <source>watch-only</source>
-        <translation>watch-only</translation>
-    </message>
-    <message>
-        <source>(n/a)</source>
-        <translation>(n/a)</translation>
-    </message>
-    <message>
-        <source>(no label)</source>
-        <translation>(không nhãn)</translation>
-    </message>
-    <message>
-        <source>Transaction status. Hover over this field to show number of confirmations.</source>
-        <translation>Transaction status. Hover over this field to show number of confirmations.</translation>
-    </message>
-    <message>
-        <source>Date and time that the transaction was received.</source>
-        <translation>Date and time that the transaction was received.</translation>
-    </message>
-    <message>
-        <source>Type of transaction.</source>
-        <translation>Type of transaction.</translation>
-    </message>
-    <message>
-        <source>Whether or not a watch-only address is involved in this transaction.</source>
-        <translation>Whether or not a watch-only address is involved in this transaction.</translation>
-    </message>
-    <message>
-        <source>User-defined intent/purpose of the transaction.</source>
-        <translation>User-defined intent/purpose of the transaction.</translation>
-    </message>
-    <message>
-        <source>Amount removed from or added to balance.</source>
-        <translation>Amount removed from or added to balance.</translation>
-    </message>
-</context>
-<context>
-    <name>TransactionView</name>
-    <message>
-        <source>All</source>
-        <translation>Tất cả</translation>
-    </message>
-    <message>
-        <source>Today</source>
-        <translation>Hôm nay</translation>
-    </message>
-    <message>
-        <source>This week</source>
-        <translation>Tuần này</translation>
-    </message>
-    <message>
-        <source>This month</source>
-        <translation>Tháng này</translation>
-    </message>
-    <message>
-        <source>Last month</source>
-        <translation>Tháng trước</translation>
-    </message>
-    <message>
-        <source>This year</source>
-        <translation>Năm nay</translation>
-    </message>
-    <message>
-        <source>Range...</source>
-        <translation>Range...</translation>
-    </message>
-    <message>
-        <source>Received with</source>
-        <translation>Received with</translation>
-    </message>
-    <message>
-        <source>Sent to</source>
-        <translation>Sent to</translation>
-    </message>
-    <message>
-        <source>To yourself</source>
-        <translation>To yourself</translation>
-    </message>
-    <message>
-        <source>Mined</source>
-        <translation>Mined</translation>
-    </message>
-    <message>
-        <source>Other</source>
-        <translation>Other</translation>
-    </message>
-    <message>
-        <source>Enter address, transaction id, or label to search</source>
-        <translation>Nhập địa chỉ, số id giao dịch, hoặc nhãn để tìm kiếm</translation>
-    </message>
-    <message>
-        <source>Min amount</source>
-        <translation>Min amount</translation>
-    </message>
-    <message>
-        <source>Abandon transaction</source>
-        <translation>Abandon transaction</translation>
-    </message>
-    <message>
-        <source>Increase transaction fee</source>
-        <translation>Increase transaction fee</translation>
-    </message>
-    <message>
-        <source>Copy address</source>
-        <translation>Copy address</translation>
-    </message>
-    <message>
-        <source>Copy label</source>
-        <translation>Sao chép nhãn</translation>
-    </message>
-    <message>
-        <source>Copy amount</source>
-        <translation>Sao chép số lượng</translation>
-    </message>
-    <message>
-        <source>Copy transaction ID</source>
-        <translation>Sao chép ID giao dịch</translation>
-    </message>
-    <message>
-        <source>Copy raw transaction</source>
-        <translation>Copy raw transaction</translation>
-    </message>
-    <message>
-        <source>Copy full transaction details</source>
-        <translation>Copy full transaction details</translation>
-    </message>
-    <message>
-        <source>Edit label</source>
-        <translation>Edit label</translation>
-    </message>
-    <message>
-        <source>Show transaction details</source>
-        <translation>Show transaction details</translation>
-    </message>
-    <message>
-        <source>Export Transaction History</source>
-        <translation>Export Transaction History</translation>
-    </message>
-    <message>
-        <source>Comma separated file (*.csv)</source>
-        <translation>Comma separated file (*.csv)</translation>
-    </message>
-    <message>
-        <source>Confirmed</source>
-        <translation>Đã xác nhận</translation>
-    </message>
-    <message>
-        <source>Watch-only</source>
-        <translation>Watch-only</translation>
-    </message>
-    <message>
-        <source>Date</source>
-        <translation>Ngày</translation>
-    </message>
-    <message>
-        <source>Type</source>
-        <translation>Type</translation>
-    </message>
-    <message>
-        <source>Label</source>
-        <translation>Nhãn</translation>
-    </message>
-    <message>
-        <source>Address</source>
-        <translation>Địa chỉ</translation>
-    </message>
-    <message>
-        <source>ID</source>
-        <translation>ID</translation>
-    </message>
-    <message>
-        <source>Exporting Failed</source>
-        <translation>Xuất Thất Bại</translation>
-    </message>
-    <message>
-        <source>There was an error trying to save the transaction history to %1.</source>
-        <translation>There was an error trying to save the transaction history to %1.</translation>
-    </message>
-    <message>
-        <source>Exporting Successful</source>
-        <translation>Exporting Successful</translation>
-    </message>
-    <message>
-        <source>The transaction history was successfully saved to %1.</source>
-        <translation>The transaction history was successfully saved to %1.</translation>
-    </message>
-    <message>
-        <source>Range:</source>
-        <translation>Range:</translation>
-    </message>
-    <message>
-        <source>to</source>
-        <translation>to</translation>
-    </message>
-</context>
-<context>
-    <name>UnitDisplayStatusBarControl</name>
-    <message>
-        <source>Unit to show amounts in. Click to select another unit.</source>
-        <translation>Unit to show amounts in. Click to select another unit.</translation>
-    </message>
-</context>
-<context>
-    <name>WalletController</name>
-    <message>
-        <source>Close wallet</source>
-        <translation>Đông ví</translation>
-    </message>
-    <message>
-        <source>Closing the wallet for too long can result in having to resync the entire chain if pruning is enabled.</source>
-        <translation>Đóng ví thời gian dài sẽ dẫn đến phải đồng bộ hóa lại cả chuỗi nếu cắt tỉa pruning được kích hoạt</translation>
-    </message>
-</context>
-<context>
-    <name>WalletFrame</name>
-    <message>
-        <source>No wallet has been loaded.</source>
-        <translation>No wallet has been loaded.</translation>
-    </message>
-</context>
-<context>
-    <name>WalletModel</name>
-    <message>
-        <source>Send Coins</source>
-        <translation>Gửi Coins</translation>
-    </message>
-    <message>
-        <source>Fee bump error</source>
-        <translation>Fee bơm error</translation>
-    </message>
-    <message>
-        <source>Increasing transaction fee failed</source>
-        <translation>Increasing transaction fee failed</translation>
-    </message>
-    <message>
-        <source>Do you want to increase the fee?</source>
-        <translation>Do you want to increase the fee?</translation>
-    </message>
-    <message>
-        <source>Current fee:</source>
-        <translation>Current fee:</translation>
-    </message>
-    <message>
-        <source>Increase:</source>
-        <translation>Increase:</translation>
-    </message>
-    <message>
-        <source>New fee:</source>
-        <translation>New fee:</translation>
-    </message>
-    <message>
-        <source>Confirm fee bump</source>
-        <translation>Confirm fee bump</translation>
-    </message>
-    <message>
-        <source>Can't sign transaction.</source>
-        <translation>Can't sign transaction.</translation>
-    </message>
-    <message>
-        <source>Could not commit transaction</source>
-        <translation>Could not commit transaction</translation>
-    </message>
-    <message>
-        <source>default wallet</source>
-        <translation>ví mặc định</translation>
-    </message>
-</context>
-=======
-    </context>
->>>>>>> 9e05de1d
+    </context>
 <context>
     <name>WalletView</name>
     <message>
         <source>&amp;Export</source>
         <translation type="unfinished">&amp;Xuất</translation>
     </message>
-<<<<<<< HEAD
-    <message>
-        <source>Cancel</source>
-        <translation>Hủy</translation>
-    </message>
-</context>
-<context>
-    <name>bitcoin-core</name>
-    <message>
-        <source>Distributed under the MIT software license, see the accompanying file %s or %s</source>
-        <translation>Distributed under the MIT software license, see the accompanying file %s or %s</translation>
-    </message>
-    <message>
-        <source>Prune configured below the minimum of %d MiB.  Please use a higher number.</source>
-        <translation>Prune configured below the minimum of %d MiB.  Please use a higher number.</translation>
-    </message>
-    <message>
-        <source>Prune: last wallet synchronisation goes beyond pruned data. You need to -reindex (download the whole blockchain again in case of pruned node)</source>
-        <translation>Prune: last wallet synchronisation goes beyond pruned data. You need to -reindex (download the whole blockchain again in case of pruned node)</translation>
-    </message>
-    <message>
-        <source>Error: A fatal internal error occurred, see debug.log for details</source>
-        <translation>Error: A fatal internal error occurred, see debug.log for details</translation>
-    </message>
-    <message>
-        <source>Pruning blockstore...</source>
-        <translation>Pruning blockstore...</translation>
-    </message>
-    <message>
-        <source>Unable to start HTTP server. See debug log for details.</source>
-        <translation>Unable to start HTTP server. See debug log for details.</translation>
-    </message>
-    <message>
-        <source>The %s developers</source>
-        <translation>The %s developers</translation>
-    </message>
-    <message>
-        <source>Can't generate a change-address key. No keys in the internal keypool and can't generate any keys.</source>
-        <translation>Không thể tạo khóa địa chỉ thay đổi. Không có các khóa trong hồ khóa keypool nội bộ và không thể tạo bất kì khóa nào.</translation>
-    </message>
-    <message>
-        <source>Cannot obtain a lock on data directory %s. %s is probably already running.</source>
-        <translation>Cannot obtain a lock on data directory %s. %s is probably already running.</translation>
-    </message>
-    <message>
-        <source>Cannot provide specific connections and have addrman find outgoing connections at the same.</source>
-        <translation>Không thể cung cấp kết nối nào và có addrman tìm kết nối đi cùng một lúc.</translation>
-    </message>
-    <message>
-        <source>Error reading %s! All keys read correctly, but transaction data or address book entries might be missing or incorrect.</source>
-        <translation>Error reading %s! All keys read correctly, but transaction data or address book entries might be missing or incorrect.</translation>
-    </message>
-    <message>
-        <source>Please check that your computer's date and time are correct! If your clock is wrong, %s will not work properly.</source>
-        <translation>Please check that your computer's date and time are correct! If your clock is wrong, %s will not work properly.</translation>
-    </message>
-    <message>
-        <source>Please contribute if you find %s useful. Visit %s for further information about the software.</source>
-        <translation>Please contribute if you find %s useful. Visit %s for further information about the software.</translation>
-    </message>
-    <message>
-        <source>The block database contains a block which appears to be from the future. This may be due to your computer's date and time being set incorrectly. Only rebuild the block database if you are sure that your computer's date and time are correct</source>
-        <translation>The block database contains a block which appears to be from the future. This may be due to your computer's date and time being set incorrectly. Only rebuild the block database if you are sure that your computer's date and time are correct</translation>
-    </message>
-    <message>
-        <source>This is a pre-release test build - use at your own risk - do not use for mining or merchant applications</source>
-        <translation>This is a pre-release test build - use at your own risk - do not use for mining or merchant applications</translation>
-    </message>
-    <message>
-        <source>This is the transaction fee you may discard if change is smaller than dust at this level</source>
-        <translation>This is the transaction fee you may discard if change is smaller than dust at this level</translation>
-    </message>
-    <message>
-        <source>Unable to replay blocks. You will need to rebuild the database using -reindex-chainstate.</source>
-        <translation>Unable to replay blocks. You will need to rebuild the database using -reindex-chainstate.</translation>
-    </message>
-    <message>
-        <source>Unable to rewind the database to a pre-fork state. You will need to redownload the blockchain</source>
-        <translation>Unable to rewind the database to a pre-fork state. You will need to redownload the blockchain</translation>
-    </message>
-    <message>
-        <source>Warning: The network does not appear to fully agree! Some miners appear to be experiencing issues.</source>
-        <translation>Warning: The network does not appear to fully agree! Some miners appear to be experiencing issues.</translation>
-    </message>
-    <message>
-        <source>Warning: We do not appear to fully agree with our peers! You may need to upgrade, or other nodes may need to upgrade.</source>
-        <translation>Warning: We do not appear to fully agree with our peers! You may need to upgrade, or other nodes may need to upgrade.</translation>
-    </message>
-    <message>
-        <source>%d of last 100 blocks have unexpected version</source>
-        <translation>%d of last 100 blocks have unexpected version</translation>
-    </message>
-    <message>
-        <source>%s corrupt, salvage failed</source>
-        <translation>%s corrupt, salvage failed</translation>
-    </message>
-    <message>
-        <source>-maxmempool must be at least %d MB</source>
-        <translation>-maxmempool must be at least %d MB</translation>
-    </message>
-    <message>
-        <source>Cannot resolve -%s address: '%s'</source>
-        <translation>Cannot resolve -%s address: '%s'</translation>
-    </message>
-    <message>
-        <source>Change index out of range</source>
-        <translation>Change index out of range</translation>
-    </message>
-    <message>
-        <source>Config setting for %s only applied on %s network when in [%s] section.</source>
-        <translation>Cài  dặt thuộc tính cho %s chỉ có thể áp dụng cho  mạng %s trong khi  [%s] .</translation>
-    </message>
-    <message>
-        <source>Copyright (C) %i-%i</source>
-        <translation>Copyright (C) %i-%i</translation>
-    </message>
-    <message>
-        <source>Corrupted block database detected</source>
-        <translation>Corrupted block database detected</translation>
-    </message>
-    <message>
-        <source>Do you want to rebuild the block database now?</source>
-        <translation>Do you want to rebuild the block database now?</translation>
-    </message>
-    <message>
-        <source>Error initializing block database</source>
-        <translation>Error initializing block database</translation>
-    </message>
-    <message>
-        <source>Error initializing wallet database environment %s!</source>
-        <translation>Error initializing wallet database environment %s!</translation>
-    </message>
-    <message>
-        <source>Error loading %s</source>
-        <translation>Error loading %s</translation>
-    </message>
-    <message>
-        <source>Error loading %s: Private keys can only be disabled during creation</source>
-        <translation>Lỗi tải %s: Khóa riêng tư chỉ có thể không kích hoạt trong suốt quá trình tạo.</translation>
-    </message>
-    <message>
-        <source>Error loading %s: Wallet corrupted</source>
-        <translation>Error loading %s: Wallet corrupted</translation>
-    </message>
-    <message>
-        <source>Error loading %s: Wallet requires newer version of %s</source>
-        <translation>Error loading %s: Wallet requires newer version of %s</translation>
-    </message>
-    <message>
-        <source>Error loading block database</source>
-        <translation>Error loading block database</translation>
-    </message>
-    <message>
-        <source>Error opening block database</source>
-        <translation>Error opening block database</translation>
-    </message>
-    <message>
-        <source>Failed to listen on any port. Use -listen=0 if you want this.</source>
-        <translation>Failed to listen on any port. Use -listen=0 if you want this.</translation>
-    </message>
-    <message>
-        <source>Failed to rescan the wallet during initialization</source>
-        <translation>Lỗi quét lại ví trong xuất quá trình khởi tạo</translation>
-    </message>
-    <message>
-        <source>Importing...</source>
-        <translation>Importing...</translation>
-    </message>
-    <message>
-        <source>Incorrect or no genesis block found. Wrong datadir for network?</source>
-        <translation>Incorrect or no genesis block found. Wrong datadir for network?</translation>
-    </message>
-    <message>
-        <source>Initialization sanity check failed. %s is shutting down.</source>
-        <translation>Initialization sanity check failed. %s is shutting down.</translation>
-    </message>
-    <message>
-        <source>Invalid P2P permission: '%s'</source>
-        <translation>Quyền P2P không hợp lệ: '%s'</translation>
-    </message>
-    <message>
-        <source>Invalid amount for -%s=&lt;amount&gt;: '%s'</source>
-        <translation>Invalid amount for -%s=&lt;amount&gt;: '%s'</translation>
-    </message>
-    <message>
-        <source>Invalid amount for -discardfee=&lt;amount&gt;: '%s'</source>
-        <translation>Invalid amount for -discardfee=&lt;amount&gt;: '%s'</translation>
-    </message>
-    <message>
-        <source>Invalid amount for -fallbackfee=&lt;amount&gt;: '%s'</source>
-        <translation>Invalid amount for -fallbackfee=&lt;amount&gt;: '%s'</translation>
-    </message>
-    <message>
-        <source>Specified blocks directory "%s" does not exist.</source>
-        <translation>Thư mục chứa các khối được chỉ ra "%s"  không tồn tại</translation>
-    </message>
-    <message>
-        <source>Upgrading txindex database</source>
-        <translation>Đang nâng cấp dữ liệu txindex</translation>
-    </message>
-    <message>
-        <source>Loading P2P addresses...</source>
-        <translation>Loading P2P addresses...</translation>
-    </message>
-    <message>
-        <source>Error: Disk space is too low!</source>
-        <translation>Lỗi: Chổ tróng đĩa lưu trữ còn quá ít!</translation>
-    </message>
-    <message>
-        <source>Loading banlist...</source>
-        <translation>Loading banlist...</translation>
-    </message>
-    <message>
-        <source>Not enough file descriptors available.</source>
-        <translation>Not enough file descriptors available.</translation>
-    </message>
-    <message>
-        <source>Prune cannot be configured with a negative value.</source>
-        <translation>Prune cannot be configured with a negative value.</translation>
-    </message>
-    <message>
-        <source>Prune mode is incompatible with -txindex.</source>
-        <translation>Prune mode is incompatible with -txindex.</translation>
-    </message>
-    <message>
-        <source>Replaying blocks...</source>
-        <translation>Replaying blocks...</translation>
-    </message>
-    <message>
-        <source>Rewinding blocks...</source>
-        <translation>Rewinding blocks...</translation>
-    </message>
-    <message>
-        <source>The source code is available from %s.</source>
-        <translation>The source code is available from %s.</translation>
-    </message>
-    <message>
-        <source>Transaction fee and change calculation failed</source>
-        <translation>Transaction fee and change calculation failed</translation>
-    </message>
-    <message>
-        <source>Unable to bind to %s on this computer. %s is probably already running.</source>
-        <translation>Unable to bind to %s on this computer. %s is probably already running.</translation>
-    </message>
-    <message>
-        <source>Unable to generate keys</source>
-        <translation>Không thể tạo khóa</translation>
-    </message>
-    <message>
-        <source>Unsupported logging category %s=%s.</source>
-        <translation>Unsupported logging category %s=%s.</translation>
-    </message>
-    <message>
-        <source>Upgrading UTXO database</source>
-        <translation>Upgrading UTXO database</translation>
-    </message>
-    <message>
-        <source>User Agent comment (%s) contains unsafe characters.</source>
-        <translation>User Agent comment (%s) contains unsafe characters.</translation>
-    </message>
-    <message>
-        <source>Verifying blocks...</source>
-        <translation>Verifying blocks...</translation>
-    </message>
-    <message>
-        <source>Wallet needed to be rewritten: restart %s to complete</source>
-        <translation>Wallet needed to be rewritten: restart %s to complete</translation>
-    </message>
-    <message>
-        <source>Error: Listening for incoming connections failed (listen returned error %s)</source>
-        <translation>Error: Listening for incoming connections failed (listen returned error %s)</translation>
-    </message>
-    <message>
-        <source>Invalid amount for -maxtxfee=&lt;amount&gt;: '%s' (must be at least the minrelay fee of %s to prevent stuck transactions)</source>
-        <translation>Invalid amount for -maxtxfee=&lt;amount&gt;: '%s' (must be at least the minrelay fee of %s to prevent stuck transactions)</translation>
-    </message>
-    <message>
-        <source>The transaction amount is too small to send after the fee has been deducted</source>
-        <translation>The transaction amount is too small to send after the fee has been deducted</translation>
-    </message>
-    <message>
-        <source>You need to rebuild the database using -reindex to go back to unpruned mode.  This will redownload the entire blockchain</source>
-        <translation>You need to rebuild the database using -reindex to go back to unpruned mode.  This will redownload the entire blockchain</translation>
-    </message>
-    <message>
-        <source>Error reading from database, shutting down.</source>
-        <translation>Error reading from database, shutting down.</translation>
-    </message>
-    <message>
-        <source>Error upgrading chainstate database</source>
-        <translation>Error upgrading chainstate database</translation>
-    </message>
-    <message>
-        <source>Error: Disk space is low for %s</source>
-        <translation>Lỗi: Đĩa trống ít quá cho %s</translation>
-    </message>
-    <message>
-        <source>Invalid -onion address or hostname: '%s'</source>
-        <translation>Invalid -onion address or hostname: '%s'</translation>
-    </message>
-    <message>
-        <source>Invalid -proxy address or hostname: '%s'</source>
-        <translation>Invalid -proxy address or hostname: '%s'</translation>
-    </message>
-    <message>
-        <source>Invalid amount for -paytxfee=&lt;amount&gt;: '%s' (must be at least %s)</source>
-        <translation>Invalid amount for -paytxfee=&lt;amount&gt;: '%s' (must be at least %s)</translation>
-    </message>
-    <message>
-        <source>Invalid netmask specified in -whitelist: '%s'</source>
-        <translation>Invalid netmask specified in -whitelist: '%s'</translation>
-    </message>
-    <message>
-        <source>Need to specify a port with -whitebind: '%s'</source>
-        <translation>Need to specify a port with -whitebind: '%s'</translation>
-    </message>
-    <message>
-        <source>Prune mode is incompatible with -blockfilterindex.</source>
-        <translation>Chế độ prune không tương thích với -blockfilterindex.</translation>
-    </message>
-    <message>
-        <source>Reducing -maxconnections from %d to %d, because of system limitations.</source>
-        <translation>Reducing -maxconnections from %d to %d, because of system limitations.</translation>
-    </message>
-    <message>
-        <source>Section [%s] is not recognized.</source>
-        <translation>Mục [%s] không được nhìn nhận.</translation>
-    </message>
-    <message>
-        <source>Signing transaction failed</source>
-        <translation>Signing transaction failed</translation>
-    </message>
-    <message>
-        <source>Specified -walletdir "%s" does not exist</source>
-        <translation>Thư mục ví được nêu  -walletdir "%s" không tồn tại</translation>
-    </message>
-    <message>
-        <source>Specified -walletdir "%s" is a relative path</source>
-        <translation>Chỉ định -walletdir "%s" là đường dẫn tương đối</translation>
-    </message>
-    <message>
-        <source>Specified -walletdir "%s" is not a directory</source>
-        <translation>Chỉ định -walletdir "%s" không phải là một thư mục</translation>
-    </message>
-    <message>
-        <source>The specified config file %s does not exist
-</source>
-        <translation>Tệp cấu hình đã chỉ định %s không tồn tại
-</translation>
-    </message>
-    <message>
-        <source>The transaction amount is too small to pay the fee</source>
-        <translation>The transaction amount is too small to pay the fee</translation>
-    </message>
-    <message>
-        <source>This is experimental software.</source>
-        <translation>This is experimental software.</translation>
-    </message>
-    <message>
-        <source>Transaction amount too small</source>
-        <translation>Transaction amount too small</translation>
-    </message>
-    <message>
-        <source>Transaction too large</source>
-        <translation>Transaction too large</translation>
-    </message>
-    <message>
-        <source>Unable to bind to %s on this computer (bind returned error %s)</source>
-        <translation>Unable to bind to %s on this computer (bind returned error %s)</translation>
-    </message>
-    <message>
-        <source>Unable to create the PID file '%s': %s</source>
-        <translation>Không thể tạo tệp PID '%s': %s</translation>
-    </message>
-    <message>
-        <source>Unable to generate initial keys</source>
-        <translation>Không thể tạo khóa ban đầu</translation>
-    </message>
-    <message>
-        <source>Unknown -blockfilterindex value %s.</source>
-        <translation>Không rõ giá trị  -blockfilterindex  %s.</translation>
-    </message>
-    <message>
-        <source>Verifying wallet(s)...</source>
-        <translation>Verifying wallet(s)...</translation>
-    </message>
-    <message>
-        <source>Warning: unknown new rules activated (versionbit %i)</source>
-        <translation>Warning: unknown new rules activated (versionbit %i)</translation>
-    </message>
-    <message>
-        <source>Zapping all transactions from wallet...</source>
-        <translation>Zapping all transactions from wallet...</translation>
-    </message>
-    <message>
-        <source>-maxtxfee is set very high! Fees this large could be paid on a single transaction.</source>
-        <translation>-maxtxfee is set very high! Fees this large could be paid on a single transaction.</translation>
-    </message>
-    <message>
-        <source>This is the transaction fee you may pay when fee estimates are not available.</source>
-        <translation>This is the transaction fee you may pay when fee estimates are not available.</translation>
-    </message>
-    <message>
-        <source>Total length of network version string (%i) exceeds maximum length (%i). Reduce the number or size of uacomments.</source>
-        <translation>Total length of network version string (%i) exceeds maximum length (%i). Reduce the number or size of uacomments.</translation>
-    </message>
-    <message>
-        <source>Warning: Wallet file corrupt, data salvaged! Original %s saved as %s in %s; if your balance or transactions are incorrect you should restore from a backup.</source>
-        <translation>Warning: Wallet file corrupt, data salvaged! Original %s saved as %s in %s; if your balance or transactions are incorrect you should restore from a backup.</translation>
-    </message>
-    <message>
-        <source>%s is set very high!</source>
-        <translation>%s is set very high!</translation>
-    </message>
-    <message>
-        <source>Error loading wallet %s. Duplicate -wallet filename specified.</source>
-        <translation>Error loading wallet %s. Duplicate -wallet filename specified.</translation>
-    </message>
-    <message>
-        <source>Starting network threads...</source>
-        <translation>Starting network threads...</translation>
-    </message>
-    <message>
-        <source>The wallet will avoid paying less than the minimum relay fee.</source>
-        <translation>Wallet sẽ hủy thanh toán nhỏ hơn phí relay.</translation>
-    </message>
-    <message>
-        <source>This is the minimum transaction fee you pay on every transaction.</source>
-        <translation>Đây là minimum transaction fee bạn pay cho mỗi transaction.</translation>
-    </message>
-    <message>
-        <source>This is the transaction fee you will pay if you send a transaction.</source>
-        <translation>Đây là transaction fee bạn sẽ pay nếu gửi transaction.</translation>
-    </message>
-    <message>
-        <source>Transaction amounts must not be negative</source>
-        <translation>Transaction amounts phải không âm</translation>
-    </message>
-    <message>
-        <source>Transaction has too long of a mempool chain</source>
-        <translation>Transaction có chuỗi mempool chain quá dài</translation>
-    </message>
-    <message>
-        <source>Transaction must have at least one recipient</source>
-        <translation>Transaction phải có ít nhất một người nhận</translation>
-    </message>
-    <message>
-        <source>Unknown network specified in -onlynet: '%s'</source>
-        <translation>Unknown network được xác định trong -onlynet: '%s'</translation>
-    </message>
-    <message>
-        <source>Insufficient funds</source>
-        <translation>Không đủ tiền</translation>
-    </message>
-    <message>
-        <source>Cannot upgrade a non HD split wallet without upgrading to support pre split keypool. Please use -upgradewallet=169900 or -upgradewallet with no version specified.</source>
-        <translation>Không thể nâng cấp một địa chỉ HD tách rời mà không nâng cấp hỗ trợ keypool tách rời trước. Làm ơn dùng  upgradewallet=169900 hoặc -upgradewallet với không có chỉ ra phiên bản.</translation>
-    </message>
-    <message>
-        <source>Fee estimation failed. Fallbackfee is disabled. Wait a few blocks or enable -fallbackfee.</source>
-        <translation>Dự toán phí không thành công. Fallbackfee bị vô hiệu hóa. Đợi sau một vài khối hoặc kích hoạt -fallbackfee.</translation>
-    </message>
-    <message>
-        <source>Warning: Private keys detected in wallet {%s} with disabled private keys</source>
-        <translation>Cảnh báo: các khóa riêng tư được tìm thấy trong ví {%s} với  khóa riêng tư không kích hoạt</translation>
-    </message>
-    <message>
-        <source>Cannot write to data directory '%s'; check permissions.</source>
-        <translation>Không thể ghi vào thư mục dữ liệu  '%s'; kiểm tra lại quyền.</translation>
-    </message>
-    <message>
-        <source>Loading block index...</source>
-        <translation>Đang tải block index...</translation>
-    </message>
-    <message>
-        <source>Loading wallet...</source>
-        <translation>Loading wallet...</translation>
-    </message>
-    <message>
-        <source>Cannot downgrade wallet</source>
-        <translation>Không thể downgrade wallet</translation>
-    </message>
-    <message>
-        <source>Rescanning...</source>
-        <translation>Rescanning...</translation>
-    </message>
-    <message>
-        <source>Done loading</source>
-        <translation>Done loading</translation>
-    </message>
-</context>
-=======
-    </context>
->>>>>>> 9e05de1d
+    </context>
 </TS>
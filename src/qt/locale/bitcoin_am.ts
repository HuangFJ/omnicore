<TS version="2.1" language="am">
<context>
    <name>AddressBookPage</name>
    <message>
        <source>Right-click to edit address or label</source>
        <translation type="unfinished">አድራሻ ወይም መለያ ስም ለመቀየር ቀኙን ጠቅ ያድርጉ</translation>
    </message>
    <message>
        <source>Create a new address</source>
        <translation type="unfinished">አዲስ አድራሻ ፍጠር</translation>
    </message>
    <message>
        <source>&amp;New</source>
        <translation type="unfinished">&amp;አዲስ</translation>
    </message>
    <message>
        <source>Copy the currently selected address to the system clipboard</source>
        <translation type="unfinished">አሁን የተመረጠውን አድራሻ ወደ ሲስተሙ ቅንጥብ ሰሌዳ ቅዳ</translation>
    </message>
    <message>
        <source>&amp;Copy</source>
        <translation type="unfinished">&amp;ቅዳ</translation>
    </message>
    <message>
        <source>C&amp;lose</source>
        <translation type="unfinished">ዝጋ</translation>
    </message>
    <message>
        <source>Delete the currently selected address from the list</source>
        <translation type="unfinished">አሁን የተመረጠውን አድራሻ ከዝርዝሩ ውስጥ ሰርዝ</translation>
    </message>
    <message>
        <source>Export the data in the current tab to a file</source>
        <translation type="unfinished">በአሁኑ ማውጫ ውስጥ ያለውን መረጃ ወደ አንድ ፋይል ላክ</translation>
    </message>
    <message>
        <source>&amp;Export</source>
        <translation type="unfinished">&amp;ላክ</translation>
    </message>
    <message>
        <source>&amp;Delete</source>
        <translation type="unfinished">&amp;ሰርዝ</translation>
    </message>
    <message>
        <source>Choose the address to send coins to</source>
        <translation type="unfinished">ገንዘብ/ኮይኖች የሚልኩለትን አድራሻ ይምረጡ</translation>
    </message>
    <message>
        <source>Choose the address to receive coins with</source>
        <translation type="unfinished">ገንዘብ/ኮይኖች የሚቀበሉበትን አድራሻ ይምረጡ</translation>
    </message>
    <message>
        <source>C&amp;hoose</source>
        <translation type="unfinished">ምረጥ</translation>
    </message>
    <message>
        <source>Sending addresses</source>
        <translation type="unfinished">የመላኪያ አድራሻዎች</translation>
    </message>
    <message>
        <source>Receiving addresses</source>
        <translation type="unfinished">የመቀበያ አድራሻዎች</translation>
    </message>
    <message>
        <source>These are your Bitcoin addresses for sending payments. Always check the amount and the receiving address before sending coins.</source>
<<<<<<< HEAD
        <translation>እነኚ የቢትኮይን ክፍያ የመላኪያ አድራሻዎችዎ ናቸው:: ገንዘብ/ኮይኖች ከመላክዎ በፊት መጠኑን እና የመቀበያ አድራሻውን ሁልጊዜ ያረጋግጡ::</translation>
=======
        <translation type="unfinished">እነኚ የቢትኮይን ክፍያ የመላኪያ አድራሻዎችዎ ናቸው:: ገንዘብ/ኮይኖች ከመላክዎ በፊት መጠኑን እና የመቀበያ አድራሻውን ሁልጊዜ ያረጋግጡ::</translation>
>>>>>>> 9e05de1d
    </message>
    <message>
        <source>&amp;Copy Address</source>
        <translation type="unfinished">&amp;አድራሻ ቅዳ</translation>
    </message>
    <message>
        <source>Copy &amp;Label</source>
        <translation type="unfinished">ቅዳ &amp;መለያ ስም</translation>
    </message>
    <message>
        <source>&amp;Edit</source>
        <translation type="unfinished"> &amp;አርም</translation>
    </message>
    <message>
        <source>Export Address List</source>
        <translation type="unfinished">የአድራሻ ዝርዝር ላክ</translation>
    </message>
    <message>
        <source>There was an error trying to save the address list to %1. Please try again.</source>
        <extracomment>An error message. %1 is a stand-in argument for the name of the file we attempted to save to.</extracomment>
        <translation type="unfinished">የአድራሻ ዝርዝሩን ወደ %1 ለማስቀመጥ ሲሞከር ስህተት አጋጥሟል:: እባክዎ መልሰው ይሞክሩ::</translation>
    </message>
    <message>
        <source>Exporting Failed</source>
        <translation type="unfinished">ወደ ውጪ መላክ አልተሳካም</translation>
    </message>
</context>
<context>
    <name>AddressTableModel</name>
    <message>
        <source>Label</source>
        <translation type="unfinished">መለያ ስም</translation>
    </message>
    <message>
        <source>Address</source>
        <translation type="unfinished">አድራሻ</translation>
    </message>
    <message>
        <source>(no label)</source>
        <translation type="unfinished">(መለያ ስም የለም)</translation>
    </message>
</context>
<context>
    <name>AskPassphraseDialog</name>
    <message>
        <source>Passphrase Dialog</source>
        <translation type="unfinished">የይለፍ-ሐረግ ንግግር</translation>
    </message>
    <message>
        <source>Enter passphrase</source>
        <translation type="unfinished">የይለፍ-ሐረግዎን ያስገቡ</translation>
    </message>
    <message>
        <source>New passphrase</source>
        <translation type="unfinished">አዲስ የይለፍ-ሐረግ</translation>
    </message>
    <message>
        <source>Repeat new passphrase</source>
<<<<<<< HEAD
        <translation>አዲስ የይለፍ-ሐረጉን ይድገሙት</translation>
=======
        <translation type="unfinished">አዲስ የይለፍ-ሐረጉን ይድገሙት</translation>
>>>>>>> 9e05de1d
    </message>
    <message>
        <source>Encrypt wallet</source>
        <translation type="unfinished">የቢትኮይን ቦርሳውን አመስጥር</translation>
    </message>
    <message>
        <source>This operation needs your wallet passphrase to unlock the wallet.</source>
        <translation type="unfinished">ይህ ክንዋኔ የቢትኮይን ቦርሳዎን ለመክፈት የቦርሳዎ ይለፍ-ሐረግ ያስፈልገዋል::</translation>
    </message>
    <message>
        <source>Unlock wallet</source>
        <translation type="unfinished">የቢትኮይን ቦርሳውን ክፈት</translation>
    </message>
    <message>
        <source>Change passphrase</source>
<<<<<<< HEAD
        <translation>ይለፍ-ሐረግ ለውጥ</translation>
=======
        <translation type="unfinished">ይለፍ-ሐረግ ለውጥ</translation>
>>>>>>> 9e05de1d
    </message>
    <message>
        <source>Confirm wallet encryption</source>
        <translation type="unfinished">የቢትኮይን ቦርሳዎን ማመስጠር ያረጋግጡ</translation>
    </message>
    <message>
        <source>Warning: If you encrypt your wallet and lose your passphrase, you will &lt;b&gt;LOSE ALL OF YOUR BITCOINS&lt;/b&gt;!</source>
        <translation type="unfinished">ማስጠንቀቂያ: የቢትኮይን ቦርሳዎን አመስጥረው የይለፍ-ሐረግዎን ካጡት&lt;b&gt;ቢትኮይኖቾን በሙሉ ያጣሉ&lt;/b&gt;!</translation>
    </message>
    <message>
        <source>Are you sure you wish to encrypt your wallet?</source>
        <translation type="unfinished">እርግጠኛ ነዎት ቦርሳዎን ማመስጠር ይፈልጋሉ?</translation>
    </message>
    <message>
        <source>Wallet encrypted</source>
<<<<<<< HEAD
        <translation>ቦርሳዎ ምስጢር ተደርጓል</translation>
=======
        <translation type="unfinished">ቦርሳዎ ምስጢር ተደርጓል</translation>
>>>>>>> 9e05de1d
    </message>
    <message>
        <source>IMPORTANT: Any previous backups you have made of your wallet file should be replaced with the newly generated, encrypted wallet file. For security reasons, previous backups of the unencrypted wallet file will become useless as soon as you start using the new, encrypted wallet.</source>
        <translation type="unfinished">አስፈላጊ: ከ ቦርሳ ፋይልዎ ያከናወኗቸው ቀደም ያሉ ምትኬዎች በአዲስ በተፈጠረ የማመስጠሪያ ፋይል ውስጥ መተካት አለባቸው. ለደህንነት ሲባል, አዲሱን የተመሰጠ የቦርሳ ፋይል መጠቀም ሲጀመሩ ወዲያውኑ ቀደም ሲል ያልተመሰጠሩ የቦርሳ ፋይል ቅጂዎች ዋጋ ቢስ ይሆናሉ::</translation>
    </message>
    <message>
        <source>Wallet encryption failed</source>
        <translation type="unfinished">የቦርሳ ማመስጠር አልተሳካም</translation>
    </message>
    <message>
        <source>Wallet encryption failed due to an internal error. Your wallet was not encrypted.</source>
        <translation type="unfinished">የቦርሳ ማመስጠር በውስጣዊ ስህተት ምክንያት አልተሳካም:: ቦርሳዎ አልተመሰጠረም::</translation>
    </message>
    <message>
        <source>The supplied passphrases do not match.</source>
        <translation type="unfinished">የተሰጡት የይለፍ-ሐረግዎች አይዛመዱም::</translation>
    </message>
    <message>
        <source>Wallet unlock failed</source>
        <translation type="unfinished">ቦርሳ መክፈት አልተሳካም</translation>
    </message>
    <message>
        <source>The passphrase entered for the wallet decryption was incorrect.</source>
        <translation type="unfinished">ቦርሳ ለመፍታት ያስገቡት የይለፍ-ሐረግ ትክክል አልነበረም::</translation>
    </message>
    <message>
        <source>Wallet passphrase was successfully changed.</source>
        <translation type="unfinished">የቦርሳ የይለፍ-ሐረግ በተሳካ ሁኔታ ተቀይሯል.</translation>
    </message>
    <message>
        <source>Warning: The Caps Lock key is on!</source>
        <translation type="unfinished">ማስጠንቀቂያ: የ "Caps Lock" ቁልፍ በርቷል!</translation>
    </message>
</context>
<context>
    <name>BanTableModel</name>
    <message>
        <source>IP/Netmask</source>
        <translation type="unfinished">አይፒ/ኔትማስክ  IP/Netmask</translation>
    </message>
    <message>
        <source>Banned Until</source>
        <translation type="unfinished">ታግደዋል እስከ</translation>
    </message>
</context>
<context>
    <name>QObject</name>
    <message>
        <source>Error: %1</source>
        <translation type="unfinished">ስህተት፥ %1</translation>
    </message>
    <message>
        <source>Amount</source>
        <translation type="unfinished">መጠን</translation>
    </message>
    <message numerus="yes">
        <source>%n second(s)</source>
        <translation type="unfinished">
            <numerusform />
            <numerusform />
        </translation>
    </message>
    <message numerus="yes">
        <source>%n minute(s)</source>
        <translation type="unfinished">
            <numerusform />
            <numerusform />
        </translation>
    </message>
    <message numerus="yes">
        <source>%n hour(s)</source>
        <translation type="unfinished">
            <numerusform />
            <numerusform />
        </translation>
    </message>
    <message numerus="yes">
        <source>%n day(s)</source>
        <translation type="unfinished">
            <numerusform />
            <numerusform />
        </translation>
    </message>
    <message numerus="yes">
        <source>%n week(s)</source>
        <translation type="unfinished">
            <numerusform />
            <numerusform />
        </translation>
    </message>
    <message numerus="yes">
        <source>%n year(s)</source>
        <translation type="unfinished">
            <numerusform />
            <numerusform />
        </translation>
    </message>
    </context>
<context>
    <name>BitcoinGUI</name>
    <message>
        <source>&amp;Overview</source>
<<<<<<< HEAD
        <translation>&amp;አጠቃላይ እይታ</translation>
=======
        <translation type="unfinished">&amp;አጠቃላይ እይታ</translation>
>>>>>>> 9e05de1d
    </message>
    <message>
        <source>Show general overview of wallet</source>
        <translation type="unfinished">የቦርሳ አጠቃላይ እይታ ኣሳይ</translation>
    </message>
    <message>
        <source>&amp;Transactions</source>
        <translation type="unfinished">&amp;ግብይቶች</translation>
    </message>
    <message>
        <source>Browse transaction history</source>
        <translation type="unfinished">የግብይት ታሪክ ያስሱ</translation>
    </message>
    <message>
        <source>E&amp;xit</source>
        <translation type="unfinished">ውጣ</translation>
    </message>
    <message>
        <source>Quit application</source>
        <translation type="unfinished">አፕሊኬሽኑን አቁም</translation>
    </message>
    <message>
        <source>&amp;About %1</source>
        <translation type="unfinished">&amp;ስለ %1</translation>
    </message>
    <message>
        <source>Show information about %1</source>
        <translation type="unfinished">ስለ %1 መረጃ አሳይ</translation>
    </message>
    <message>
        <source>About &amp;Qt</source>
        <translation type="unfinished">ስለ &amp;Qt</translation>
    </message>
    <message>
        <source>Show information about Qt</source>
        <translation type="unfinished">ስለ Qt መረጃ አሳይ</translation>
    </message>
    <message>
        <source>Create a new wallet</source>
        <translation type="unfinished">አዲስ ዋሌት ፍጠር</translation>
    </message>
    <message>
        <source>Wallet:</source>
        <translation type="unfinished">ዋሌት</translation>
    </message>
    <message>
        <source>&amp;Send</source>
        <translation type="unfinished">&amp;ላክ</translation>
    </message>
    <message>
        <source>&amp;Receive</source>
        <translation type="unfinished">&amp;ተቀበል</translation>
    </message>
    <message>
        <source>&amp;File</source>
        <translation type="unfinished">&amp;ፋይል</translation>
    </message>
    <message>
        <source>&amp;Settings</source>
        <translation type="unfinished">&amp;ቅንብሮች</translation>
    </message>
    <message>
        <source>&amp;Help</source>
        <translation type="unfinished">&amp;እርዳታ</translation>
    </message>
    <message numerus="yes">
        <source>Processed %n block(s) of transaction history.</source>
        <translation type="unfinished">
            <numerusform />
            <numerusform />
        </translation>
    </message>
    <message>
        <source>Error</source>
        <translation type="unfinished">ስህተት</translation>
    </message>
    <message>
        <source>Warning</source>
        <translation type="unfinished">ማሳስቢያ</translation>
    </message>
    <message>
        <source>Information</source>
        <translation type="unfinished">መረጃ</translation>
    </message>
    <message>
        <source>Open Wallet</source>
        <translation type="unfinished">ዋሌት ክፈት</translation>
    </message>
    <message>
        <source>Open a wallet</source>
        <translation type="unfinished">ዋሌት ክፈት</translation>
    </message>
    <message>
        <source>Close wallet</source>
        <translation type="unfinished">ዋሌት ዝጋ</translation>
    </message>
    <message>
        <source>default wallet</source>
        <translation type="unfinished">መደበኛ ዋሌት</translation>
    </message>
    <message>
        <source>Wallet Name</source>
        <extracomment>Label of the input field where the name of the wallet is entered.</extracomment>
        <translation type="unfinished">ዋሌት ስም</translation>
    </message>
    <message>
        <source>Zoom</source>
        <translation type="unfinished">እሳድግ</translation>
    </message>
    <message numerus="yes">
        <source>%n active connection(s) to Bitcoin network.</source>
        <extracomment>A substring of the tooltip.</extracomment>
        <translation type="unfinished">
            <numerusform />
            <numerusform />
        </translation>
    </message>
    <message>
        <source>Error: %1</source>
        <translation type="unfinished">ስህተት፥ %1</translation>
    </message>
    <message>
        <source>Warning: %1</source>
        <translation type="unfinished">ማሳሰቢያ፥ %1</translation>
    </message>
    <message>
        <source>Date: %1
</source>
        <translation type="unfinished">ቀን፥ %1
</translation>
    </message>
    <message>
        <source>Amount: %1
</source>
        <translation type="unfinished">መጠን፥ %1
</translation>
    </message>
    <message>
        <source>Address: %1
</source>
        <translation type="unfinished">አድራሻ፥ %1
</translation>
    </message>
    </context>
<context>
    <name>CoinControlDialog</name>
    <message>
        <source>Quantity:</source>
        <translation type="unfinished">ብዛት፥</translation>
    </message>
    <message>
        <source>Amount:</source>
        <translation type="unfinished">መጠን፥</translation>
    </message>
    <message>
        <source>Fee:</source>
        <translation type="unfinished">ክፍያ፥</translation>
    </message>
    <message>
        <source>Amount</source>
        <translation type="unfinished">መጠን</translation>
    </message>
    <message>
        <source>Date</source>
        <translation type="unfinished">ቀን</translation>
    </message>
    <message>
        <source>Copy amount</source>
        <translation type="unfinished">መጠኑ ገልብጥ</translation>
    </message>
    <message>
        <source>Copy fee</source>
        <translation type="unfinished">ክፍያው ቅዳ</translation>
    </message>
    <message>
        <source>yes</source>
        <translation type="unfinished">አዎ</translation>
    </message>
    <message>
        <source>no</source>
        <translation type="unfinished">አይ</translation>
    </message>
    <message>
        <source>(no label)</source>
        <translation type="unfinished">(መለያ ስም የለም)</translation>
    </message>
    </context>
<context>
<<<<<<< HEAD
    <name>CreateWalletActivity</name>
    </context>
<context>
    <name>CreateWalletDialog</name>
    </context>
<context>
    <name>EditAddressDialog</name>
=======
    <name>OpenWalletActivity</name>
    <message>
        <source>default wallet</source>
        <translation type="unfinished">መደበኛ ዋሌት</translation>
    </message>
    <message>
        <source>Open Wallet</source>
        <extracomment>Title of window indicating the progress of opening of a wallet.</extracomment>
        <translation type="unfinished">ዋሌት ክፈት</translation>
    </message>
>>>>>>> 9e05de1d
    </context>
<context>
    <name>WalletController</name>
    <message>
        <source>Close wallet</source>
        <translation type="unfinished">ዋሌት ዝጋ</translation>
    </message>
    </context>
<context>
    <name>CreateWalletDialog</name>
    <message>
        <source>Wallet Name</source>
        <translation type="unfinished">ዋሌት ስም</translation>
    </message>
    <message>
        <source>Create</source>
        <translation type="unfinished">ፍጠር</translation>
    </message>
    </context>
<context>
    <name>FreespaceChecker</name>
    <message>
        <source>name</source>
        <translation type="unfinished">ስም</translation>
    </message>
    </context>
<context>
    <name>Intro</name>
    <message>
        <source>Bitcoin</source>
        <translation type="unfinished">ቢትኮይን</translation>
    </message>
    <message numerus="yes">
        <source>%n GB of space available</source>
        <translation type="unfinished">
            <numerusform />
            <numerusform />
        </translation>
    </message>
    <message numerus="yes">
        <source>(of %n GB needed)</source>
        <translation type="unfinished">
            <numerusform />
            <numerusform />
        </translation>
    </message>
    <message numerus="yes">
        <source>(%n GB needed for full chain)</source>
        <translation type="unfinished">
            <numerusform />
            <numerusform />
        </translation>
    </message>
    <message numerus="yes">
        <source>(sufficient to restore backups %n day(s) old)</source>
        <extracomment>Explanatory text on the capability of the current prune target.</extracomment>
        <translation type="unfinished">
            <numerusform />
            <numerusform />
        </translation>
    </message>
    <message>
        <source>Error</source>
        <translation type="unfinished">ስህተት</translation>
    </message>
    <message>
        <source>Welcome</source>
        <translation type="unfinished">እንኳን ደህና መጣህ</translation>
    </message>
    <message>
        <source>Welcome to %1.</source>
        <translation type="unfinished">እንኳን  ወድ %1 በደህና መጣህ።</translation>
    </message>
    </context>
<context>
    <name>HelpMessageDialog</name>
    <message>
        <source>version</source>
        <translation type="unfinished">ስሪት</translation>
    </message>
    <message>
        <source>About %1</source>
        <translation type="unfinished">ስለ እኛ %1</translation>
    </message>
    </context>
<context>
    <name>ModalOverlay</name>
    <message>
        <source>Form</source>
        <translation type="unfinished">ከ</translation>
    </message>
    <message>
        <source>Hide</source>
        <translation type="unfinished">ደብቅ</translation>
    </message>
    </context>
<context>
    <name>OpenWalletActivity</name>
    </context>
<context>
    <name>OptionsDialog</name>
    <message>
        <source>Error</source>
        <translation type="unfinished">ስህተት</translation>
    </message>
    </context>
<context>
    <name>OverviewPage</name>
    <message>
        <source>Form</source>
        <translation type="unfinished">ከ</translation>
    </message>
    </context>
<context>
    <name>PeerTableModel</name>
<<<<<<< HEAD
    </context>
<context>
    <name>QObject</name>
    </context>
<context>
    <name>QRImageWidget</name>
    </context>
<context>
    <name>RPCConsole</name>
    </context>
<context>
    <name>ReceiveCoinsDialog</name>
=======
    <message>
        <source>Address</source>
        <extracomment>Title of Peers Table column which contains the IP/Onion/I2P address of the connected peer.</extracomment>
        <translation type="unfinished">አድራሻ</translation>
    </message>
>>>>>>> 9e05de1d
    </context>
<context>
    <name>ReceiveRequestDialog</name>
    <message>
        <source>Amount:</source>
        <translation type="unfinished">መጠን፥</translation>
    </message>
    <message>
        <source>Wallet:</source>
        <translation type="unfinished">ዋሌት</translation>
    </message>
    </context>
<context>
    <name>RecentRequestsTableModel</name>
    <message>
        <source>Date</source>
        <translation type="unfinished">ቀን</translation>
    </message>
    <message>
        <source>Label</source>
        <translation type="unfinished">መለያ ስም</translation>
    </message>
    <message>
        <source>(no label)</source>
        <translation type="unfinished">(መለያ ስም የለም)</translation>
    </message>
    </context>
<context>
    <name>SendCoinsDialog</name>
    <message>
        <source>Quantity:</source>
        <translation type="unfinished">ብዛት፥</translation>
    </message>
    <message>
        <source>Amount:</source>
        <translation type="unfinished">መጠን፥</translation>
    </message>
    <message>
        <source>Fee:</source>
        <translation type="unfinished">ክፍያ፥</translation>
    </message>
    <message>
        <source>Hide</source>
        <translation type="unfinished">ደብቅ</translation>
    </message>
    <message>
        <source>Copy amount</source>
        <translation type="unfinished">መጠኑ ገልብጥ</translation>
    </message>
    <message>
        <source>Copy fee</source>
        <translation type="unfinished">ክፍያው ቅዳ</translation>
    </message>
    <message numerus="yes">
        <source>Estimated to begin confirmation within %n block(s).</source>
        <translation type="unfinished">
            <numerusform />
            <numerusform />
        </translation>
    </message>
    <message>
        <source>(no label)</source>
        <translation type="unfinished">(መለያ ስም የለም)</translation>
    </message>
</context>
<context>
<<<<<<< HEAD
    <name>SendCoinsEntry</name>
    </context>
<context>
    <name>ShutdownWindow</name>
    </context>
<context>
    <name>SignVerifyMessageDialog</name>
    </context>
<context>
    <name>TrafficGraphWidget</name>
    </context>
<context>
=======
>>>>>>> 9e05de1d
    <name>TransactionDesc</name>
    <message>
        <source>Date</source>
        <translation type="unfinished">ቀን</translation>
    </message>
    <message numerus="yes">
        <source>matures in %n more block(s)</source>
        <translation type="unfinished">
            <numerusform />
            <numerusform />
        </translation>
    </message>
    <message>
        <source>Amount</source>
        <translation type="unfinished">መጠን</translation>
    </message>
    </context>
<context>
    <name>TransactionTableModel</name>
    <message>
        <source>Date</source>
        <translation type="unfinished">ቀን</translation>
    </message>
    <message>
        <source>Label</source>
        <translation type="unfinished">መለያ ስም</translation>
    </message>
    <message>
        <source>(no label)</source>
        <translation type="unfinished">(መለያ ስም የለም)</translation>
    </message>
    </context>
<context>
    <name>TransactionView</name>
    <message>
        <source>Date</source>
        <translation type="unfinished">ቀን</translation>
    </message>
    <message>
        <source>Label</source>
        <translation type="unfinished">መለያ ስም</translation>
    </message>
    <message>
        <source>Address</source>
        <translation type="unfinished">አድራሻ</translation>
    </message>
    <message>
        <source>Exporting Failed</source>
        <translation type="unfinished">ወደ ውጪ መላክ አልተሳካም</translation>
    </message>
    </context>
<context>
<<<<<<< HEAD
    <name>UnitDisplayStatusBarControl</name>
    </context>
<context>
    <name>WalletController</name>
    </context>
<context>
=======
>>>>>>> 9e05de1d
    <name>WalletFrame</name>
    <message>
        <source>Create a new wallet</source>
        <translation type="unfinished">አዲስ ዋሌት ፍጠር</translation>
    </message>
    <message>
        <source>Error</source>
        <translation type="unfinished">ስህተት</translation>
    </message>
    </context>
<context>
    <name>WalletModel</name>
    <message>
        <source>default wallet</source>
        <translation type="unfinished">መደበኛ ዋሌት</translation>
    </message>
</context>
<context>
    <name>WalletView</name>
    <message>
        <source>&amp;Export</source>
        <translation type="unfinished">&amp;ላክ</translation>
    </message>
    <message>
        <source>Export the data in the current tab to a file</source>
        <translation type="unfinished">በአሁኑ ማውጫ ውስጥ ያለውን መረጃ ወደ አንድ ፋይል ላክ</translation>
    </message>
    </context>
</TS><|MERGE_RESOLUTION|>--- conflicted
+++ resolved
@@ -63,11 +63,7 @@
     </message>
     <message>
         <source>These are your Bitcoin addresses for sending payments. Always check the amount and the receiving address before sending coins.</source>
-<<<<<<< HEAD
-        <translation>እነኚ የቢትኮይን ክፍያ የመላኪያ አድራሻዎችዎ ናቸው:: ገንዘብ/ኮይኖች ከመላክዎ በፊት መጠኑን እና የመቀበያ አድራሻውን ሁልጊዜ ያረጋግጡ::</translation>
-=======
         <translation type="unfinished">እነኚ የቢትኮይን ክፍያ የመላኪያ አድራሻዎችዎ ናቸው:: ገንዘብ/ኮይኖች ከመላክዎ በፊት መጠኑን እና የመቀበያ አድራሻውን ሁልጊዜ ያረጋግጡ::</translation>
->>>>>>> 9e05de1d
     </message>
     <message>
         <source>&amp;Copy Address</source>
@@ -126,11 +122,7 @@
     </message>
     <message>
         <source>Repeat new passphrase</source>
-<<<<<<< HEAD
-        <translation>አዲስ የይለፍ-ሐረጉን ይድገሙት</translation>
-=======
         <translation type="unfinished">አዲስ የይለፍ-ሐረጉን ይድገሙት</translation>
->>>>>>> 9e05de1d
     </message>
     <message>
         <source>Encrypt wallet</source>
@@ -146,11 +138,7 @@
     </message>
     <message>
         <source>Change passphrase</source>
-<<<<<<< HEAD
-        <translation>ይለፍ-ሐረግ ለውጥ</translation>
-=======
         <translation type="unfinished">ይለፍ-ሐረግ ለውጥ</translation>
->>>>>>> 9e05de1d
     </message>
     <message>
         <source>Confirm wallet encryption</source>
@@ -166,11 +154,7 @@
     </message>
     <message>
         <source>Wallet encrypted</source>
-<<<<<<< HEAD
-        <translation>ቦርሳዎ ምስጢር ተደርጓል</translation>
-=======
         <translation type="unfinished">ቦርሳዎ ምስጢር ተደርጓል</translation>
->>>>>>> 9e05de1d
     </message>
     <message>
         <source>IMPORTANT: Any previous backups you have made of your wallet file should be replaced with the newly generated, encrypted wallet file. For security reasons, previous backups of the unencrypted wallet file will become useless as soon as you start using the new, encrypted wallet.</source>
@@ -273,11 +257,7 @@
     <name>BitcoinGUI</name>
     <message>
         <source>&amp;Overview</source>
-<<<<<<< HEAD
-        <translation>&amp;አጠቃላይ እይታ</translation>
-=======
         <translation type="unfinished">&amp;አጠቃላይ እይታ</translation>
->>>>>>> 9e05de1d
     </message>
     <message>
         <source>Show general overview of wallet</source>
@@ -466,15 +446,6 @@
     </message>
     </context>
 <context>
-<<<<<<< HEAD
-    <name>CreateWalletActivity</name>
-    </context>
-<context>
-    <name>CreateWalletDialog</name>
-    </context>
-<context>
-    <name>EditAddressDialog</name>
-=======
     <name>OpenWalletActivity</name>
     <message>
         <source>default wallet</source>
@@ -485,7 +456,6 @@
         <extracomment>Title of window indicating the progress of opening of a wallet.</extracomment>
         <translation type="unfinished">ዋሌት ክፈት</translation>
     </message>
->>>>>>> 9e05de1d
     </context>
 <context>
     <name>WalletController</name>
@@ -583,9 +553,6 @@
     </message>
     </context>
 <context>
-    <name>OpenWalletActivity</name>
-    </context>
-<context>
     <name>OptionsDialog</name>
     <message>
         <source>Error</source>
@@ -601,26 +568,11 @@
     </context>
 <context>
     <name>PeerTableModel</name>
-<<<<<<< HEAD
-    </context>
-<context>
-    <name>QObject</name>
-    </context>
-<context>
-    <name>QRImageWidget</name>
-    </context>
-<context>
-    <name>RPCConsole</name>
-    </context>
-<context>
-    <name>ReceiveCoinsDialog</name>
-=======
     <message>
         <source>Address</source>
         <extracomment>Title of Peers Table column which contains the IP/Onion/I2P address of the connected peer.</extracomment>
         <translation type="unfinished">አድራሻ</translation>
     </message>
->>>>>>> 9e05de1d
     </context>
 <context>
     <name>ReceiveRequestDialog</name>
@@ -687,21 +639,6 @@
     </message>
 </context>
 <context>
-<<<<<<< HEAD
-    <name>SendCoinsEntry</name>
-    </context>
-<context>
-    <name>ShutdownWindow</name>
-    </context>
-<context>
-    <name>SignVerifyMessageDialog</name>
-    </context>
-<context>
-    <name>TrafficGraphWidget</name>
-    </context>
-<context>
-=======
->>>>>>> 9e05de1d
     <name>TransactionDesc</name>
     <message>
         <source>Date</source>
@@ -754,15 +691,6 @@
     </message>
     </context>
 <context>
-<<<<<<< HEAD
-    <name>UnitDisplayStatusBarControl</name>
-    </context>
-<context>
-    <name>WalletController</name>
-    </context>
-<context>
-=======
->>>>>>> 9e05de1d
     <name>WalletFrame</name>
     <message>
         <source>Create a new wallet</source>

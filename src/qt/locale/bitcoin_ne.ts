<TS version="2.1" language="ne">
<context>
    <name>AddressBookPage</name>
    <message>
        <source>Right-click to edit address or label</source>
        <translation type="unfinished">ठेगाना वा लेबल सम्पादन गर्न दायाँ-क्लिक गर्नुहोस्</translation>
    </message>
    <message>
        <source>Create a new address</source>
        <translation type="unfinished">नयाँ ठेगाना सिर्जना गर्नुहोस्</translation>
    </message>
    <message>
        <source>&amp;New</source>
        <translation type="unfinished">&amp;amp;नयाँ</translation>
    </message>
    <message>
        <source>Copy the currently selected address to the system clipboard</source>
        <translation type="unfinished">भर्खरै चयन गरेको ठेगाना प्रणाली क्लिपबोर्डमा कपी गर्नुहोस्</translation>
    </message>
    <message>
        <source>&amp;Copy</source>
        <translation type="unfinished">&amp;amp;कपी गर्नुहोस्</translation>
    </message>
    <message>
        <source>C&amp;lose</source>
        <translation type="unfinished">छनौट गर्नुहोस्</translation>
    </message>
    <message>
        <source>Delete the currently selected address from the list</source>
        <translation type="unfinished">भर्खरै चयन गरेको ठेगाना सूचीबाट मेटाउनुहोस्</translation>
    </message>
    <message>
        <source>Enter address or label to search</source>
        <translation type="unfinished">खोज्नको लागि ठेगाना वा लेबल दर्ता गर्नुहोस</translation>
    </message>
    <message>
        <source>Export the data in the current tab to a file</source>
<<<<<<< HEAD
        <translation>वर्तमान ट्याबको डाटालाई फाइलमा निर्यात गर्नुहोस्</translation>
=======
        <translation type="unfinished">वर्तमान ट्याबको डाटालाई फाइलमा निर्यात गर्नुहोस्</translation>
>>>>>>> 9e05de1d
    </message>
    <message>
        <source>&amp;Export</source>
        <translation type="unfinished">&amp;amp;निर्यात गर्नुहोस्</translation>
    </message>
    <message>
        <source>&amp;Delete</source>
        <translation type="unfinished">&amp;amp;मेटाउनुहोस्</translation>
    </message>
    <message>
        <source>Choose the address to send coins to</source>
        <translation type="unfinished">सिक्काहरु पठाउने ठेगाना छान्नुहोस् </translation>
    </message>
    <message>
        <source>Choose the address to receive coins with</source>
        <translation type="unfinished">सिक्काहरु प्राप्त गर्ने ठेगाना छान्नुहोस्</translation>
    </message>
    <message>
        <source>C&amp;hoose</source>
        <translation type="unfinished">छनौट गर्नुहोस्...</translation>
    </message>
    <message>
        <source>Sending addresses</source>
        <translation type="unfinished">पठाउने ठेगानाहरू</translation>
    </message>
    <message>
        <source>Receiving addresses</source>
        <translation type="unfinished">प्राप्त गर्ने ठेगानाहरू...</translation>
    </message>
    <message>
        <source>These are your Bitcoin addresses for sending payments. Always check the amount and the receiving address before sending coins.</source>
        <translation type="unfinished">यी भुक्तानी गर्नका लागि तपाइका बिट्कोइन ठेगानाहरू हुन्। सिक्काहरू पठाउनुअघि रकम र प्राप्त गर्ने ठेगाना जाँच गर्नुहोस।</translation>
    </message>
    <message>
        <source>&amp;Copy Address</source>
<<<<<<< HEAD
        <translation>ठेगाना कपी गर्नुहोस्</translation>
=======
        <translation type="unfinished">ठेगाना कपी गर्नुहोस्</translation>
>>>>>>> 9e05de1d
    </message>
    <message>
        <source>Copy &amp;Label</source>
        <translation type="unfinished">लेबल कपी गर्नुहोस्</translation>
    </message>
    <message>
        <source>&amp;Edit</source>
        <translation type="unfinished">सम्पादन</translation>
    </message>
    <message>
        <source>Export Address List</source>
        <translation type="unfinished">ठेगाना सुची निर्यात</translation>
    </message>
    <message>
        <source>Comma separated file</source>
        <extracomment>Expanded name of the CSV file format. See: https://en.wikipedia.org/wiki/Comma-separated_values.</extracomment>
        <translation type="unfinished">अल्पविरामले छुट्टिएको फाइल</translation>
    </message>
    <message>
        <source>There was an error trying to save the address list to %1. Please try again.</source>
        <extracomment>An error message. %1 is a stand-in argument for the name of the file we attempted to save to.</extracomment>
        <translation type="unfinished">ठेगाना सुची %1मा बचत गर्ने प्रयासमा त्रुटि भएको छ। कृपया पुनः प्रयास गर्नुहोस।</translation>
    </message>
    <message>
        <source>Exporting Failed</source>
        <translation type="unfinished">निर्यात असफल</translation>
    </message>
</context>
<context>
    <name>AddressTableModel</name>
    <message>
        <source>Label</source>
        <translation type="unfinished">लेबल</translation>
    </message>
    <message>
        <source>Address</source>
        <translation type="unfinished">ठेगाना</translation>
    </message>
    </context>
<context>
    <name>AskPassphraseDialog</name>
    <message>
        <source>Passphrase Dialog</source>
        <translation type="unfinished">पासफ्रेज संवाद</translation>
    </message>
    <message>
        <source>Enter passphrase</source>
        <translation type="unfinished">पासफ्रेज प्रवेश गर्नुहोस्</translation>
    </message>
    <message>
        <source>New passphrase</source>
        <translation type="unfinished">नयाँ पासफ्रेज</translation>
    </message>
    <message>
        <source>Repeat new passphrase</source>
        <translation type="unfinished">नयाँ पासफ्रेज दोहोर्याउनुहोस्</translation>
    </message>
    <message>
        <source>Encrypt wallet</source>
        <translation type="unfinished">वालेट इन्क्रिप्ट गर्नुहोस् </translation>
    </message>
    <message>
        <source>Confirm wallet encryption</source>
        <translation type="unfinished">वालेट इन्क्रिप्सन सुनिश्चित गर्नुहोस</translation>
    </message>
    <message>
        <source>Wallet encrypted</source>
        <translation type="unfinished">वालेट इन्क्रिप्ट भयो</translation>
    </message>
    <message>
        <source>Your wallet is now encrypted. </source>
        <translation type="unfinished">अब वालेट इन्क्रिप्ट भएको छ।</translation>
    </message>
    <message>
        <source>Wallet encryption failed</source>
        <translation type="unfinished">वालेट इन्क्रिप्सन असफल </translation>
    </message>
    <message>
        <source>Wallet unlock failed</source>
        <translation type="unfinished">वालेट अनलक असफल </translation>
    </message>
    </context>
<context>
    <name>BanTableModel</name>
    <message>
        <source>IP/Netmask</source>
        <translation type="unfinished">IP/नेटमास्क</translation>
    </message>
    <message>
        <source>Banned Until</source>
        <translation type="unfinished">प्रतिबन्धित समय</translation>
    </message>
</context>
<context>
    <name>BitcoinApplication</name>
    <message>
        <source>Runaway exception</source>
        <translation type="unfinished">रनअवे अपवाद</translation>
    </message>
    </context>
<context>
    <name>QObject</name>
    <message>
        <source>Amount</source>
        <translation type="unfinished">रकम</translation>
    </message>
    <message>
        <source>Enter a Bitcoin address (e.g. %1)</source>
        <translation type="unfinished">कृपया बिटकोइन ठेगाना प्रवेश गर्नुहोस् (उदाहरण %1)</translation>
    </message>
    <message numerus="yes">
        <source>%n second(s)</source>
        <translation type="unfinished">
            <numerusform />
            <numerusform />
        </translation>
    </message>
    <message numerus="yes">
        <source>%n minute(s)</source>
        <translation type="unfinished">
            <numerusform />
            <numerusform />
        </translation>
    </message>
    <message numerus="yes">
        <source>%n hour(s)</source>
        <translation type="unfinished">
            <numerusform />
            <numerusform />
        </translation>
    </message>
    <message numerus="yes">
        <source>%n day(s)</source>
        <translation type="unfinished">
            <numerusform />
            <numerusform />
        </translation>
    </message>
    <message numerus="yes">
        <source>%n week(s)</source>
        <translation type="unfinished">
            <numerusform />
            <numerusform />
        </translation>
    </message>
    <message numerus="yes">
        <source>%n year(s)</source>
        <translation type="unfinished">
            <numerusform />
            <numerusform />
        </translation>
    </message>
    </context>
<context>
    <name>bitcoin-core</name>
    <message>
<<<<<<< HEAD
        <source>Show general overview of wallet</source>
        <translation>वालेटको साधारण शारांश देखाउनुहोस्</translation>
=======
        <source>Invalid amount for -maxtxfee=&lt;amount&gt;: '%s' (must be at least the minrelay fee of %s to prevent stuck transactions)</source>
        <translation type="unfinished">maxtxfee=&amp;lt;रकम&amp;gt;: का लागि अमान्य रकम &amp;apos;%s&amp;apos; (कारोबारलाई अड्कन नदिन अनिवार्य रूपमा कम्तिमा %s को न्यूनतम रिले शुल्क हुनु पर्छ)</translation>
    </message>
    <message>
        <source>The block database contains a block which appears to be from the future. This may be due to your computer's date and time being set incorrectly. Only rebuild the block database if you are sure that your computer's date and time are correct</source>
        <translation type="unfinished">ब्लक डाटाबेसमा भविष्यबाट आए जस्तो देखिने एउटा ब्लक हुन्छ । तपाईंको कम्प्युटरको मिति र समय गलत तरिकाले सेट गरिएकाले यस्तो हुन सक्छ । तपाईं आफ्नो कम्प्युटरको मिति र समय सही छ भनेर पक्का हुनुहुन्छ भने मात्र ब्लक डाटाबेस पुनर्निर्माण गर्नुहोस् ।</translation>
>>>>>>> 9e05de1d
    </message>
    <message>
        <source>The transaction amount is too small to send after the fee has been deducted</source>
        <translation type="unfinished">कारोबार रकम शुल्क कटौती गरेपछि पठाउँदा धेरै नै सानो हुन्छ</translation>
    </message>
    <message>
        <source>This is a pre-release test build - use at your own risk - do not use for mining or merchant applications</source>
        <translation type="unfinished">यो जारी गर्नु पूर्वको परीक्षण संस्करण हो - आफ्नै जोखिममा प्रयोग गर्नुहोस् - खनन वा व्यापारीक प्रयोगको लागि प्रयोग नगर्नुहोस</translation>
    </message>
    <message>
        <source>Warning: We do not appear to fully agree with our peers! You may need to upgrade, or other nodes may need to upgrade.</source>
        <translation type="unfinished">चेतावनी: हामी हाम्रा सहकर्मीहरूसँग पूर्णतया सहमत छैनौं जस्तो देखिन्छ! तपाईंले अपग्रेड गर्नु पर्ने हुनसक्छ वा अरू नोडहरूले अपग्रेड गर्नु पर्ने हुनसक्छ ।</translation>
    </message>
    <message>
        <source>You need to rebuild the database using -reindex to go back to unpruned mode.  This will redownload the entire blockchain</source>
        <translation type="unfinished">तपाईंले काटछाँट नगरेको मोडमा जान पुनः सूचकांक प्रयोग गरेर डाटाबेस पुनर्निर्माण गर्नु पर्ने हुन्छ । यसले सम्पूर्ण ब्लकचेनलाई फेरि डाउनलोड गर्नेछ</translation>
    </message>
    <message>
        <source>-maxmempool must be at least %d MB</source>
        <translation type="unfinished">-maxmempool कम्तिमा %d MB को हुनुपर्छ ।</translation>
    </message>
    <message>
        <source>Cannot resolve -%s address: '%s'</source>
        <translation type="unfinished">-%s ठेगाना: &amp;apos;%s&amp;apos; निश्चय गर्न सकिँदैन</translation>
    </message>
    <message>
        <source>Copyright (C) %i-%i</source>
        <translation type="unfinished">सर्वाधिकार (C) %i-%i</translation>
    </message>
    <message>
        <source>Corrupted block database detected</source>
        <translation type="unfinished">क्षति पुगेको ब्लक डाटाबेस फेला पर</translation>
    </message>
    <message>
        <source>Do you want to rebuild the block database now?</source>
        <translation type="unfinished">तपाईं अहिले ब्लक डेटाबेस पुनर्निर्माण गर्न चाहनुहुन्छ ?</translation>
    </message>
    <message>
        <source>Unable to bind to %s on this computer. %s is probably already running.</source>
        <translation type="unfinished">यो कम्प्युटरको %s मा बाँध्न सकिएन । %s सम्भवित रूपमा पहिलैबाट चलिरहेको छ ।</translation>
    </message>
    <message>
        <source>User Agent comment (%s) contains unsafe characters.</source>
        <translation type="unfinished">प्रयोगकर्ता एजेन्टको टिप्पणी (%s) मा असुरक्षित अक्षरहरू छन् ।</translation>
    </message>
    <message>
        <source>Wallet needed to be rewritten: restart %s to complete</source>
        <translation type="unfinished">वालेट फेरि लेख्नु आवश्यक छ: पूरा गर्न %s लाई पुन: सुरु गर्नुहोस्</translation>
    </message>
</context>
<context>
    <name>BitcoinGUI</name>
    <message>
        <source>&amp;Overview</source>
        <translation type="unfinished">शारांश</translation>
    </message>
    <message>
        <source>Show general overview of wallet</source>
        <translation type="unfinished">वालेटको साधारण शारांश देखाउनुहोस्</translation>
    </message>
    <message>
        <source>&amp;Transactions</source>
        <translation type="unfinished">&amp;amp;कारोबार</translation>
    </message>
    <message>
        <source>Browse transaction history</source>
        <translation type="unfinished">कारोबारको इतिहास हेर्नुहोस्</translation>
    </message>
    <message>
        <source>E&amp;xit</source>
        <translation type="unfinished">बाहिर निस्कनुहोस्</translation>
    </message>
    <message>
        <source>Quit application</source>
        <translation type="unfinished">एप्लिकेसन बन्द गर्नुहोस्</translation>
    </message>
    <message>
        <source>&amp;About %1</source>
        <translation type="unfinished">&amp;amp;बारेमा %1</translation>
    </message>
    <message>
<<<<<<< HEAD
        <source>Open &amp;URI...</source>
        <translation>URI &amp;amp;खोल्नुहोस्...</translation>
=======
        <source>Show information about %1</source>
        <translation type="unfinished">%1 को बारेमा सूचना देखाउनुहोस्</translation>
    </message>
    <message>
        <source>About &amp;Qt</source>
        <translation type="unfinished">&amp;amp;Qt</translation>
    </message>
    <message>
        <source>Show information about Qt</source>
        <translation type="unfinished">Qt को बारेमा सूचना देखाउनुहोस्</translation>
>>>>>>> 9e05de1d
    </message>
    <message>
        <source>Modify configuration options for %1</source>
        <translation type="unfinished">%1 का लागि कन्फिगुरेसनको विकल्प परिमार्जन गर्नुहोस</translation>
    </message>
    <message>
        <source>Send coins to a Bitcoin address</source>
        <translation type="unfinished">बिटकोइन ठेगानामा सिक्का पठाउनुहोस्</translation>
    </message>
    <message>
        <source>Backup wallet to another location</source>
        <translation type="unfinished">वालेटलाई अर्को ठेगानामा ब्याकअप गर्नुहोस्</translation>
    </message>
    <message>
        <source>Change the passphrase used for wallet encryption</source>
        <translation type="unfinished">वालेट इन्क्रिप्सनमा प्रयोग हुने इन्क्रिप्सन पासफ्रेज परिवर्तन गर्नुहोस्</translation>
    </message>
<<<<<<< HEAD
=======
    <message numerus="yes">
        <source>Processed %n block(s) of transaction history.</source>
        <translation type="unfinished">
            <numerusform />
            <numerusform />
        </translation>
    </message>
    <message numerus="yes">
        <source>%n active connection(s) to Bitcoin network.</source>
        <extracomment>A substring of the tooltip.</extracomment>
        <translation type="unfinished">
            <numerusform />
            <numerusform />
        </translation>
    </message>
>>>>>>> 9e05de1d
    </context>
<context>
    <name>CoinControlDialog</name>
    <message>
        <source>Amount</source>
        <translation type="unfinished">रकम</translation>
    </message>
<<<<<<< HEAD
    <message>
        <source>Copy address</source>
        <translation>ठेगाना कपी गर्नुहोस्</translation>
    </message>
    </context>
<context>
    <name>CreateWalletActivity</name>
    </context>
<context>
    <name>CreateWalletDialog</name>
    </context>
<context>
    <name>EditAddressDialog</name>
    </context>
<context>
    <name>FreespaceChecker</name>
    </context>
<context>
    <name>HelpMessageDialog</name>
=======
>>>>>>> 9e05de1d
    </context>
<context>
    <name>Intro</name>
    <message numerus="yes">
        <source>%n GB of space available</source>
        <translation type="unfinished">
            <numerusform />
            <numerusform />
        </translation>
    </message>
    <message numerus="yes">
        <source>(of %n GB needed)</source>
        <translation type="unfinished">
            <numerusform />
            <numerusform />
        </translation>
    </message>
    <message numerus="yes">
        <source>(%n GB needed for full chain)</source>
        <translation type="unfinished">
            <numerusform />
            <numerusform />
        </translation>
    </message>
    <message numerus="yes">
        <source>(sufficient to restore backups %n day(s) old)</source>
        <extracomment>Explanatory text on the capability of the current prune target.</extracomment>
        <translation type="unfinished">
            <numerusform />
            <numerusform />
        </translation>
    </message>
    </context>
<context>
    <name>OpenWalletActivity</name>
    </context>
<context>
    <name>OptionsDialog</name>
    <message>
        <source>Choose the default subdivision unit to show in the interface and when sending coins.</source>
        <translation type="unfinished">इन्टरफेसमा र सिक्का पठाउँदा देखिने डिफल्ट उपविभाजन एकाइ चयन गर्नुहोस् ।</translation>
    </message>
    </context>
<context>
    <name>OverviewPage</name>
    <message>
        <source>The displayed information may be out of date. Your wallet automatically synchronizes with the Bitcoin network after a connection is established, but this process has not completed yet.</source>
        <translation type="unfinished">देखाइएको सूचना पूरानो हुन सक्छ । कनेक्सन स्थापित भएपछि, तपाईंको वालेट बिटकोइन नेटवर्कमा स्वचालित रूपमा समिकरण हुन्छ , तर यो प्रक्रिया अहिले सम्म पूरा भएको छैन ।</translation>
    </message>
    <message>
        <source>Watch-only:</source>
        <translation type="unfinished">हेर्ने-मात्र:</translation>
    </message>
    <message>
        <source>Available:</source>
        <translation type="unfinished">उपलब्ध:</translation>
    </message>
    <message>
        <source>Your current spendable balance</source>
        <translation type="unfinished">तपाईंको खर्च गर्न मिल्ने ब्यालेन्स</translation>
    </message>
    <message>
        <source>Pending:</source>
        <translation type="unfinished">विचाराधिन:</translation>
    </message>
    <message>
        <source>Total of transactions that have yet to be confirmed, and do not yet count toward the spendable balance</source>
        <translation type="unfinished">अझै पुष्टि हुन बाँकी र खर्च गर्न मिल्ने ब्यालेन्समा गणना गर्न नमिल्ने जम्मा कारोबार</translation>
    </message>
    <message>
        <source>Immature:</source>
        <translation type="unfinished">अपरिपक्व:</translation>
    </message>
    <message>
        <source>Mined balance that has not yet matured</source>
        <translation type="unfinished">अझै परिपक्व नभएको खनन गरिएको ब्यालेन्स</translation>
    </message>
    <message>
        <source>Balances</source>
        <translation type="unfinished">ब्यालेन्सहरु</translation>
    </message>
    <message>
        <source>Mined balance in watch-only addresses that has not yet matured</source>
        <translation type="unfinished">अहिलेसम्म परिपक्व नभएको खनन गरिएको, हेर्ने-मात्र ठेगानामा रहेको ब्यालेन्स</translation>
    </message>
    <message>
        <source>Current total balance in watch-only addresses</source>
        <translation type="unfinished">हेर्ने-मात्र ठेगानामा रहेको हालको जम्मा ब्यालेन्स</translation>
    </message>
    </context>
<context>
    <name>PeerTableModel</name>
    <message>
        <source>User Agent</source>
        <extracomment>Title of Peers Table column which contains the peer's User Agent string.</extracomment>
        <translation type="unfinished">प्रयोगकर्ता एजेन्ट</translation>
    </message>
    <message>
        <source>Address</source>
        <extracomment>Title of Peers Table column which contains the IP/Onion/I2P address of the connected peer.</extracomment>
        <translation type="unfinished">ठेगाना</translation>
    </message>
    </context>
<context>
<<<<<<< HEAD
    <name>QRImageWidget</name>
    </context>
<context>
=======
>>>>>>> 9e05de1d
    <name>RPCConsole</name>
    <message>
        <source>User Agent</source>
        <translation type="unfinished">प्रयोगकर्ता एजेन्ट</translation>
    </message>
    <message>
        <source>Ping Time</source>
        <translation type="unfinished">पिङ समय</translation>
    </message>
    </context>
<context>
<<<<<<< HEAD
    <name>ReceiveCoinsDialog</name>
    </context>
<context>
    <name>ReceiveRequestDialog</name>
    <message>
        <source>Amount</source>
        <translation>रकम</translation>
    </message>
    </context>
<context>
=======
>>>>>>> 9e05de1d
    <name>RecentRequestsTableModel</name>
    <message>
        <source>Label</source>
        <translation type="unfinished">लेबल</translation>
    </message>
    </context>
<context>
    <name>SendCoinsDialog</name>
    <message numerus="yes">
        <source>Estimated to begin confirmation within %n block(s).</source>
        <translation type="unfinished">
            <numerusform />
            <numerusform />
        </translation>
    </message>
    </context>
<context>
    <name>SendCoinsEntry</name>
    <message>
        <source>Choose previously used address</source>
        <translation type="unfinished">पहिला प्रयोग गरिएको ठेगाना प्रयोग गर्नुहोस्</translation>
    </message>
    <message>
        <source>The fee will be deducted from the amount being sent. The recipient will receive less bitcoins than you enter in the amount field. If multiple recipients are selected, the fee is split equally.</source>
        <translation type="unfinished">पठाइँदै गरेको रकमबाट शुल्क कटौती गरिनेछ । प्राप्तकर्ताले तपाईंले रकम क्षेत्रमा प्रवेष गरेको भन्दा थोरै बिटकोइन प्राप्त गर्ने छन् । धेरै प्राप्तकर्ता चयन गरिएको छ भने समान रूपमा शुल्क विभाजित गरिनेछ ।</translation>
    </message>
    <message>
        <source>Enter a label for this address to add it to the list of used addresses</source>
        <translation type="unfinished">यो ठेगानालाई प्रयोग गरिएको ठेगानाको सूचीमा थप्न एउटा लेबल प्रविष्ट गर्नुहोस्</translation>
    </message>
    <message>
        <source>A message that was attached to the bitcoin: URI which will be stored with the transaction for your reference. Note: This message will not be sent over the Bitcoin network.</source>
        <translation type="unfinished">बिटकोइनमा संलग्न गरिएको सन्देश: तपाईंको मध्यस्थको लागि कारोबारको साथमा भण्डारण गरिने URI । नोट: यो सन्देश बिटकोइन नेटवर्क मार्फत पठाइने छैन ।</translation>
    </message>
<<<<<<< HEAD
    </context>
<context>
    <name>ShutdownWindow</name>
    </context>
=======
</context>
>>>>>>> 9e05de1d
<context>
    <name>SignVerifyMessageDialog</name>
    <message>
        <source>You can sign messages/agreements with your addresses to prove you can receive bitcoins sent to them. Be careful not to sign anything vague or random, as phishing attacks may try to trick you into signing your identity over to them. Only sign fully-detailed statements you agree to.</source>
        <translation type="unfinished">आफ्नो ठेगानामा पठाइएको बिटकोइन प्राप्त गर्न सकिन्छ भनेर प्रमाणित गर्न तपाईंले ती ठेगानाले सन्देश/सम्झौताहरूमा हस्ताक्षर गर्न सक्नुहुन्छ । फिसिङ आक्रमणले तपाईंलाई छक्याएर अरूका लागि तपाईंको परिचयमा हस्ताक्षर गराउने प्रयास गर्न सक्ने भएकाले अस्पष्ट वा जथाभावीमा हस्ताक्षर गर्दा ध्यान दिनुहोस् । आफू सहमत भएको पूर्ण विस्तृत-कथनमा मात्र हस्ताक्षर गर्नुहोस् ।</translation>
    </message>
    <message>
        <source>Choose previously used address</source>
        <translation type="unfinished">पहिला प्रयोग गरिएको ठेगाना प्रयोग गर्नुहोस्</translation>
    </message>
    <message>
        <source>Copy the current signature to the system clipboard</source>
        <translation type="unfinished">वर्तमान हस्ताक्षरलाई प्रणाली क्लिपबोर्डमा कपी गर्नुहोस्</translation>
    </message>
    <message>
        <source>Enter the receiver's address, message (ensure you copy line breaks, spaces, tabs, etc. exactly) and signature below to verify the message. Be careful not to read more into the signature than what is in the signed message itself, to avoid being tricked by a man-in-the-middle attack. Note that this only proves the signing party receives with the address, it cannot prove sendership of any transaction!</source>
        <translation type="unfinished">सन्देश प्रमाणित गर्न, तल दिइएको स्थानमा प्राप्तकर्ता ठेगाना, सन्देश (लाइन ब्रेक, स्पेस, ट्याब, आदि उस्तै गरी कपी गर्ने कुरा सुनिश्चित गर्नुहोस्) र हस्ताक्षर &amp;apos;s प्रविष्ट गर्नुहोस् । बीचमा-मानिसको-आक्रमणबाट बच्न हस्ताक्षर पढ्दा हस्ताक्षर गरिएको सन्देशमा जे छ त्यो भन्दा धेरै कुरामा ध्यान नदिनुहोस् । यो कार्यले हस्ताक्षर गर्ने पक्षले मात्र यो ठेगानाले प्राप्त गर्छ भन्ने कुरा प्रमाणित गर्छ, यसले कुनै पनि कारोबारको प्रेषककर्तालाई प्रमाणित गर्न सक्दैन भन्ने कुरा याद गर्नुहोस्!</translation>
    </message>
    </context>
<context>
<<<<<<< HEAD
    <name>TrafficGraphWidget</name>
    </context>
<context>
    <name>TransactionDesc</name>
    <message>
        <source>Amount</source>
        <translation>रकम</translation>
    </message>
    </context>
<context>
    <name>TransactionDescDialog</name>
    </context>
<context>
    <name>TransactionTableModel</name>
    </context>
<context>
    <name>TransactionView</name>
    <message>
        <source>Copy address</source>
        <translation>ठेगाना कपी गर्नुहोस्</translation>
    </message>
    </context>
<context>
    <name>UnitDisplayStatusBarControl</name>
    </context>
<context>
    <name>WalletController</name>
    </context>
<context>
    <name>WalletFrame</name>
    </context>
<context>
    <name>WalletModel</name>
    </context>
<context>
    <name>WalletView</name>
    <message>
        <source>&amp;Export</source>
        <translation>&amp;amp;निर्यात गर्नुहोस्</translation>
    </message>
    <message>
        <source>Export the data in the current tab to a file</source>
        <translation>वर्तमान ट्याबको डाटालाई फाइलमा निर्यात गर्नुहोस्</translation>
    </message>
    </context>
<context>
    <name>bitcoin-core</name>
    <message>
        <source>The block database contains a block which appears to be from the future. This may be due to your computer's date and time being set incorrectly. Only rebuild the block database if you are sure that your computer's date and time are correct</source>
        <translation>ब्लक डाटाबेसमा भविष्यबाट आए जस्तो देखिने एउटा ब्लक हुन्छ । तपाईंको कम्प्युटरको मिति र समय गलत तरिकाले सेट गरिएकाले यस्तो हुन सक्छ । तपाईं आफ्नो कम्प्युटरको मिति र समय सही छ भनेर पक्का हुनुहुन्छ भने मात्र ब्लक डाटाबेस पुनर्निर्माण गर्नुहोस् ।</translation>
    </message>
    <message>
        <source>This is a pre-release test build - use at your own risk - do not use for mining or merchant applications</source>
        <translation>यो जारी गर्नु पूर्वको परीक्षण संस्करण हो - आफ्नै जोखिममा प्रयोग गर्नुहोस् - खनन वा व्यापारीक प्रयोगको लागि प्रयोग नगर्नुहोस</translation>
    </message>
    <message>
        <source>Unable to rewind the database to a pre-fork state. You will need to redownload the blockchain</source>
        <translation>प्रि-फर्क अवस्थामा डाटाबेस रिवाइन्ड गर्न सकिएन । तपाईंले फेरि ब्लकचेन डाउनलोड गर्नु पर्ने हुन्छ</translation>
    </message>
    <message>
        <source>Warning: The network does not appear to fully agree! Some miners appear to be experiencing issues.</source>
        <translation>चेतावनी: नेटवर्क पूरै तरिकाले सहमत छैन जस्तो देखिन्छ! केही खननकर्ताहरूले समस्या भोगिरहेका छन् जस्तो देखिन्छ ।</translation>
    </message>
    <message>
        <source>Warning: We do not appear to fully agree with our peers! You may need to upgrade, or other nodes may need to upgrade.</source>
        <translation>चेतावनी: हामी हाम्रा सहकर्मीहरूसँग पूर्णतया सहमत छैनौं जस्तो देखिन्छ! तपाईंले अपग्रेड गर्नु पर्ने हुनसक्छ वा अरू नोडहरूले अपग्रेड गर्नु पर्ने हुनसक्छ ।</translation>
    </message>
    <message>
        <source>%s corrupt, salvage failed</source>
        <translation>%s मा क्षति, बचाव विफल भयो</translation>
    </message>
    <message>
        <source>-maxmempool must be at least %d MB</source>
        <translation>-maxmempool कम्तिमा %d MB को हुनुपर्छ ।</translation>
    </message>
    <message>
        <source>Cannot resolve -%s address: '%s'</source>
        <translation>-%s ठेगाना: &amp;apos;%s&amp;apos; निश्चय गर्न सकिँदैन</translation>
    </message>
    <message>
        <source>Change index out of range</source>
        <translation>सूचकांक परिवर्तन सीमा भन्दा बाहर</translation>
    </message>
    <message>
        <source>Copyright (C) %i-%i</source>
        <translation>सर्वाधिकार (C) %i-%i</translation>
    </message>
    <message>
        <source>Corrupted block database detected</source>
        <translation>क्षति पुगेको ब्लक डाटाबेस फेला पर</translation>
    </message>
    <message>
        <source>Do you want to rebuild the block database now?</source>
        <translation>तपाईं अहिले ब्लक डेटाबेस पुनर्निर्माण गर्न चाहनुहुन्छ ?</translation>
    </message>
    <message>
        <source>Unable to bind to %s on this computer. %s is probably already running.</source>
        <translation>यो कम्प्युटरको %s मा बाँध्न सकिएन । %s सम्भवित रूपमा पहिलैबाट चलिरहेको छ ।</translation>
    </message>
    <message>
        <source>User Agent comment (%s) contains unsafe characters.</source>
        <translation>प्रयोगकर्ता एजेन्टको टिप्पणी (%s) मा असुरक्षित अक्षरहरू छन् ।</translation>
=======
    <name>TransactionDesc</name>
    <message numerus="yes">
        <source>matures in %n more block(s)</source>
        <translation type="unfinished">
            <numerusform />
            <numerusform />
        </translation>
    </message>
    <message>
        <source>Amount</source>
        <translation type="unfinished">रकम</translation>
    </message>
    </context>
<context>
    <name>TransactionTableModel</name>
    <message>
        <source>Label</source>
        <translation type="unfinished">लेबल</translation>
    </message>
    </context>
<context>
    <name>TransactionView</name>
    <message>
        <source>Comma separated file</source>
        <extracomment>Expanded name of the CSV file format. See: https://en.wikipedia.org/wiki/Comma-separated_values.</extracomment>
        <translation type="unfinished">अल्पविरामले छुट्टिएको फाइल</translation>
>>>>>>> 9e05de1d
    </message>
    <message>
        <source>Label</source>
        <translation type="unfinished">लेबल</translation>
    </message>
    <message>
        <source>Address</source>
        <translation type="unfinished">ठेगाना</translation>
    </message>
    <message>
        <source>Exporting Failed</source>
        <translation type="unfinished">निर्यात असफल</translation>
    </message>
    </context>
<context>
    <name>WalletView</name>
    <message>
        <source>&amp;Export</source>
        <translation type="unfinished">&amp;amp;निर्यात गर्नुहोस्</translation>
    </message>
    <message>
        <source>Export the data in the current tab to a file</source>
        <translation type="unfinished">वर्तमान ट्याबको डाटालाई फाइलमा निर्यात गर्नुहोस्</translation>
    </message>
    </context>
</TS><|MERGE_RESOLUTION|>--- conflicted
+++ resolved
@@ -35,11 +35,7 @@
     </message>
     <message>
         <source>Export the data in the current tab to a file</source>
-<<<<<<< HEAD
-        <translation>वर्तमान ट्याबको डाटालाई फाइलमा निर्यात गर्नुहोस्</translation>
-=======
         <translation type="unfinished">वर्तमान ट्याबको डाटालाई फाइलमा निर्यात गर्नुहोस्</translation>
->>>>>>> 9e05de1d
     </message>
     <message>
         <source>&amp;Export</source>
@@ -75,11 +71,7 @@
     </message>
     <message>
         <source>&amp;Copy Address</source>
-<<<<<<< HEAD
-        <translation>ठेगाना कपी गर्नुहोस्</translation>
-=======
         <translation type="unfinished">ठेगाना कपी गर्नुहोस्</translation>
->>>>>>> 9e05de1d
     </message>
     <message>
         <source>Copy &amp;Label</source>
@@ -236,17 +228,12 @@
 <context>
     <name>bitcoin-core</name>
     <message>
-<<<<<<< HEAD
-        <source>Show general overview of wallet</source>
-        <translation>वालेटको साधारण शारांश देखाउनुहोस्</translation>
-=======
         <source>Invalid amount for -maxtxfee=&lt;amount&gt;: '%s' (must be at least the minrelay fee of %s to prevent stuck transactions)</source>
         <translation type="unfinished">maxtxfee=&amp;lt;रकम&amp;gt;: का लागि अमान्य रकम &amp;apos;%s&amp;apos; (कारोबारलाई अड्कन नदिन अनिवार्य रूपमा कम्तिमा %s को न्यूनतम रिले शुल्क हुनु पर्छ)</translation>
     </message>
     <message>
         <source>The block database contains a block which appears to be from the future. This may be due to your computer's date and time being set incorrectly. Only rebuild the block database if you are sure that your computer's date and time are correct</source>
         <translation type="unfinished">ब्लक डाटाबेसमा भविष्यबाट आए जस्तो देखिने एउटा ब्लक हुन्छ । तपाईंको कम्प्युटरको मिति र समय गलत तरिकाले सेट गरिएकाले यस्तो हुन सक्छ । तपाईं आफ्नो कम्प्युटरको मिति र समय सही छ भनेर पक्का हुनुहुन्छ भने मात्र ब्लक डाटाबेस पुनर्निर्माण गर्नुहोस् ।</translation>
->>>>>>> 9e05de1d
     </message>
     <message>
         <source>The transaction amount is too small to send after the fee has been deducted</source>
@@ -328,10 +315,6 @@
         <translation type="unfinished">&amp;amp;बारेमा %1</translation>
     </message>
     <message>
-<<<<<<< HEAD
-        <source>Open &amp;URI...</source>
-        <translation>URI &amp;amp;खोल्नुहोस्...</translation>
-=======
         <source>Show information about %1</source>
         <translation type="unfinished">%1 को बारेमा सूचना देखाउनुहोस्</translation>
     </message>
@@ -342,7 +325,6 @@
     <message>
         <source>Show information about Qt</source>
         <translation type="unfinished">Qt को बारेमा सूचना देखाउनुहोस्</translation>
->>>>>>> 9e05de1d
     </message>
     <message>
         <source>Modify configuration options for %1</source>
@@ -360,8 +342,6 @@
         <source>Change the passphrase used for wallet encryption</source>
         <translation type="unfinished">वालेट इन्क्रिप्सनमा प्रयोग हुने इन्क्रिप्सन पासफ्रेज परिवर्तन गर्नुहोस्</translation>
     </message>
-<<<<<<< HEAD
-=======
     <message numerus="yes">
         <source>Processed %n block(s) of transaction history.</source>
         <translation type="unfinished">
@@ -377,7 +357,6 @@
             <numerusform />
         </translation>
     </message>
->>>>>>> 9e05de1d
     </context>
 <context>
     <name>CoinControlDialog</name>
@@ -385,28 +364,6 @@
         <source>Amount</source>
         <translation type="unfinished">रकम</translation>
     </message>
-<<<<<<< HEAD
-    <message>
-        <source>Copy address</source>
-        <translation>ठेगाना कपी गर्नुहोस्</translation>
-    </message>
-    </context>
-<context>
-    <name>CreateWalletActivity</name>
-    </context>
-<context>
-    <name>CreateWalletDialog</name>
-    </context>
-<context>
-    <name>EditAddressDialog</name>
-    </context>
-<context>
-    <name>FreespaceChecker</name>
-    </context>
-<context>
-    <name>HelpMessageDialog</name>
-=======
->>>>>>> 9e05de1d
     </context>
 <context>
     <name>Intro</name>
@@ -439,9 +396,6 @@
             <numerusform />
         </translation>
     </message>
-    </context>
-<context>
-    <name>OpenWalletActivity</name>
     </context>
 <context>
     <name>OptionsDialog</name>
@@ -511,12 +465,6 @@
     </message>
     </context>
 <context>
-<<<<<<< HEAD
-    <name>QRImageWidget</name>
-    </context>
-<context>
-=======
->>>>>>> 9e05de1d
     <name>RPCConsole</name>
     <message>
         <source>User Agent</source>
@@ -528,19 +476,6 @@
     </message>
     </context>
 <context>
-<<<<<<< HEAD
-    <name>ReceiveCoinsDialog</name>
-    </context>
-<context>
-    <name>ReceiveRequestDialog</name>
-    <message>
-        <source>Amount</source>
-        <translation>रकम</translation>
-    </message>
-    </context>
-<context>
-=======
->>>>>>> 9e05de1d
     <name>RecentRequestsTableModel</name>
     <message>
         <source>Label</source>
@@ -575,14 +510,7 @@
         <source>A message that was attached to the bitcoin: URI which will be stored with the transaction for your reference. Note: This message will not be sent over the Bitcoin network.</source>
         <translation type="unfinished">बिटकोइनमा संलग्न गरिएको सन्देश: तपाईंको मध्यस्थको लागि कारोबारको साथमा भण्डारण गरिने URI । नोट: यो सन्देश बिटकोइन नेटवर्क मार्फत पठाइने छैन ।</translation>
     </message>
-<<<<<<< HEAD
-    </context>
-<context>
-    <name>ShutdownWindow</name>
-    </context>
-=======
 </context>
->>>>>>> 9e05de1d
 <context>
     <name>SignVerifyMessageDialog</name>
     <message>
@@ -603,110 +531,6 @@
     </message>
     </context>
 <context>
-<<<<<<< HEAD
-    <name>TrafficGraphWidget</name>
-    </context>
-<context>
-    <name>TransactionDesc</name>
-    <message>
-        <source>Amount</source>
-        <translation>रकम</translation>
-    </message>
-    </context>
-<context>
-    <name>TransactionDescDialog</name>
-    </context>
-<context>
-    <name>TransactionTableModel</name>
-    </context>
-<context>
-    <name>TransactionView</name>
-    <message>
-        <source>Copy address</source>
-        <translation>ठेगाना कपी गर्नुहोस्</translation>
-    </message>
-    </context>
-<context>
-    <name>UnitDisplayStatusBarControl</name>
-    </context>
-<context>
-    <name>WalletController</name>
-    </context>
-<context>
-    <name>WalletFrame</name>
-    </context>
-<context>
-    <name>WalletModel</name>
-    </context>
-<context>
-    <name>WalletView</name>
-    <message>
-        <source>&amp;Export</source>
-        <translation>&amp;amp;निर्यात गर्नुहोस्</translation>
-    </message>
-    <message>
-        <source>Export the data in the current tab to a file</source>
-        <translation>वर्तमान ट्याबको डाटालाई फाइलमा निर्यात गर्नुहोस्</translation>
-    </message>
-    </context>
-<context>
-    <name>bitcoin-core</name>
-    <message>
-        <source>The block database contains a block which appears to be from the future. This may be due to your computer's date and time being set incorrectly. Only rebuild the block database if you are sure that your computer's date and time are correct</source>
-        <translation>ब्लक डाटाबेसमा भविष्यबाट आए जस्तो देखिने एउटा ब्लक हुन्छ । तपाईंको कम्प्युटरको मिति र समय गलत तरिकाले सेट गरिएकाले यस्तो हुन सक्छ । तपाईं आफ्नो कम्प्युटरको मिति र समय सही छ भनेर पक्का हुनुहुन्छ भने मात्र ब्लक डाटाबेस पुनर्निर्माण गर्नुहोस् ।</translation>
-    </message>
-    <message>
-        <source>This is a pre-release test build - use at your own risk - do not use for mining or merchant applications</source>
-        <translation>यो जारी गर्नु पूर्वको परीक्षण संस्करण हो - आफ्नै जोखिममा प्रयोग गर्नुहोस् - खनन वा व्यापारीक प्रयोगको लागि प्रयोग नगर्नुहोस</translation>
-    </message>
-    <message>
-        <source>Unable to rewind the database to a pre-fork state. You will need to redownload the blockchain</source>
-        <translation>प्रि-फर्क अवस्थामा डाटाबेस रिवाइन्ड गर्न सकिएन । तपाईंले फेरि ब्लकचेन डाउनलोड गर्नु पर्ने हुन्छ</translation>
-    </message>
-    <message>
-        <source>Warning: The network does not appear to fully agree! Some miners appear to be experiencing issues.</source>
-        <translation>चेतावनी: नेटवर्क पूरै तरिकाले सहमत छैन जस्तो देखिन्छ! केही खननकर्ताहरूले समस्या भोगिरहेका छन् जस्तो देखिन्छ ।</translation>
-    </message>
-    <message>
-        <source>Warning: We do not appear to fully agree with our peers! You may need to upgrade, or other nodes may need to upgrade.</source>
-        <translation>चेतावनी: हामी हाम्रा सहकर्मीहरूसँग पूर्णतया सहमत छैनौं जस्तो देखिन्छ! तपाईंले अपग्रेड गर्नु पर्ने हुनसक्छ वा अरू नोडहरूले अपग्रेड गर्नु पर्ने हुनसक्छ ।</translation>
-    </message>
-    <message>
-        <source>%s corrupt, salvage failed</source>
-        <translation>%s मा क्षति, बचाव विफल भयो</translation>
-    </message>
-    <message>
-        <source>-maxmempool must be at least %d MB</source>
-        <translation>-maxmempool कम्तिमा %d MB को हुनुपर्छ ।</translation>
-    </message>
-    <message>
-        <source>Cannot resolve -%s address: '%s'</source>
-        <translation>-%s ठेगाना: &amp;apos;%s&amp;apos; निश्चय गर्न सकिँदैन</translation>
-    </message>
-    <message>
-        <source>Change index out of range</source>
-        <translation>सूचकांक परिवर्तन सीमा भन्दा बाहर</translation>
-    </message>
-    <message>
-        <source>Copyright (C) %i-%i</source>
-        <translation>सर्वाधिकार (C) %i-%i</translation>
-    </message>
-    <message>
-        <source>Corrupted block database detected</source>
-        <translation>क्षति पुगेको ब्लक डाटाबेस फेला पर</translation>
-    </message>
-    <message>
-        <source>Do you want to rebuild the block database now?</source>
-        <translation>तपाईं अहिले ब्लक डेटाबेस पुनर्निर्माण गर्न चाहनुहुन्छ ?</translation>
-    </message>
-    <message>
-        <source>Unable to bind to %s on this computer. %s is probably already running.</source>
-        <translation>यो कम्प्युटरको %s मा बाँध्न सकिएन । %s सम्भवित रूपमा पहिलैबाट चलिरहेको छ ।</translation>
-    </message>
-    <message>
-        <source>User Agent comment (%s) contains unsafe characters.</source>
-        <translation>प्रयोगकर्ता एजेन्टको टिप्पणी (%s) मा असुरक्षित अक्षरहरू छन् ।</translation>
-=======
     <name>TransactionDesc</name>
     <message numerus="yes">
         <source>matures in %n more block(s)</source>
@@ -733,7 +557,6 @@
         <source>Comma separated file</source>
         <extracomment>Expanded name of the CSV file format. See: https://en.wikipedia.org/wiki/Comma-separated_values.</extracomment>
         <translation type="unfinished">अल्पविरामले छुट्टिएको फाइल</translation>
->>>>>>> 9e05de1d
     </message>
     <message>
         <source>Label</source>

--- conflicted
+++ resolved
@@ -67,13 +67,6 @@
     </message>
     <message>
         <source>These are your Bitcoin addresses for sending payments. Always check the amount and the receiving address before sending coins.</source>
-<<<<<<< HEAD
-        <translation>Это ваши Биткойн-адреса для отправки платежей. Всегда проверяйте количество и адрес получателя перед отправкой перевода.</translation>
-    </message>
-    <message>
-        <source>These are your Bitcoin addresses for receiving payments. Use the 'Create new receiving address' button in the receive tab to create new addresses.</source>
-        <translation>Это ваши Биткойн-адреса для приёма платежей. Используйте кнопку «Создать новый адрес для получения» на вкладке Получить, чтобы создать новые адреса.</translation>
-=======
         <translation type="unfinished">Это ваши биткоин-адреса для отправки платежей. Всегда проверяйте сумму и адрес получателя перед отправкой перевода.</translation>
     </message>
     <message>
@@ -81,7 +74,6 @@
 Signing is only possible with addresses of the type 'legacy'.</source>
         <translation type="unfinished">Это ваши биткоин-адреса для приема платежей. Используйте кнопку "Создать новый адрес получения" на вкладке получения, чтобы создать новые адреса.
 Подпись возможна только с адресами типа "устаревший".</translation>
->>>>>>> 9e05de1d
     </message>
     <message>
         <source>&amp;Copy Address</source>
@@ -149,11 +141,7 @@
     </message>
     <message>
         <source>Show passphrase</source>
-<<<<<<< HEAD
-        <translation>Показать пароль</translation>
-=======
         <translation type="unfinished">Показать парольную фразу</translation>
->>>>>>> 9e05de1d
     </message>
     <message>
         <source>Encrypt wallet</source>
@@ -165,17 +153,6 @@
     </message>
     <message>
         <source>Unlock wallet</source>
-<<<<<<< HEAD
-        <translation>Разблокировать кошелёк</translation>
-    </message>
-    <message>
-        <source>This operation needs your wallet passphrase to decrypt the wallet.</source>
-        <translation>Данная операция требует введения пароля для расшифровки вашего кошелька.</translation>
-    </message>
-    <message>
-        <source>Decrypt wallet</source>
-        <translation>Расшифровать кошелёк</translation>
-=======
         <translation type="unfinished">Разблокировать кошелёк</translation>
     </message>
     <message>
@@ -185,21 +162,12 @@
     <message>
         <source>Confirm wallet encryption</source>
         <translation type="unfinished">Подтвердите шифрование кошелька</translation>
->>>>>>> 9e05de1d
     </message>
     <message>
         <source>Warning: If you encrypt your wallet and lose your passphrase, you will &lt;b&gt;LOSE ALL OF YOUR BITCOINS&lt;/b&gt;!</source>
         <translation type="unfinished">Предупреждение: если вы зашифруете кошелёк и потеряете парольную фразу, вы &lt;b&gt;ПОТЕРЯЕТЕ ВСЕ ВАШИ БИТКОИНЫ&lt;/b&gt;!</translation>
     </message>
     <message>
-<<<<<<< HEAD
-        <source>Confirm wallet encryption</source>
-        <translation>Подтвердить шифрование кошелька</translation>
-    </message>
-    <message>
-        <source>Warning: If you encrypt your wallet and lose your passphrase, you will &lt;b&gt;LOSE ALL OF YOUR BITCOINS&lt;/b&gt;!</source>
-        <translation>Предупреждение: Если вы зашифруете кошелёк и потеряете пароль, вы &lt;b&gt;ПОТЕРЯЕТЕ ВСЕ ВАШИ БИТКОЙНЫ&lt;/b&gt;!</translation>
-=======
         <source>Are you sure you wish to encrypt your wallet?</source>
         <translation type="unfinished">Вы уверены, что хотите зашифровать ваш кошелёк?</translation>
     </message>
@@ -210,7 +178,6 @@
     <message>
         <source>Enter the new passphrase for the wallet.&lt;br/&gt;Please use a passphrase of &lt;b&gt;ten or more random characters&lt;/b&gt;, or &lt;b&gt;eight or more words&lt;/b&gt;.</source>
         <translation type="unfinished">Введите новую парольную фразу для кошелька.&lt;br/&gt;Пожалуйста, используйте парольную фразу из &lt;b&gt;десяти или более случайных символов&lt;/b&gt;, либо &lt;b&gt;восьми или более слов&lt;/b&gt;.</translation>
->>>>>>> 9e05de1d
     </message>
     <message>
         <source>Enter the old passphrase and new passphrase for the wallet.</source>
@@ -237,54 +204,7 @@
         <translation type="unfinished">ВАЖНО: Все ранее созданные резервные копии вашего кошелька, необходимо заменить только что сгенерированным зашифрованным файлом кошелька. Как только вы начнёте использовать новый, зашифрованный кошелёк, из соображений безопасности, предыдущие резервные копии незашифрованного файла кошелька станут бесполезными.</translation>
     </message>
     <message>
-        <source>Enter the new passphrase for the wallet.&lt;br/&gt;Please use a passphrase of &lt;b&gt;ten or more random characters&lt;/b&gt;, or &lt;b&gt;eight or more words&lt;/b&gt;.</source>
-        <translation>Введите новый пароль для кошелька.&lt;br/&gt;Используйте пароль, состоящий из &lt;b&gt;десяти или более случайных символов&lt;/b&gt;, или &lt;b&gt;восьми или более слов&lt;/b&gt;.</translation>
-    </message>
-    <message>
-        <source>Enter the old passphrase and new passphrase for the wallet.</source>
-        <translation>Введите старый и новый пароль для кошелька.</translation>
-    </message>
-    <message>
-        <source>Remember that encrypting your wallet cannot fully protect your bitcoins from being stolen by malware infecting your computer.</source>
-        <translation>Помните, что шифрование вашего кошелька не может полностью защитить ваши биткойны от кражи вредоносными программами, заражающими ваш компьютер.</translation>
-    </message>
-    <message>
-        <source>Wallet to be encrypted</source>
-        <translation>Кошелёк зашифрован</translation>
-    </message>
-    <message>
-        <source>Your wallet is about to be encrypted. </source>
-        <translation>Ваш кошелёк будет зашифрован.</translation>
-    </message>
-    <message>
-        <source>Your wallet is now encrypted. </source>
-        <translation>Ваш кошелёк теперь зашифрован.</translation>
-    </message>
-    <message>
-        <source>IMPORTANT: Any previous backups you have made of your wallet file should be replaced with the newly generated, encrypted wallet file. For security reasons, previous backups of the unencrypted wallet file will become useless as soon as you start using the new, encrypted wallet.</source>
-        <translation>ВАЖНО: любые предыдущие резервные копия вашего кошелька, выполненные вами, необходимо заменить новым сгенерированным, зашифрованным файлом кошелька. В целях безопасности, предыдущие резервные копии незашифрованного файла кошелька утратят пригодность после начала использования нового зашифрованного кошелька.</translation>
-    </message>
-    <message>
         <source>Wallet encryption failed</source>
-<<<<<<< HEAD
-        <translation>Не удалось зашифровать кошелёк</translation>
-    </message>
-    <message>
-        <source>Wallet encryption failed due to an internal error. Your wallet was not encrypted.</source>
-        <translation>Сбой шифрования кошелька из-за внутренней ошибки. Ваш кошелёк не был зашифрован.</translation>
-    </message>
-    <message>
-        <source>The supplied passphrases do not match.</source>
-        <translation>Введённые пароли не совпадают.</translation>
-    </message>
-    <message>
-        <source>Wallet unlock failed</source>
-        <translation>Не удалось разблокировать кошелёк</translation>
-    </message>
-    <message>
-        <source>The passphrase entered for the wallet decryption was incorrect.</source>
-        <translation>Пароль, введенный при шифровании кошелька, некорректен.</translation>
-=======
         <translation type="unfinished">Не удалось зашифровать кошелёк</translation>
     </message>
     <message>
@@ -306,23 +226,11 @@
     <message>
         <source>Wallet passphrase was successfully changed.</source>
         <translation type="unfinished">Парольная фраза кошелька успешно изменена.</translation>
->>>>>>> 9e05de1d
     </message>
     <message>
         <source>Warning: The Caps Lock key is on!</source>
         <translation type="unfinished">Внимание: включён Caps Lock!</translation>
     </message>
-<<<<<<< HEAD
-    <message>
-        <source>Wallet passphrase was successfully changed.</source>
-        <translation>Пароль кошелька успешно изменён.</translation>
-    </message>
-    <message>
-        <source>Warning: The Caps Lock key is on!</source>
-        <translation>Внимание: Caps Lock включен!</translation>
-    </message>
-=======
->>>>>>> 9e05de1d
 </context>
 <context>
     <name>BanTableModel</name>
@@ -351,13 +259,8 @@
  </translation>
     </message>
     <message>
-<<<<<<< HEAD
-        <source>Show general overview of wallet</source>
-        <translation>Отобразить главное окно кошелька</translation>
-=======
         <source>Internal error</source>
         <translation type="unfinished">Внутренняя ошибка</translation>
->>>>>>> 9e05de1d
     </message>
     <message>
         <source>An internal error occurred. %1 will attempt to continue safely. This is an unexpected bug which can be reported as described below.</source>
@@ -381,17 +284,8 @@
         <translation type="unfinished">Ошибка: указанный каталог данных "%1" не существует.</translation>
     </message>
     <message>
-<<<<<<< HEAD
-        <source>&amp;About %1</source>
-        <translation>&amp;О %1</translation>
-    </message>
-    <message>
-        <source>Show information about %1</source>
-        <translation>Показать информацию о %1</translation>
-=======
         <source>Error: Cannot parse configuration file: %1.</source>
         <translation type="unfinished">Ошибка: не удается проанализировать файл конфигурации: %1.</translation>
->>>>>>> 9e05de1d
     </message>
     <message>
         <source>Error: %1</source>
@@ -414,158 +308,6 @@
         <translation type="unfinished">Введите биткоин-адрес (например,%1)</translation>
     </message>
     <message>
-<<<<<<< HEAD
-        <source>&amp;Backup Wallet...</source>
-        <translation>&amp;Резервная копия кошелька...</translation>
-    </message>
-    <message>
-        <source>&amp;Change Passphrase...</source>
-        <translation>&amp;Изменить пароль...</translation>
-    </message>
-    <message>
-        <source>Open &amp;URI...</source>
-        <translation>Открыть &amp;URI...</translation>
-    </message>
-    <message>
-        <source>Create Wallet...</source>
-        <translation>Создать кошелёк...</translation>
-    </message>
-    <message>
-        <source>Create a new wallet</source>
-        <translation>Создать новый кошелёк</translation>
-    </message>
-    <message>
-        <source>Wallet:</source>
-        <translation>Кошелёк:</translation>
-    </message>
-    <message>
-        <source>Click to disable network activity.</source>
-        <translation>Нажмите для отключения взаимодействия с сетью.</translation>
-    </message>
-    <message>
-        <source>Network activity disabled.</source>
-        <translation>Взаимодействие с сетью отключено.</translation>
-    </message>
-    <message>
-        <source>Click to enable network activity again.</source>
-        <translation>Нажмите для включения взаимодействия с сетью.</translation>
-    </message>
-    <message>
-        <source>Syncing Headers (%1%)...</source>
-        <translation>Синхронизация заголовков (%1%)...</translation>
-    </message>
-    <message>
-        <source>Reindexing blocks on disk...</source>
-        <translation>Переиндексация блоков на диске...</translation>
-    </message>
-    <message>
-        <source>Proxy is &lt;b&gt;enabled&lt;/b&gt;: %1</source>
-        <translation>Прокси &lt;b&gt;включен&lt;/b&gt;: %1</translation>
-    </message>
-    <message>
-        <source>Send coins to a Bitcoin address</source>
-        <translation>Послать средства на Биткойн-адрес</translation>
-    </message>
-    <message>
-        <source>Backup wallet to another location</source>
-        <translation>Выполнить резервное копирование кошелька в другом месте расположения</translation>
-    </message>
-    <message>
-        <source>Change the passphrase used for wallet encryption</source>
-        <translation>Изменить пароль, используемый для шифрования кошелька</translation>
-    </message>
-    <message>
-        <source>&amp;Verify message...</source>
-        <translation>&amp;Проверить сообщение...</translation>
-    </message>
-    <message>
-        <source>&amp;Send</source>
-        <translation>&amp;Отправить</translation>
-    </message>
-    <message>
-        <source>&amp;Receive</source>
-        <translation>&amp;Получить</translation>
-    </message>
-    <message>
-        <source>&amp;Show / Hide</source>
-        <translation>&amp;Показать / Спрятать</translation>
-    </message>
-    <message>
-        <source>Show or hide the main Window</source>
-        <translation>Показать или скрыть главное окно</translation>
-    </message>
-    <message>
-        <source>Encrypt the private keys that belong to your wallet</source>
-        <translation>Зашифровать приватные ключи, принадлежащие вашему кошельку</translation>
-    </message>
-    <message>
-        <source>Sign messages with your Bitcoin addresses to prove you own them</source>
-        <translation>Подписывайте сообщения Биткойн-адресами чтобы подтвердить что это написали именно Вы</translation>
-    </message>
-    <message>
-        <source>Verify messages to ensure they were signed with specified Bitcoin addresses</source>
-        <translation>Проверяйте сообщения чтобы убедиться что они подписаны конкретными Биткойн-адресами</translation>
-    </message>
-    <message>
-        <source>&amp;File</source>
-        <translation>&amp;Файл</translation>
-    </message>
-    <message>
-        <source>&amp;Settings</source>
-        <translation>&amp;Настройки</translation>
-    </message>
-    <message>
-        <source>&amp;Help</source>
-        <translation>&amp;Помощь</translation>
-    </message>
-    <message>
-        <source>Tabs toolbar</source>
-        <translation>Панель вкладок</translation>
-    </message>
-    <message>
-        <source>Request payments (generates QR codes and bitcoin: URIs)</source>
-        <translation>Запросить платеж</translation>
-    </message>
-    <message>
-        <source>Show the list of used sending addresses and labels</source>
-        <translation>Показать список использованных адресов и меток получателей</translation>
-    </message>
-    <message>
-        <source>Show the list of used receiving addresses and labels</source>
-        <translation>Показать список использованных адресов и меток получателей</translation>
-    </message>
-    <message>
-        <source>&amp;Command-line options</source>
-        <translation>Опции командной строки</translation>
-    </message>
-    <message numerus="yes">
-        <source>%n active connection(s) to Bitcoin network</source>
-        <translation><numerusform>%n активное подключение к сети Bitcoin</numerusform><numerusform>%n активных подключения к сети Bitcoin</numerusform><numerusform>%n активных подключений к сети Bitcoin</numerusform><numerusform>%n активных подключений к сети Биткойн</numerusform></translation>
-    </message>
-    <message>
-        <source>Indexing blocks on disk...</source>
-        <translation>Выполняется индексирование блоков на диске...</translation>
-    </message>
-    <message>
-        <source>Processing blocks on disk...</source>
-        <translation>Выполняется обработка блоков на диске...</translation>
-    </message>
-    <message numerus="yes">
-        <source>Processed %n block(s) of transaction history.</source>
-        <translation><numerusform>Обработан %n блок истории транзакций.</numerusform><numerusform>Обработано %n блока истории транзакций.</numerusform><numerusform>Обработано %n блоков истории транзакций.</numerusform><numerusform>Обработано %n блоков истории транзакций.</numerusform></translation>
-    </message>
-    <message>
-        <source>%1 behind</source>
-        <translation>Выполнено %1</translation>
-    </message>
-    <message>
-        <source>Last received block was generated %1 ago.</source>
-        <translation>Последний полученный блок был сгенерирован %1 назад.</translation>
-    </message>
-    <message>
-        <source>Transactions after this will not yet be visible.</source>
-        <translation>После этого транзакции больше не будут видны.</translation>
-=======
         <source>Unroutable</source>
         <translation type="unfinished">Немаршрутизируемый</translation>
     </message>
@@ -742,7 +484,6 @@
     <message>
         <source>Distributed under the MIT software license, see the accompanying file %s or %s</source>
         <translation type="unfinished">Распространяется по лицензии MIT. Её текст находится в файле %s и по адресу %s</translation>
->>>>>>> 9e05de1d
     </message>
     <message>
         <source>Error reading %s! All keys read correctly, but transaction data or address book entries might be missing or incorrect.</source>
@@ -5123,3352 +4864,5 @@
         <source>Cancel</source>
         <translation type="unfinished">Отмена</translation>
     </message>
-    <message>
-        <source>Warning</source>
-        <translation>Предупреждение</translation>
-    </message>
-    <message>
-        <source>Information</source>
-        <translation>Информация</translation>
-    </message>
-    <message>
-        <source>Up to date</source>
-        <translation>Готов</translation>
-    </message>
-    <message>
-        <source>Node window</source>
-        <translation>Окно узла</translation>
-    </message>
-    <message>
-        <source>Open node debugging and diagnostic console</source>
-        <translation>Открыть консоль отладки и диагностики узла</translation>
-    </message>
-    <message>
-        <source>&amp;Sending addresses</source>
-        <translation>&amp;Адреса для отправлений</translation>
-    </message>
-    <message>
-        <source>&amp;Receiving addresses</source>
-        <translation>&amp;Адреса для получений</translation>
-    </message>
-    <message>
-        <source>Open a bitcoin: URI</source>
-        <translation>Открыть биткойн: URI</translation>
-    </message>
-    <message>
-        <source>Open Wallet</source>
-        <translation>Открыть Кошелёк</translation>
-    </message>
-    <message>
-        <source>Open a wallet</source>
-        <translation>Открыть кошелёк</translation>
-    </message>
-    <message>
-        <source>Close Wallet...</source>
-        <translation>Закрыть Кошелёк...</translation>
-    </message>
-    <message>
-        <source>Close wallet</source>
-        <translation>Закрыть кошелёк</translation>
-    </message>
-    <message>
-        <source>Show the %1 help message to get a list with possible Bitcoin command-line options</source>
-        <translation>Показать помощь по %1, чтобы получить список доступных параметров командной строки</translation>
-    </message>
-    <message>
-        <source>default wallet</source>
-        <translation>Кошелёк по умолчанию</translation>
-    </message>
-    <message>
-        <source>No wallets available</source>
-        <translation>Нет доступных кошельков</translation>
-    </message>
-    <message>
-        <source>&amp;Window</source>
-        <translation>&amp;Окно</translation>
-    </message>
-    <message>
-        <source>Minimize</source>
-        <translation>Свернуть</translation>
-    </message>
-    <message>
-        <source>Zoom</source>
-        <translation>Увеличение</translation>
-    </message>
-    <message>
-        <source>Main Window</source>
-        <translation>Главное Окно</translation>
-    </message>
-    <message>
-        <source>%1 client</source>
-        <translation>%1 клиент</translation>
-    </message>
-    <message>
-        <source>Connecting to peers...</source>
-        <translation>Подключение к пирам...</translation>
-    </message>
-    <message>
-        <source>Catching up...</source>
-        <translation>Синхронизация...</translation>
-    </message>
-    <message>
-        <source>Error: %1</source>
-        <translation>Ошибка: %1</translation>
-    </message>
-    <message>
-        <source>Warning: %1</source>
-        <translation>Внимание: %1</translation>
-    </message>
-    <message>
-        <source>Date: %1
-</source>
-        <translation>Дата: %1
-</translation>
-    </message>
-    <message>
-        <source>Amount: %1
-</source>
-        <translation>Объем: %1
-</translation>
-    </message>
-    <message>
-        <source>Wallet: %1
-</source>
-        <translation>Кошелёк: %1
-</translation>
-    </message>
-    <message>
-        <source>Type: %1
-</source>
-        <translation>Тип: %1
-</translation>
-    </message>
-    <message>
-        <source>Label: %1
-</source>
-        <translation>Ярлык: %1
-</translation>
-    </message>
-    <message>
-        <source>Address: %1
-</source>
-        <translation>Адрес: %1
-</translation>
-    </message>
-    <message>
-        <source>Sent transaction</source>
-        <translation>Отправленная транзакция</translation>
-    </message>
-    <message>
-        <source>Incoming transaction</source>
-        <translation>Входящая транзакция</translation>
-    </message>
-    <message>
-        <source>HD key generation is &lt;b&gt;enabled&lt;/b&gt;</source>
-        <translation>Генерация HD ключа &lt;b&gt;включена&lt;/b&gt;</translation>
-    </message>
-    <message>
-        <source>HD key generation is &lt;b&gt;disabled&lt;/b&gt;</source>
-        <translation>Генерация HD ключа &lt;b&gt;выключена&lt;/b&gt;</translation>
-    </message>
-    <message>
-        <source>Private key &lt;b&gt;disabled&lt;/b&gt;</source>
-        <translation>Приватный ключ &lt;b&gt;отключен&lt;/b&gt;</translation>
-    </message>
-    <message>
-        <source>Wallet is &lt;b&gt;encrypted&lt;/b&gt; and currently &lt;b&gt;unlocked&lt;/b&gt;</source>
-        <translation>Кошелёк &lt;b&gt;зашифрован&lt;/b&gt; и сейчас &lt;b&gt;разблокирован&lt;/b&gt;</translation>
-    </message>
-    <message>
-        <source>Wallet is &lt;b&gt;encrypted&lt;/b&gt; and currently &lt;b&gt;locked&lt;/b&gt;</source>
-        <translation>Кошелёк &lt;b&gt;зашифрован&lt;/b&gt; и сейчас &lt;b&gt;заблокирован&lt;/b&gt;</translation>
-    </message>
-    <message>
-        <source>A fatal error occurred. Bitcoin can no longer continue safely and will quit.</source>
-        <translation>Произошла критическая ошибка. Биткойн больше не может продолжать безопасную работу и будет закрыт.</translation>
-    </message>
-</context>
-<context>
-    <name>CoinControlDialog</name>
-    <message>
-        <source>Coin Selection</source>
-        <translation>Выбор коинов</translation>
-    </message>
-    <message>
-        <source>Quantity:</source>
-        <translation>Количество:</translation>
-    </message>
-    <message>
-        <source>Bytes:</source>
-        <translation>Байтов:</translation>
-    </message>
-    <message>
-        <source>Amount:</source>
-        <translation>Количество:</translation>
-    </message>
-    <message>
-        <source>Fee:</source>
-        <translation>Комиссия:</translation>
-    </message>
-    <message>
-        <source>Dust:</source>
-        <translation>Пыль:</translation>
-    </message>
-    <message>
-        <source>After Fee:</source>
-        <translation>После комиссии:</translation>
-    </message>
-    <message>
-        <source>Change:</source>
-        <translation>Сдача:</translation>
-    </message>
-    <message>
-        <source>(un)select all</source>
-        <translation>Выбрать все</translation>
-    </message>
-    <message>
-        <source>Tree mode</source>
-        <translation>Режим дерева</translation>
-    </message>
-    <message>
-        <source>List mode</source>
-        <translation>Режим списка</translation>
-    </message>
-    <message>
-        <source>Amount</source>
-        <translation>Количество</translation>
-    </message>
-    <message>
-        <source>Received with label</source>
-        <translation>Получено с меткой</translation>
-    </message>
-    <message>
-        <source>Received with address</source>
-        <translation>Получено с адресом</translation>
-    </message>
-    <message>
-        <source>Date</source>
-        <translation>Дата</translation>
-    </message>
-    <message>
-        <source>Confirmations</source>
-        <translation>Подтверждения</translation>
-    </message>
-    <message>
-        <source>Confirmed</source>
-        <translation>Подтвержденные</translation>
-    </message>
-    <message>
-        <source>Copy address</source>
-        <translation>Копировать адрес</translation>
-    </message>
-    <message>
-        <source>Copy label</source>
-        <translation>Копировать метку</translation>
-    </message>
-    <message>
-        <source>Copy amount</source>
-        <translation>Копировать сумму</translation>
-    </message>
-    <message>
-        <source>Copy transaction ID</source>
-        <translation>Копировать ID транзакции</translation>
-    </message>
-    <message>
-        <source>Lock unspent</source>
-        <translation>Заблокировать непотраченное</translation>
-    </message>
-    <message>
-        <source>Unlock unspent</source>
-        <translation>Разблокировать непотраченное</translation>
-    </message>
-    <message>
-        <source>Copy quantity</source>
-        <translation>Копировать количество</translation>
-    </message>
-    <message>
-        <source>Copy fee</source>
-        <translation>Скопировать комиссию</translation>
-    </message>
-    <message>
-        <source>Copy after fee</source>
-        <translation>Скопировать после комиссии</translation>
-    </message>
-    <message>
-        <source>Copy bytes</source>
-        <translation>Скопировать байты</translation>
-    </message>
-    <message>
-        <source>Copy dust</source>
-        <translation>Скопировать пыль</translation>
-    </message>
-    <message>
-        <source>Copy change</source>
-        <translation>Скопировать сдачу</translation>
-    </message>
-    <message>
-        <source>(%1 locked)</source>
-        <translation>(%1 заблокирован)</translation>
-    </message>
-    <message>
-        <source>yes</source>
-        <translation>да</translation>
-    </message>
-    <message>
-        <source>no</source>
-        <translation>нет</translation>
-    </message>
-    <message>
-        <source>This label turns red if any recipient receives an amount smaller than the current dust threshold.</source>
-        <translation>Эта метка становится красной, если получатель получит меньшую сумму, чем текущий порог пыли.</translation>
-    </message>
-    <message>
-        <source>Can vary +/- %1 satoshi(s) per input.</source>
-        <translation>Может меняться +/- %1 сатоши(ей) за вход.</translation>
-    </message>
-    <message>
-        <source>(no label)</source>
-        <translation>(нет метки)</translation>
-    </message>
-    <message>
-        <source>change from %1 (%2)</source>
-        <translation>изменить с %1 (%2)</translation>
-    </message>
-    <message>
-        <source>(change)</source>
-        <translation>(сдача)</translation>
-    </message>
-</context>
-<context>
-    <name>CreateWalletActivity</name>
-    <message>
-        <source>Creating Wallet &lt;b&gt;%1&lt;/b&gt;...</source>
-        <translation>Создание кошелька &lt;b&gt;%1&lt;/b&gt;...</translation>
-    </message>
-    <message>
-        <source>Create wallet failed</source>
-        <translation>Не удалось создать кошелёк</translation>
-    </message>
-    <message>
-        <source>Create wallet warning</source>
-        <translation>Кошелёк создан</translation>
-    </message>
-</context>
-<context>
-    <name>CreateWalletDialog</name>
-    <message>
-        <source>Create Wallet</source>
-        <translation>Создать кошелёк</translation>
-    </message>
-    <message>
-        <source>Wallet Name</source>
-        <translation>Название кошелька</translation>
-    </message>
-    <message>
-        <source>Encrypt the wallet. The wallet will be encrypted with a passphrase of your choice.</source>
-        <translation>Зашифровать кошелёк. Кошелёк будет зашифрован паролем на ваш выбор.</translation>
-    </message>
-    <message>
-        <source>Encrypt Wallet</source>
-        <translation>Зашифровать кошелёк</translation>
-    </message>
-    <message>
-        <source>Disable private keys for this wallet. Wallets with private keys disabled will have no private keys and cannot have an HD seed or imported private keys. This is ideal for watch-only wallets.</source>
-        <translation>Отключить приватные ключи для этого кошелька. Кошельки с отключенными приватными ключами не будут иметь приватных ключей и HD мастер-ключ или импортированные приватные ключи. Это подходит только кошелькам для часов.</translation>
-    </message>
-    <message>
-        <source>Disable Private Keys</source>
-        <translation>Отключить приватные ключи</translation>
-    </message>
-    <message>
-        <source>Make a blank wallet. Blank wallets do not initially have private keys or scripts. Private keys and addresses can be imported, or an HD seed can be set, at a later time.</source>
-        <translation>Сделать пустой кошелёк. Чистые кошельки изначально не имеют приватных ключей или скриптов. Позже можно импортировать приватные ключи и адреса, или установить HD мастер-ключ.</translation>
-    </message>
-    <message>
-        <source>Make Blank Wallet</source>
-        <translation>Создать пустой кошелёк</translation>
-    </message>
-    <message>
-        <source>Create</source>
-        <translation>Создать</translation>
-    </message>
-</context>
-<context>
-    <name>EditAddressDialog</name>
-    <message>
-        <source>Edit Address</source>
-        <translation>Изменить адрес</translation>
-    </message>
-    <message>
-        <source>&amp;Label</source>
-        <translation>&amp;Метка</translation>
-    </message>
-    <message>
-        <source>The label associated with this address list entry</source>
-        <translation>Метка, связанная с этим списком адресов</translation>
-    </message>
-    <message>
-        <source>The address associated with this address list entry. This can only be modified for sending addresses.</source>
-        <translation>Адрес, связанный с этой записью списка адресов. Он может быть изменён только для адресов отправки.</translation>
-    </message>
-    <message>
-        <source>&amp;Address</source>
-        <translation>&amp;Адрес</translation>
-    </message>
-    <message>
-        <source>New sending address</source>
-        <translation>Новый адрес отправки</translation>
-    </message>
-    <message>
-        <source>Edit receiving address</source>
-        <translation>Изменить адрес получения</translation>
-    </message>
-    <message>
-        <source>Edit sending address</source>
-        <translation>Изменить адрес отправки</translation>
-    </message>
-    <message>
-        <source>The entered address "%1" is not a valid Bitcoin address.</source>
-        <translation>Введенный адрес "%1" не является действительным Биткойн-адресом.</translation>
-    </message>
-    <message>
-        <source>Address "%1" already exists as a receiving address with label "%2" and so cannot be added as a sending address.</source>
-        <translation>Адрес "%1" уже существует в качестве адреса получения с меткой "%2" и поэтому не может быть добавлен в качестве адреса отправки.</translation>
-    </message>
-    <message>
-        <source>The entered address "%1" is already in the address book with label "%2".</source>
-        <translation>Введённый адрес "%1" уже существует в адресной книге с меткой "%2".</translation>
-    </message>
-    <message>
-        <source>Could not unlock wallet.</source>
-        <translation>Невозможно разблокировать кошелёк.</translation>
-    </message>
-    <message>
-        <source>New key generation failed.</source>
-        <translation>Произошла ошибка при генерации нового ключа.</translation>
-    </message>
-</context>
-<context>
-    <name>FreespaceChecker</name>
-    <message>
-        <source>A new data directory will be created.</source>
-        <translation>Будет создана новая директория данных.</translation>
-    </message>
-    <message>
-        <source>name</source>
-        <translation>имя</translation>
-    </message>
-    <message>
-        <source>Directory already exists. Add %1 if you intend to create a new directory here.</source>
-        <translation>Каталог уже существует. Добавьте %1, если хотите создать новую директорию здесь.</translation>
-    </message>
-    <message>
-        <source>Path already exists, and is not a directory.</source>
-        <translation>Данный путь уже существует и это не каталог.</translation>
-    </message>
-    <message>
-        <source>Cannot create data directory here.</source>
-        <translation>Невозможно создать директорию данных здесь.</translation>
-    </message>
-</context>
-<context>
-    <name>HelpMessageDialog</name>
-    <message>
-        <source>version</source>
-        <translation>версия</translation>
-    </message>
-    <message>
-        <source>About %1</source>
-        <translation>О %1</translation>
-    </message>
-    <message>
-        <source>Command-line options</source>
-        <translation>Опции командной строки</translation>
-    </message>
-</context>
-<context>
-    <name>Intro</name>
-    <message>
-        <source>Welcome</source>
-        <translation>Добро пожаловать</translation>
-    </message>
-    <message>
-        <source>Welcome to %1.</source>
-        <translation>Добро пожаловать в %1.</translation>
-    </message>
-    <message>
-        <source>As this is the first time the program is launched, you can choose where %1 will store its data.</source>
-        <translation>Поскольку программа запущена впервые, вы должны указать где %1 будет хранить данные.</translation>
-    </message>
-    <message>
-        <source>When you click OK, %1 will begin to download and process the full %4 block chain (%2GB) starting with the earliest transactions in %3 when %4 initially launched.</source>
-        <translation>Когда вы нажмете ОК, %1 начнет загружать и обрабатывать полную цепочку блоков %4 (%2ГБ), начиная с самых ранних транзакций в %3, когда %4 был первоначально запущен.</translation>
-    </message>
-    <message>
-        <source>Reverting this setting requires re-downloading the entire blockchain. It is faster to download the full chain first and prune it later. Disables some advanced features.</source>
-        <translation>Восстановление этого параметра в последствии требует повторной загрузки всей цепочки блоков. Быстрее будет сначала скачать полную цепочку, а потом - обрезать. Это также отключает некоторые расширенные функции. </translation>
-    </message>
-    <message>
-        <source>This initial synchronisation is very demanding, and may expose hardware problems with your computer that had previously gone unnoticed. Each time you run %1, it will continue downloading where it left off.</source>
-        <translation>Первоначальная синхронизация очень сложна и может выявить проблемы с оборудованием вашего компьютера, которые ранее оставались незамеченными. Каждый раз, когда вы запускаете %1, будет продолжена загрузка с того места, где остановился.</translation>
-    </message>
-    <message>
-        <source>If you have chosen to limit block chain storage (pruning), the historical data must still be downloaded and processed, but will be deleted afterward to keep your disk usage low.</source>
-        <translation>Если вы указали сокращать объём хранимого блокчейна (pruning), все исторические данные все равно должны быть скачаны и обработаны, но впоследствии они будут удалены для экономии места на диске.</translation>
-    </message>
-    <message>
-        <source>Use the default data directory</source>
-        <translation>Использовать стандартную директорию данных</translation>
-    </message>
-    <message>
-        <source>Use a custom data directory:</source>
-        <translation>Использовать пользовательскую директорию данных</translation>
-    </message>
-    <message>
-        <source>Bitcoin</source>
-        <translation>Bitcoin Core</translation>
-    </message>
-    <message>
-        <source>Discard blocks after verification, except most recent %1 GB (prune)</source>
-        <translation>Отменить блоки после проверки, кроме самых последних %1 ГБ (обрезать)</translation>
-    </message>
-    <message>
-        <source>At least %1 GB of data will be stored in this directory, and it will grow over time.</source>
-        <translation>Как минимум %1 ГБ данных будет сохранен в эту директорию. Со временем размер будет увеличиваться.</translation>
-    </message>
-    <message>
-        <source>Approximately %1 GB of data will be stored in this directory.</source>
-        <translation>Приблизительно %1 ГБ данных будет сохранено в эту директорию.</translation>
-    </message>
-    <message>
-        <source>%1 will download and store a copy of the Bitcoin block chain.</source>
-        <translation>%1 скачает и сохранит копию цепи блоков.</translation>
-    </message>
-    <message>
-        <source>The wallet will also be stored in this directory.</source>
-        <translation>Кошелёк также будет сохранен в эту директорию.</translation>
-    </message>
-    <message>
-        <source>Error: Specified data directory "%1" cannot be created.</source>
-        <translation>Ошибка: невозможно создать указанную директорию данных "%1".</translation>
-    </message>
-    <message>
-        <source>Error</source>
-        <translation>Ошибка</translation>
-    </message>
-    <message numerus="yes">
-        <source>%n GB of free space available</source>
-        <translation><numerusform>%n ГБ свободного места</numerusform><numerusform>%n ГБ свободного места</numerusform><numerusform>%n ГБ свободного места</numerusform><numerusform>%n ГБ свободного места</numerusform></translation>
-    </message>
-    <message numerus="yes">
-        <source>(of %n GB needed)</source>
-        <translation><numerusform>(требуется %n ГБ)</numerusform><numerusform>(%n ГБ требуется)</numerusform><numerusform>(%n ГБ требуется)</numerusform><numerusform>(%n ГБ требуется)</numerusform></translation>
-    </message>
-    <message numerus="yes">
-        <source>(%n GB needed for full chain)</source>
-        <translation><numerusform>(%n ГБ необходимо для полного блокчейна)</numerusform><numerusform>(%n ГБ необходимо для полного блокчейна)</numerusform><numerusform>(%n ГБ необходимо для полного блокчейна)</numerusform><numerusform>(%n ГБ необходимо для полного блокчейна)</numerusform></translation>
-    </message>
-</context>
-<context>
-    <name>ModalOverlay</name>
-    <message>
-        <source>Form</source>
-        <translation>Форма</translation>
-    </message>
-    <message>
-        <source>Recent transactions may not yet be visible, and therefore your wallet's balance might be incorrect. This information will be correct once your wallet has finished synchronizing with the bitcoin network, as detailed below.</source>
-        <translation>Последние транзакции пока могут быть не видны, поэтому вы можете видеть некорректный баланс ваших кошельков. Отображаемая информация будет верна после завершения синхронизации. Прогресс синхронизации вы можете видеть ниже.</translation>
-    </message>
-    <message>
-        <source>Attempting to spend bitcoins that are affected by not-yet-displayed transactions will not be accepted by the network.</source>
-        <translation>Попытка потратить средства, использованные в транзакциях, которые ещё не синхронизированы, будет отклонена сетью.</translation>
-    </message>
-    <message>
-        <source>Number of blocks left</source>
-        <translation>Количество оставшихся блоков</translation>
-    </message>
-    <message>
-        <source>Unknown...</source>
-        <translation>Неизвестно...</translation>
-    </message>
-    <message>
-        <source>Last block time</source>
-        <translation>Время последнего блока</translation>
-    </message>
-    <message>
-        <source>Progress</source>
-        <translation>Прогресс</translation>
-    </message>
-    <message>
-        <source>Progress increase per hour</source>
-        <translation>Прогресс за час</translation>
-    </message>
-    <message>
-        <source>calculating...</source>
-        <translation>выполняется вычисление...</translation>
-    </message>
-    <message>
-        <source>Estimated time left until synced</source>
-        <translation>Расчетное время, оставшееся до синхронизации</translation>
-    </message>
-    <message>
-        <source>Hide</source>
-        <translation>Спрятать</translation>
-    </message>
-    <message>
-        <source>Esc</source>
-        <translation>Выйти</translation>
-    </message>
-    <message>
-        <source>%1 is currently syncing.  It will download headers and blocks from peers and validate them until reaching the tip of the block chain.</source>
-        <translation>%1 синхронизировано. Заголовки и блоки будут скачиваться с узлов сети и проверяться до тех пока не будет достигнут конец цепи блоков.</translation>
-    </message>
-    <message>
-        <source>Unknown. Syncing Headers (%1, %2%)...</source>
-        <translation>Неизвестно. Синхронизация заголовков (%1, %2%)...</translation>
-    </message>
-</context>
-<context>
-    <name>OpenURIDialog</name>
-    <message>
-        <source>Open bitcoin URI</source>
-        <translation>Открыть URI биткойна</translation>
-    </message>
-    <message>
-        <source>URI:</source>
-        <translation>URI:</translation>
-    </message>
-</context>
-<context>
-    <name>OpenWalletActivity</name>
-    <message>
-        <source>Open wallet failed</source>
-        <translation>Не удалось открыть кошелёк </translation>
-    </message>
-    <message>
-        <source>Open wallet warning</source>
-        <translation>Кошелёк открыт</translation>
-    </message>
-    <message>
-        <source>default wallet</source>
-        <translation>Кошелёк по умолчанию</translation>
-    </message>
-    <message>
-        <source>Opening Wallet &lt;b&gt;%1&lt;/b&gt;...</source>
-        <translation>Кошелёк открывается &lt;b&gt;%1&lt;/b&gt;...</translation>
-    </message>
-</context>
-<context>
-    <name>OptionsDialog</name>
-    <message>
-        <source>Options</source>
-        <translation>Опции</translation>
-    </message>
-    <message>
-        <source>&amp;Main</source>
-        <translation>&amp;Главный</translation>
-    </message>
-    <message>
-        <source>Automatically start %1 after logging in to the system.</source>
-        <translation>Автоматически запускать %1 после входа в систему.</translation>
-    </message>
-    <message>
-        <source>&amp;Start %1 on system login</source>
-        <translation>&amp;Запустить %1 при входе в систему</translation>
-    </message>
-    <message>
-        <source>Size of &amp;database cache</source>
-        <translation>Размер кеша &amp;базы данных</translation>
-    </message>
-    <message>
-        <source>Number of script &amp;verification threads</source>
-        <translation>Количество потоков для проверки скрипта</translation>
-    </message>
-    <message>
-        <source>IP address of the proxy (e.g. IPv4: 127.0.0.1 / IPv6: ::1)</source>
-        <translation>IP-адрес прокси (к примеру, IPv4: 127.0.0.1 / IPv6: ::1)</translation>
-    </message>
-    <message>
-        <source>Shows if the supplied default SOCKS5 proxy is used to reach peers via this network type.</source>
-        <translation>Показывает, используется ли прокси SOCKS5 по умолчанию, для доступа к узлам через этот тип сети.</translation>
-    </message>
-    <message>
-        <source>Use separate SOCKS&amp;5 proxy to reach peers via Tor hidden services:</source>
-        <translation>Использовать отдельные прокси SOCKS&amp;5 для подключения к узлам через скрытые сервисы Tor:</translation>
-    </message>
-    <message>
-        <source>Hide the icon from the system tray.</source>
-        <translation>Убрать значок с области уведомлений.</translation>
-    </message>
-    <message>
-        <source>&amp;Hide tray icon</source>
-        <translation>&amp;Скрыть иконку из трея</translation>
-    </message>
-    <message>
-        <source>Minimize instead of exit the application when the window is closed. When this option is enabled, the application will be closed only after selecting Exit in the menu.</source>
-        <translation>Сворачивать вместо закрытия. Если данная опция будет выбрана — приложение закроется только после выбора соответствующего пункта в меню.</translation>
-    </message>
-    <message>
-        <source>Third party URLs (e.g. a block explorer) that appear in the transactions tab as context menu items. %s in the URL is replaced by transaction hash. Multiple URLs are separated by vertical bar |.</source>
-        <translation>Сторонние URL-адреса (например, обозреватель блоков) , которые отображаются на вкладке транзакции как элементы контекстного меню. %s в URL заменяется хэшем транзакции. Несколько URL-адресов разделены вертикальной чертой |.</translation>
-    </message>
-    <message>
-        <source>Open the %1 configuration file from the working directory.</source>
-        <translation>Откройте файл конфигурации %1 из рабочего каталога.</translation>
-    </message>
-    <message>
-        <source>Open Configuration File</source>
-        <translation>Открыть файл конфигурации</translation>
-    </message>
-    <message>
-        <source>Reset all client options to default.</source>
-        <translation>Сбросить все опции клиента к значениям по умолчанию.</translation>
-    </message>
-    <message>
-        <source>&amp;Reset Options</source>
-        <translation>&amp;Сбросить опции</translation>
-    </message>
-    <message>
-        <source>&amp;Network</source>
-        <translation>&amp;Сеть</translation>
-    </message>
-    <message>
-        <source>Disables some advanced features but all blocks will still be fully validated. Reverting this setting requires re-downloading the entire blockchain. Actual disk usage may be somewhat higher.</source>
-        <translation>Отключает некоторые дополнительные функции, но все блоки по-прежнему будут полностью проверены. Для возврата к этому параметру необходимо повторно загрузить весь блокчейн. Фактическое использование диска может быть несколько выше.</translation>
-    </message>
-    <message>
-        <source>Prune &amp;block storage to</source>
-        <translation>Сокращать объём хранимого блокчейна до</translation>
-    </message>
-    <message>
-        <source>GB</source>
-        <translation>ГБ</translation>
-    </message>
-    <message>
-        <source>Reverting this setting requires re-downloading the entire blockchain.</source>
-        <translation>Отмена этой настройки требует повторного скачивания всего блокчейна.</translation>
-    </message>
-    <message>
-        <source>MiB</source>
-        <translation>МиБ</translation>
-    </message>
-    <message>
-        <source>(0 = auto, &lt;0 = leave that many cores free)</source>
-        <translation>(0=авто, &lt;0 = оставить столько ядер свободными)</translation>
-    </message>
-    <message>
-        <source>W&amp;allet</source>
-        <translation>К&amp;ошелёк</translation>
-    </message>
-    <message>
-        <source>Expert</source>
-        <translation>Эксперт</translation>
-    </message>
-    <message>
-        <source>Enable coin &amp;control features</source>
-        <translation>Включить возможность &amp;управления монетами</translation>
-    </message>
-    <message>
-        <source>If you disable the spending of unconfirmed change, the change from a transaction cannot be used until that transaction has at least one confirmation. This also affects how your balance is computed.</source>
-        <translation>При отключении траты неподтверждённой сдачи, сдача от транзакции не может быть использована до тех пор пока у этой транзакции не будет хотя бы одно подтверждение. Это также влияет как ваш баланс рассчитывается.</translation>
-    </message>
-    <message>
-        <source>&amp;Spend unconfirmed change</source>
-        <translation>&amp;Тратить неподтвержденную сдачу</translation>
-    </message>
-    <message>
-        <source>Automatically open the Bitcoin client port on the router. This only works when your router supports UPnP and it is enabled.</source>
-        <translation>Автоматически открыть порт для Биткойн-клиента на маршрутизаторе. Работает только если Ваш маршрутизатор поддерживает UPnP, и данная функция включена.</translation>
-    </message>
-    <message>
-        <source>Map port using &amp;UPnP</source>
-        <translation>Пробросить порт через &amp;UPnP</translation>
-    </message>
-    <message>
-        <source>Accept connections from outside.</source>
-        <translation>Принимать входящие соединения.</translation>
-    </message>
-    <message>
-        <source>Allow incomin&amp;g connections</source>
-        <translation>Разрешить входящие подключения</translation>
-    </message>
-    <message>
-        <source>Connect to the Bitcoin network through a SOCKS5 proxy.</source>
-        <translation>Подключится к сети Биткойн через прокси SOCKS5.</translation>
-    </message>
-    <message>
-        <source>&amp;Connect through SOCKS5 proxy (default proxy):</source>
-        <translation>&amp;Выполнить подключение через прокси SOCKS5 (прокси по умолчанию):</translation>
-    </message>
-    <message>
-        <source>Proxy &amp;IP:</source>
-        <translation>IP прокси:</translation>
-    </message>
-    <message>
-        <source>&amp;Port:</source>
-        <translation>&amp;Порт:</translation>
-    </message>
-    <message>
-        <source>Port of the proxy (e.g. 9050)</source>
-        <translation>Порт прокси: (напр. 9050)</translation>
-    </message>
-    <message>
-        <source>Used for reaching peers via:</source>
-        <translation>Используется для подключения к пирам по:</translation>
-    </message>
-    <message>
-        <source>IPv4</source>
-        <translation>IPv4</translation>
-    </message>
-    <message>
-        <source>IPv6</source>
-        <translation>IPv6</translation>
-    </message>
-    <message>
-        <source>Tor</source>
-        <translation>Tor</translation>
-    </message>
-    <message>
-        <source>Connect to the Bitcoin network through a separate SOCKS5 proxy for Tor hidden services.</source>
-        <translation>Подключатся к Биткойн-сети через отдельный прокси SOCKS5 для скрытых сервисов Tor.</translation>
-    </message>
-    <message>
-        <source>&amp;Window</source>
-        <translation>&amp;Окно</translation>
-    </message>
-    <message>
-        <source>Show only a tray icon after minimizing the window.</source>
-        <translation>Отобразить только значок в области уведомлений после сворачивания окна.</translation>
-    </message>
-    <message>
-        <source>&amp;Minimize to the tray instead of the taskbar</source>
-        <translation>&amp;Сворачивать в системный лоток вместо панели задач</translation>
-    </message>
-    <message>
-        <source>M&amp;inimize on close</source>
-        <translation>С&amp;вернуть при закрытии</translation>
-    </message>
-    <message>
-        <source>&amp;Display</source>
-        <translation>&amp;Отображение</translation>
-    </message>
-    <message>
-        <source>User Interface &amp;language:</source>
-        <translation>Язык пользовательского интерфейса:</translation>
-    </message>
-    <message>
-        <source>The user interface language can be set here. This setting will take effect after restarting %1.</source>
-        <translation>Здесь можно выбрать язык пользовательского интерфейса. Параметры будут применены после перезапуска %1</translation>
-    </message>
-    <message>
-        <source>&amp;Unit to show amounts in:</source>
-        <translation>&amp;Отображать суммы в единицах:</translation>
-    </message>
-    <message>
-        <source>Choose the default subdivision unit to show in the interface and when sending coins.</source>
-        <translation>Выберите единицу измерения монет при отображении и отправке.</translation>
-    </message>
-    <message>
-        <source>Whether to show coin control features or not.</source>
-        <translation>Показывать ли опцию управления монетами.</translation>
-    </message>
-    <message>
-        <source>&amp;Third party transaction URLs</source>
-        <translation>&amp;Ссылки на транзакции сторонних сервисов</translation>
-    </message>
-    <message>
-        <source>Options set in this dialog are overridden by the command line or in the configuration file:</source>
-        <translation>Параметры, установленные в этом диалоговом окне, переопределяются командной строкой или в файле конфигурации:</translation>
-    </message>
-    <message>
-        <source>&amp;OK</source>
-        <translation>&amp;ОК</translation>
-    </message>
-    <message>
-        <source>&amp;Cancel</source>
-        <translation>&amp;Отмена</translation>
-    </message>
-    <message>
-        <source>default</source>
-        <translation>по умолчанию</translation>
-    </message>
-    <message>
-        <source>none</source>
-        <translation>ни один</translation>
-    </message>
-    <message>
-        <source>Confirm options reset</source>
-        <translation>Подтвердить сброс опций</translation>
-    </message>
-    <message>
-        <source>Client restart required to activate changes.</source>
-        <translation>Для активации изменений необходим перезапуск клиента.</translation>
-    </message>
-    <message>
-        <source>Client will be shut down. Do you want to proceed?</source>
-        <translation>Клиент будет закрыт. Продолжить далее?</translation>
-    </message>
-    <message>
-        <source>Configuration options</source>
-        <translation>Опции конфигурации</translation>
-    </message>
-    <message>
-        <source>The configuration file is used to specify advanced user options which override GUI settings. Additionally, any command-line options will override this configuration file.</source>
-        <translation>Файл конфигурации используется для указания расширенных пользовательских параметров, которые переопределяют настройки графического интерфейса. Кроме того, любые параметры командной строки будут переопределять этот файл конфигурации.</translation>
-    </message>
-    <message>
-        <source>Error</source>
-        <translation>Ошибка</translation>
-    </message>
-    <message>
-        <source>The configuration file could not be opened.</source>
-        <translation>Невозможно открыть файл конфигурации.</translation>
-    </message>
-    <message>
-        <source>This change would require a client restart.</source>
-        <translation>Это изменение потребует перезапуск клиента.</translation>
-    </message>
-    <message>
-        <source>The supplied proxy address is invalid.</source>
-        <translation>Указанный прокси-адрес недействителен.</translation>
-    </message>
-</context>
-<context>
-    <name>OverviewPage</name>
-    <message>
-        <source>Form</source>
-        <translation>Форма</translation>
-    </message>
-    <message>
-        <source>The displayed information may be out of date. Your wallet automatically synchronizes with the Bitcoin network after a connection is established, but this process has not completed yet.</source>
-        <translation>Отображаемая информация может быть устаревшей. Ваш кошелёк автоматически синхронизируется с сетью Биткойн после подключения, но этот процесс пока не завершён.</translation>
-    </message>
-    <message>
-        <source>Watch-only:</source>
-        <translation>Только просмотр:</translation>
-    </message>
-    <message>
-        <source>Available:</source>
-        <translation>Доступно:</translation>
-    </message>
-    <message>
-        <source>Your current spendable balance</source>
-        <translation>Ваш доступный баланс</translation>
-    </message>
-    <message>
-        <source>Pending:</source>
-        <translation>В ожидании:</translation>
-    </message>
-    <message>
-        <source>Total of transactions that have yet to be confirmed, and do not yet count toward the spendable balance</source>
-        <translation>Общая сумма всех транзакций, которые до сих пор не подтверждены, и до сих пор не учитываются в расходном балансе</translation>
-    </message>
-    <message>
-        <source>Immature:</source>
-        <translation>Незрелые:</translation>
-    </message>
-    <message>
-        <source>Mined balance that has not yet matured</source>
-        <translation>Баланс добытых монет, который ещё не созрел</translation>
-    </message>
-    <message>
-        <source>Balances</source>
-        <translation>Балансы</translation>
-    </message>
-    <message>
-        <source>Total:</source>
-        <translation>Всего:</translation>
-    </message>
-    <message>
-        <source>Your current total balance</source>
-        <translation>Ваш текущий баланс:</translation>
-    </message>
-    <message>
-        <source>Your current balance in watch-only addresses</source>
-        <translation>Ваш текущий баланс (только чтение):</translation>
-    </message>
-    <message>
-        <source>Spendable:</source>
-        <translation>Доступно:</translation>
-    </message>
-    <message>
-        <source>Recent transactions</source>
-        <translation>Последние транзакции</translation>
-    </message>
-    <message>
-        <source>Unconfirmed transactions to watch-only addresses</source>
-        <translation>Неподтвержденные транзакции для просмотра по адресам</translation>
-    </message>
-    <message>
-        <source>Mined balance in watch-only addresses that has not yet matured</source>
-        <translation>Баланс добытых монет на адресах наблюдения, который ещё не созрел</translation>
-    </message>
-    <message>
-        <source>Current total balance in watch-only addresses</source>
-        <translation>Текущий общий баланс на адресах наблюдения</translation>
-    </message>
-</context>
-<context>
-    <name>PaymentServer</name>
-    <message>
-        <source>Payment request error</source>
-        <translation>Ошибка запроса платежа</translation>
-    </message>
-    <message>
-        <source>Cannot start bitcoin: click-to-pay handler</source>
-        <translation>Не удаётся запустить биткойн: обработчик click-to-pay</translation>
-    </message>
-    <message>
-        <source>URI handling</source>
-        <translation>Обработка идентификатора</translation>
-    </message>
-    <message>
-        <source>'bitcoin://' is not a valid URI. Use 'bitcoin:' instead.</source>
-        <translation>'bitcoin://' не верный URI. Используйте 'bitcoin:' вместо этого.</translation>
-    </message>
-    <message>
-        <source>Cannot process payment request because BIP70 is not supported.</source>
-        <translation>Невозможно обработать запрос платежа потому что BIP70 не поддерживается.</translation>
-    </message>
-    <message>
-        <source>Due to widespread security flaws in BIP70 it's strongly recommended that any merchant instructions to switch wallets be ignored.</source>
-        <translation>Из-за широко распространенных недостатков безопасности в BIP70 настоятельно рекомендуется игнорировать любые торговые инструкции по переключению кошельков.</translation>
-    </message>
-    <message>
-        <source>If you are receiving this error you should request the merchant provide a BIP21 compatible URI.</source>
-        <translation>Если вы получили эту ошибку, вам следует запросить у продавца BIP21 совместимый URI.</translation>
-    </message>
-    <message>
-        <source>Invalid payment address %1</source>
-        <translation>Неверный адрес %1</translation>
-    </message>
-    <message>
-        <source>URI cannot be parsed! This can be caused by an invalid Bitcoin address or malformed URI parameters.</source>
-        <translation>Не удалось обработать идентификатор! Это может быть связано с неверным Биткойн-адресом или неправильными параметрами идентификатора.</translation>
-    </message>
-    <message>
-        <source>Payment request file handling</source>
-        <translation>Обработка запроса платежа</translation>
-    </message>
-</context>
-<context>
-    <name>PeerTableModel</name>
-    <message>
-        <source>User Agent</source>
-        <translation>Пользовательский агент</translation>
-    </message>
-    <message>
-        <source>Node/Service</source>
-        <translation>Узел/служба</translation>
-    </message>
-    <message>
-        <source>NodeId</source>
-        <translation>Идентификатор узла</translation>
-    </message>
-    <message>
-        <source>Ping</source>
-        <translation>Время отклика</translation>
-    </message>
-    <message>
-        <source>Sent</source>
-        <translation>Отправлено</translation>
-    </message>
-    <message>
-        <source>Received</source>
-        <translation>Получено</translation>
-    </message>
-</context>
-<context>
-    <name>QObject</name>
-    <message>
-        <source>Amount</source>
-        <translation>Количество</translation>
-    </message>
-    <message>
-        <source>Enter a Bitcoin address (e.g. %1)</source>
-        <translation>Введите биткойн-адрес (напр. %1)</translation>
-    </message>
-    <message>
-        <source>%1 d</source>
-        <translation>%1 д</translation>
-    </message>
-    <message>
-        <source>%1 h</source>
-        <translation>%1 ч</translation>
-    </message>
-    <message>
-        <source>%1 m</source>
-        <translation>%1 м</translation>
-    </message>
-    <message>
-        <source>%1 s</source>
-        <translation>%1 с</translation>
-    </message>
-    <message>
-        <source>None</source>
-        <translation>Ни один</translation>
-    </message>
-    <message>
-        <source>N/A</source>
-        <translation>Н/Д</translation>
-    </message>
-    <message>
-        <source>%1 ms</source>
-        <translation>%1 мс</translation>
-    </message>
-    <message numerus="yes">
-        <source>%n second(s)</source>
-        <translation><numerusform>%n секунда</numerusform><numerusform>%n секунд</numerusform><numerusform>%n секунд</numerusform><numerusform>%n секунд</numerusform></translation>
-    </message>
-    <message numerus="yes">
-        <source>%n minute(s)</source>
-        <translation><numerusform>%n минута</numerusform><numerusform>%n минут</numerusform><numerusform>%n минут</numerusform><numerusform>%n минут</numerusform></translation>
-    </message>
-    <message numerus="yes">
-        <source>%n hour(s)</source>
-        <translation><numerusform>%n час</numerusform><numerusform>%n часа</numerusform><numerusform>%n часов</numerusform><numerusform>%n часов</numerusform></translation>
-    </message>
-    <message numerus="yes">
-        <source>%n day(s)</source>
-        <translation><numerusform>%n день</numerusform><numerusform>%n дней</numerusform><numerusform>%n дней</numerusform><numerusform>%n дней</numerusform></translation>
-    </message>
-    <message numerus="yes">
-        <source>%n week(s)</source>
-        <translation><numerusform>%n недели</numerusform><numerusform>%n недель</numerusform><numerusform>%n недель</numerusform><numerusform>%n недель</numerusform></translation>
-    </message>
-    <message>
-        <source>%1 and %2</source>
-        <translation>%1 и %2</translation>
-    </message>
-    <message numerus="yes">
-        <source>%n year(s)</source>
-        <translation><numerusform>%n год</numerusform><numerusform>%n лет</numerusform><numerusform>%n лет</numerusform><numerusform>%n лет</numerusform></translation>
-    </message>
-    <message>
-        <source>%1 B</source>
-        <translation>%1  Б</translation>
-    </message>
-    <message>
-        <source>%1 KB</source>
-        <translation>%1  КБ</translation>
-    </message>
-    <message>
-        <source>%1 MB</source>
-        <translation>%1  МБ</translation>
-    </message>
-    <message>
-        <source>%1 GB</source>
-        <translation>%1 ГБ</translation>
-    </message>
-    <message>
-        <source>Error: Specified data directory "%1" does not exist.</source>
-        <translation>Ошибка: указанная директория данных "%1" не существует.</translation>
-    </message>
-    <message>
-        <source>Error: Cannot parse configuration file: %1.</source>
-        <translation>Ошибка : Не возможно разобрать файл конфигурации: %1.</translation>
-    </message>
-    <message>
-        <source>Error: %1</source>
-        <translation>Ошибка: %1</translation>
-    </message>
-    <message>
-        <source>%1 didn't yet exit safely...</source>
-        <translation>%1 ещё не завершился безопасно...</translation>
-    </message>
-    <message>
-        <source>unknown</source>
-        <translation>неизвестно</translation>
-    </message>
-</context>
-<context>
-    <name>QRImageWidget</name>
-    <message>
-        <source>&amp;Save Image...</source>
-        <translation>&amp;Сохранить изображение...</translation>
-    </message>
-    <message>
-        <source>&amp;Copy Image</source>
-        <translation>&amp;Копировать изображение</translation>
-    </message>
-    <message>
-        <source>Resulting URI too long, try to reduce the text for label / message.</source>
-        <translation>Получившийся URI слишком длинный, попробуйте сократить текст метки / сообщения.</translation>
-    </message>
-    <message>
-        <source>Error encoding URI into QR Code.</source>
-        <translation>Ошибка преобразования URI в QR-код.</translation>
-    </message>
-    <message>
-        <source>QR code support not available.</source>
-        <translation>Поддержка QR кодов не доступна.</translation>
-    </message>
-    <message>
-        <source>Save QR Code</source>
-        <translation>Сохранить QR-код</translation>
-    </message>
-    <message>
-        <source>PNG Image (*.png)</source>
-        <translation>PNG Картинка (*.png)</translation>
-    </message>
-</context>
-<context>
-    <name>RPCConsole</name>
-    <message>
-        <source>N/A</source>
-        <translation>Н/Д</translation>
-    </message>
-    <message>
-        <source>Client version</source>
-        <translation>Версия клиента</translation>
-    </message>
-    <message>
-        <source>&amp;Information</source>
-        <translation>Информация</translation>
-    </message>
-    <message>
-        <source>General</source>
-        <translation>Общий</translation>
-    </message>
-    <message>
-        <source>Using BerkeleyDB version</source>
-        <translation>Используется версия BerkeleyDB</translation>
-    </message>
-    <message>
-        <source>Datadir</source>
-        <translation>Директория данных</translation>
-    </message>
-    <message>
-        <source>To specify a non-default location of the data directory use the '%1' option.</source>
-        <translation>Чтобы указать нестандартное расположение каталога данных, используйте этот параметр '%1'.</translation>
-    </message>
-    <message>
-        <source>Blocksdir</source>
-        <translation>Директория блоков</translation>
-    </message>
-    <message>
-        <source>To specify a non-default location of the blocks directory use the '%1' option.</source>
-        <translation>Чтобы указать нестандартное расположение каталога данных с блоками, используйте этот параметр '%1'.</translation>
-    </message>
-    <message>
-        <source>Startup time</source>
-        <translation>Время запуска</translation>
-    </message>
-    <message>
-        <source>Network</source>
-        <translation>Сеть</translation>
-    </message>
-    <message>
-        <source>Name</source>
-        <translation>Название</translation>
-    </message>
-    <message>
-        <source>Number of connections</source>
-        <translation>Количество соединений</translation>
-    </message>
-    <message>
-        <source>Block chain</source>
-        <translation>Блокчейн</translation>
-    </message>
-    <message>
-        <source>Current number of blocks</source>
-        <translation>Текущее количество блоков</translation>
-    </message>
-    <message>
-        <source>Memory Pool</source>
-        <translation>Пул памяти</translation>
-    </message>
-    <message>
-        <source>Current number of transactions</source>
-        <translation>Текущее количество транзакций</translation>
-    </message>
-    <message>
-        <source>Memory usage</source>
-        <translation>Использование памяти</translation>
-    </message>
-    <message>
-        <source>Wallet: </source>
-        <translation>Кошелёк:</translation>
-    </message>
-    <message>
-        <source>(none)</source>
-        <translation>(ни один)</translation>
-    </message>
-    <message>
-        <source>&amp;Reset</source>
-        <translation>&amp;Сбросить</translation>
-    </message>
-    <message>
-        <source>Received</source>
-        <translation>Получено</translation>
-    </message>
-    <message>
-        <source>Sent</source>
-        <translation>Отправлено</translation>
-    </message>
-    <message>
-        <source>&amp;Peers</source>
-        <translation>&amp;Пиры</translation>
-    </message>
-    <message>
-        <source>Banned peers</source>
-        <translation>Заблокированные пиры</translation>
-    </message>
-    <message>
-        <source>Select a peer to view detailed information.</source>
-        <translation>Выберите пира для просмотра детальной информации.</translation>
-    </message>
-    <message>
-        <source>Whitelisted</source>
-        <translation>Белый список</translation>
-    </message>
-    <message>
-        <source>Direction</source>
-        <translation>Направление</translation>
-    </message>
-    <message>
-        <source>Version</source>
-        <translation>Версия</translation>
-    </message>
-    <message>
-        <source>Starting Block</source>
-        <translation>Начальный блок</translation>
-    </message>
-    <message>
-        <source>Synced Headers</source>
-        <translation>Синхронизировано заголовков</translation>
-    </message>
-    <message>
-        <source>Synced Blocks</source>
-        <translation>Синхронизировано блоков</translation>
-    </message>
-    <message>
-        <source>The mapped Autonomous System used for diversifying peer selection.</source>
-        <translation>The mapped Autonomous System used for diversifying peer selection.</translation>
-    </message>
-    <message>
-        <source>Mapped AS</source>
-        <translation>Mapped AS</translation>
-    </message>
-    <message>
-        <source>User Agent</source>
-        <translation>Пользовательский агент</translation>
-    </message>
-    <message>
-        <source>Node window</source>
-        <translation>Окно узла</translation>
-    </message>
-    <message>
-        <source>Open the %1 debug log file from the current data directory. This can take a few seconds for large log files.</source>
-        <translation>Открыть отладочный лог-файл %1 с текущего каталога данных. Для больших лог-файлов это может занять несколько секунд.</translation>
-    </message>
-    <message>
-        <source>Decrease font size</source>
-        <translation>Уменьшить размер шрифта</translation>
-    </message>
-    <message>
-        <source>Increase font size</source>
-        <translation>Увеличить размер шрифта</translation>
-    </message>
-    <message>
-        <source>Services</source>
-        <translation>Сервисы</translation>
-    </message>
-    <message>
-        <source>Ban Score</source>
-        <translation>Запретить счёт</translation>
-    </message>
-    <message>
-        <source>Connection Time</source>
-        <translation>Время соединения</translation>
-    </message>
-    <message>
-        <source>Last Send</source>
-        <translation>Последние отправленные</translation>
-    </message>
-    <message>
-        <source>Last Receive</source>
-        <translation>Последние полученные</translation>
-    </message>
-    <message>
-        <source>Ping Time</source>
-        <translation>Время отклика Ping</translation>
-    </message>
-    <message>
-        <source>The duration of a currently outstanding ping.</source>
-        <translation>Продолжительность текущего времени отклика.</translation>
-    </message>
-    <message>
-        <source>Ping Wait</source>
-        <translation>Отклик Подождите</translation>
-    </message>
-    <message>
-        <source>Min Ping</source>
-        <translation>Минимальное время отклика Ping</translation>
-    </message>
-    <message>
-        <source>Time Offset</source>
-        <translation>Временный офсет</translation>
-    </message>
-    <message>
-        <source>Last block time</source>
-        <translation>Время последнего блока</translation>
-    </message>
-    <message>
-        <source>&amp;Open</source>
-        <translation>&amp;Открыть</translation>
-    </message>
-    <message>
-        <source>&amp;Console</source>
-        <translation>&amp;Консоль</translation>
-    </message>
-    <message>
-        <source>&amp;Network Traffic</source>
-        <translation>&amp;Сетевой трафик</translation>
-    </message>
-    <message>
-        <source>Totals</source>
-        <translation>Всего</translation>
-    </message>
-    <message>
-        <source>In:</source>
-        <translation>Вход:</translation>
-    </message>
-    <message>
-        <source>Out:</source>
-        <translation>Выход:</translation>
-    </message>
-    <message>
-        <source>Debug log file</source>
-        <translation>Файл журнала отладки</translation>
-    </message>
-    <message>
-        <source>Clear console</source>
-        <translation>Очистить консоль</translation>
-    </message>
-    <message>
-        <source>1 &amp;hour</source>
-        <translation>1 &amp;час</translation>
-    </message>
-    <message>
-        <source>1 &amp;day</source>
-        <translation>1 &amp;день</translation>
-    </message>
-    <message>
-        <source>1 &amp;week</source>
-        <translation>1 &amp;неделя</translation>
-    </message>
-    <message>
-        <source>1 &amp;year</source>
-        <translation>1 &amp;год</translation>
-    </message>
-    <message>
-        <source>&amp;Disconnect</source>
-        <translation>&amp;Отключится</translation>
-    </message>
-    <message>
-        <source>Ban for</source>
-        <translation>Забанить на</translation>
-    </message>
-    <message>
-        <source>&amp;Unban</source>
-        <translation>Отменить запрет</translation>
-    </message>
-    <message>
-        <source>Welcome to the %1 RPC console.</source>
-        <translation>Добро пожаловать в %1 RPC консоль</translation>
-    </message>
-    <message>
-        <source>Use up and down arrows to navigate history, and %1 to clear screen.</source>
-        <translation>Используйте стрелки вверх и вниз для навигации по истории и %1 для очистки экрана.</translation>
-    </message>
-    <message>
-        <source>Type %1 for an overview of available commands.</source>
-        <translation>Ввести %1 для обзора доступных команд.</translation>
-    </message>
-    <message>
-        <source>For more information on using this console type %1.</source>
-        <translation>Для получения дополнительных сведений об использовании этой консоли, введите %1.</translation>
-    </message>
-    <message>
-        <source>WARNING: Scammers have been active, telling users to type commands here, stealing their wallet contents. Do not use this console without fully understanding the ramifications of a command.</source>
-        <translation>ВНИМАНИЕ: Мошенники предлагали пользователям вводить сюда команды, похищая таким образом содержимое их кошельков. Не используйте эту консоль без полного понимания смысла команд.</translation>
-    </message>
-    <message>
-        <source>Network activity disabled</source>
-        <translation>Сетевая активность отключена</translation>
-    </message>
-    <message>
-        <source>Executing command without any wallet</source>
-        <translation>Выполнение команды без кошелька</translation>
-    </message>
-    <message>
-        <source>Executing command using "%1" wallet</source>
-        <translation>Выполнение команды с помощью "%1" кошелька</translation>
-    </message>
-    <message>
-        <source>(node id: %1)</source>
-        <translation>(идентификатор узла: %1)</translation>
-    </message>
-    <message>
-        <source>via %1</source>
-        <translation>с помощью %1</translation>
-    </message>
-    <message>
-        <source>never</source>
-        <translation>никогда</translation>
-    </message>
-    <message>
-        <source>Inbound</source>
-        <translation>Входящий</translation>
-    </message>
-    <message>
-        <source>Outbound</source>
-        <translation>Исходящий</translation>
-    </message>
-    <message>
-        <source>Yes</source>
-        <translation>Да</translation>
-    </message>
-    <message>
-        <source>No</source>
-        <translation>Нет</translation>
-    </message>
-    <message>
-        <source>Unknown</source>
-        <translation>Неизвестно</translation>
-    </message>
-</context>
-<context>
-    <name>ReceiveCoinsDialog</name>
-    <message>
-        <source>&amp;Amount:</source>
-        <translation>&amp;Количество:</translation>
-    </message>
-    <message>
-        <source>&amp;Label:</source>
-        <translation>&amp;Метка:</translation>
-    </message>
-    <message>
-        <source>&amp;Message:</source>
-        <translation>&amp;Сообщение:</translation>
-    </message>
-    <message>
-        <source>An optional message to attach to the payment request, which will be displayed when the request is opened. Note: The message will not be sent with the payment over the Bitcoin network.</source>
-        <translation>Необязательное сообщение для запроса платежа, которое будет показано при открытии запроса. Заметьте: сообщение не будет отправлено вместе с платежом через сеть Биткойн.</translation>
-    </message>
-    <message>
-        <source>An optional label to associate with the new receiving address.</source>
-        <translation>Необязательная метка для нового адреса получения.</translation>
-    </message>
-    <message>
-        <source>Use this form to request payments. All fields are &lt;b&gt;optional&lt;/b&gt;.</source>
-        <translation>Заполните форму для запроса платежей. Все поля &lt;b&gt;необязательны&lt;/b&gt;.</translation>
-    </message>
-    <message>
-        <source>An optional amount to request. Leave this empty or zero to not request a specific amount.</source>
-        <translation>Необязательная сумма для запроса. Оставьте пустым или укажите ноль, чтобы запросить неопределённую сумму.</translation>
-    </message>
-    <message>
-        <source>An optional label to associate with the new receiving address (used by you to identify an invoice).  It is also attached to the payment request.</source>
-        <translation>Необязательная метка, ассоциированная с новым адресом приёма (используется вами, чтобы идентифицировать выставленные счёт). Также она присоединяется к запросу платежа.</translation>
-    </message>
-    <message>
-        <source>An optional message that is attached to the payment request and may be displayed to the sender.</source>
-        <translation>Необязательное сообщение, которое присоединяется к запросу платежа и может быть показано отправителю.</translation>
-    </message>
-    <message>
-        <source>&amp;Create new receiving address</source>
-        <translation>&amp;Создать новый адрес для получения</translation>
-    </message>
-    <message>
-        <source>Clear all fields of the form.</source>
-        <translation>Очистить все поля формы.</translation>
-    </message>
-    <message>
-        <source>Clear</source>
-        <translation>Очистить</translation>
-    </message>
-    <message>
-        <source>Native segwit addresses (aka Bech32 or BIP-173) reduce your transaction fees later on and offer better protection against typos, but old wallets don't support them. When unchecked, an address compatible with older wallets will be created instead.</source>
-        <translation>"Родные" segwit адреса (Bech32 или BIP-173) в дальнейшем уменьшат комиссии ваших транзакций и предоставят улучшенную защиту от опечаток, однако старые кошельки не поддерживают эти адреса. Если не выбрано, будет создан совместимый со старыми кошелёк.</translation>
-    </message>
-    <message>
-        <source>Generate native segwit (Bech32) address</source>
-        <translation>Создать "родной" segwit (Bech32) адрес</translation>
-    </message>
-    <message>
-        <source>Requested payments history</source>
-        <translation>История платежных запросов</translation>
-    </message>
-    <message>
-        <source>Show the selected request (does the same as double clicking an entry)</source>
-        <translation>Отобразить выбранный запрос (выполняет то же, что и двойной щелчок на записи)</translation>
-    </message>
-    <message>
-        <source>Show</source>
-        <translation>Показать</translation>
-    </message>
-    <message>
-        <source>Remove the selected entries from the list</source>
-        <translation>Удалить выбранные записи со списка</translation>
-    </message>
-    <message>
-        <source>Remove</source>
-        <translation>Удалить</translation>
-    </message>
-    <message>
-        <source>Copy URI</source>
-        <translation>Копировать URI</translation>
-    </message>
-    <message>
-        <source>Copy label</source>
-        <translation>Копировать метку</translation>
-    </message>
-    <message>
-        <source>Copy message</source>
-        <translation>Копировать сообщение</translation>
-    </message>
-    <message>
-        <source>Copy amount</source>
-        <translation>Копировать сумму</translation>
-    </message>
-</context>
-<context>
-    <name>ReceiveRequestDialog</name>
-    <message>
-        <source>QR Code</source>
-        <translation>QR-код</translation>
-    </message>
-    <message>
-        <source>Copy &amp;URI</source>
-        <translation>Копировать &amp;URI</translation>
-    </message>
-    <message>
-        <source>Copy &amp;Address</source>
-        <translation>Копировать &amp;Адрес</translation>
-    </message>
-    <message>
-        <source>&amp;Save Image...</source>
-        <translation>&amp;Сохранить изображение...</translation>
-    </message>
-    <message>
-        <source>Request payment to %1</source>
-        <translation>Запросить платёж на %1</translation>
-    </message>
-    <message>
-        <source>Payment information</source>
-        <translation>Информация о платеже</translation>
-    </message>
-    <message>
-        <source>URI</source>
-        <translation>URI</translation>
-    </message>
-    <message>
-        <source>Address</source>
-        <translation>Адрес</translation>
-    </message>
-    <message>
-        <source>Amount</source>
-        <translation>Количество</translation>
-    </message>
-    <message>
-        <source>Label</source>
-        <translation>Метка</translation>
-    </message>
-    <message>
-        <source>Message</source>
-        <translation>Сообщение</translation>
-    </message>
-    <message>
-        <source>Wallet</source>
-        <translation>Кошелёк</translation>
-    </message>
-</context>
-<context>
-    <name>RecentRequestsTableModel</name>
-    <message>
-        <source>Date</source>
-        <translation>Дата</translation>
-    </message>
-    <message>
-        <source>Label</source>
-        <translation>Метка</translation>
-    </message>
-    <message>
-        <source>Message</source>
-        <translation>Сообщение</translation>
-    </message>
-    <message>
-        <source>(no label)</source>
-        <translation>(нет метки)</translation>
-    </message>
-    <message>
-        <source>(no message)</source>
-        <translation>(нет сообщений)</translation>
-    </message>
-    <message>
-        <source>(no amount requested)</source>
-        <translation>(не указана запрашиваемая сумма)</translation>
-    </message>
-    <message>
-        <source>Requested</source>
-        <translation>Запрошено</translation>
-    </message>
-</context>
-<context>
-    <name>SendCoinsDialog</name>
-    <message>
-        <source>Send Coins</source>
-        <translation>Отправить монеты</translation>
-    </message>
-    <message>
-        <source>Coin Control Features</source>
-        <translation>Опции управления монетами</translation>
-    </message>
-    <message>
-        <source>Inputs...</source>
-        <translation>Входы...</translation>
-    </message>
-    <message>
-        <source>automatically selected</source>
-        <translation>выбрано автоматически</translation>
-    </message>
-    <message>
-        <source>Insufficient funds!</source>
-        <translation>Недостаточно средств!</translation>
-    </message>
-    <message>
-        <source>Quantity:</source>
-        <translation>Количество:</translation>
-    </message>
-    <message>
-        <source>Bytes:</source>
-        <translation>Байтов:</translation>
-    </message>
-    <message>
-        <source>Amount:</source>
-        <translation>Количество:</translation>
-    </message>
-    <message>
-        <source>Fee:</source>
-        <translation>Комиссия:</translation>
-    </message>
-    <message>
-        <source>After Fee:</source>
-        <translation>После комиссии:</translation>
-    </message>
-    <message>
-        <source>Change:</source>
-        <translation>Сдача:</translation>
-    </message>
-    <message>
-        <source>If this is activated, but the change address is empty or invalid, change will be sent to a newly generated address.</source>
-        <translation>Если это выбрано, но адрес сдачи пустой или неверный, сдача будет отправлена на новый сгенерированный адрес.</translation>
-    </message>
-    <message>
-        <source>Custom change address</source>
-        <translation>Указать адрес для сдачи</translation>
-    </message>
-    <message>
-        <source>Transaction Fee:</source>
-        <translation>Комиссия за транзакцию:</translation>
-    </message>
-    <message>
-        <source>Choose...</source>
-        <translation>Выбрать...</translation>
-    </message>
-    <message>
-        <source>Using the fallbackfee can result in sending a transaction that will take several hours or days (or never) to confirm. Consider choosing your fee manually or wait until you have validated the complete chain.</source>
-        <translation>Использование резервной комиссии может привести к отправке транзакции, для подтверждения которой потребуется несколько часов или дней (или никогда). Попробуйте выбрать свою комиссию вручную или подождите, пока вы не подтвердите всю цепочку.</translation>
-    </message>
-    <message>
-        <source>Warning: Fee estimation is currently not possible.</source>
-        <translation>Предупреждение: оценка комиссии в данный момент невозможна.</translation>
-    </message>
-    <message>
-        <source>Specify a custom fee per kB (1,000 bytes) of the transaction's virtual size.
-
-Note:  Since the fee is calculated on a per-byte basis, a fee of "100 satoshis per kB" for a transaction size of 500 bytes (half of 1 kB) would ultimately yield a fee of only 50 satoshis.</source>
-        <translation>Укажите пользовательскую плату за килобайт (1000 байт) виртуального размера транзакции.
-
-Примечание: Так как комиссия рассчитывается на основе каждого байта, комиссия  "100 сатошей за КБ " для транзакции размером 500 байт (половина 1 КБ) в конечном счете, приведет к сбору только 50 сатошей.</translation>
-    </message>
-    <message>
-        <source>per kilobyte</source>
-        <translation>за килобайт</translation>
-    </message>
-    <message>
-        <source>Hide</source>
-        <translation>Спрятать</translation>
-    </message>
-    <message>
-        <source>Recommended:</source>
-        <translation>Рекомендованное значение:</translation>
-    </message>
-    <message>
-        <source>Custom:</source>
-        <translation>Пользовательское значение:</translation>
-    </message>
-    <message>
-        <source>(Smart fee not initialized yet. This usually takes a few blocks...)</source>
-        <translation>(Умная комиссия пока не инициализирована. Обычно для этого требуется несколько блоков...)</translation>
-    </message>
-    <message>
-        <source>Send to multiple recipients at once</source>
-        <translation>Отправить нескольким получателям сразу</translation>
-    </message>
-    <message>
-        <source>Add &amp;Recipient</source>
-        <translation>Добавить &amp;получателя</translation>
-    </message>
-    <message>
-        <source>Clear all fields of the form.</source>
-        <translation>Очистить все поля формы.</translation>
-    </message>
-    <message>
-        <source>Dust:</source>
-        <translation>Пыль:</translation>
-    </message>
-    <message>
-        <source>Hide transaction fee settings</source>
-        <translation>Скрыть настройки комиссий</translation>
-    </message>
-    <message>
-        <source>When there is less transaction volume than space in the blocks, miners as well as relaying nodes may enforce a minimum fee. Paying only this minimum fee is just fine, but be aware that this can result in a never confirming transaction once there is more demand for bitcoin transactions than the network can process.</source>
-        <translation>Когда объем транзакций меньше, чем пространство в блоках, майнеры, а также ретранслирующие узлы могут устанавливать минимальную плату. Платить только эту минимальную комиссию - это хорошо, но имейте в виду, что это может привести к тому, что транзакция никогда не будет подтверждена, если будет больше биткойн-транзакций, чем может обработать сеть.</translation>
-    </message>
-    <message>
-        <source>A too low fee might result in a never confirming transaction (read the tooltip)</source>
-        <translation>Слишком низкая комиссия может привести к невозможности подтверждения транзакции (см. подсказку)</translation>
-    </message>
-    <message>
-        <source>Confirmation time target:</source>
-        <translation>Целевое время подтверждения</translation>
-    </message>
-    <message>
-        <source>Enable Replace-By-Fee</source>
-        <translation>Включить Replace-By-Fee</translation>
-    </message>
-    <message>
-        <source>With Replace-By-Fee (BIP-125) you can increase a transaction's fee after it is sent. Without this, a higher fee may be recommended to compensate for increased transaction delay risk.</source>
-        <translation>С помощью Replace-By-Fee (BIP-125) вы можете увеличить комиссию за транзакцию после ее отправки. Без этого может быть рекомендована более высокая комиссия для компенсации повышенного риска задержки транзакции.</translation>
-    </message>
-    <message>
-        <source>Clear &amp;All</source>
-        <translation>Очистить &amp;Всё</translation>
-    </message>
-    <message>
-        <source>Balance:</source>
-        <translation>Баланс:</translation>
-    </message>
-    <message>
-        <source>Confirm the send action</source>
-        <translation>Подтвердить отправку</translation>
-    </message>
-    <message>
-        <source>S&amp;end</source>
-        <translation>&amp;Отправить</translation>
-    </message>
-    <message>
-        <source>Copy quantity</source>
-        <translation>Копировать количество</translation>
-    </message>
-    <message>
-        <source>Copy amount</source>
-        <translation>Копировать сумму</translation>
-    </message>
-    <message>
-        <source>Copy fee</source>
-        <translation>Скопировать комиссию</translation>
-    </message>
-    <message>
-        <source>Copy after fee</source>
-        <translation>Скопировать после комиссии</translation>
-    </message>
-    <message>
-        <source>Copy bytes</source>
-        <translation>Скопировать байты</translation>
-    </message>
-    <message>
-        <source>Copy dust</source>
-        <translation>Скопировать пыль</translation>
-    </message>
-    <message>
-        <source>Copy change</source>
-        <translation>Скопировать сдачу</translation>
-    </message>
-    <message>
-        <source>%1 (%2 blocks)</source>
-        <translation>%1 (%2 блоков)</translation>
-    </message>
-    <message>
-        <source>Cr&amp;eate Unsigned</source>
-        <translation>Создать Без Подписи</translation>
-    </message>
-    <message>
-        <source>Creates a Partially Signed Bitcoin Transaction (PSBT) for use with e.g. an offline %1 wallet, or a PSBT-compatible hardware wallet.</source>
-        <translation>Creates a Partially Signed Bitcoin Transaction (PSBT) for use with e.g. an offline %1 wallet, or a PSBT-compatible hardware wallet.</translation>
-    </message>
-    <message>
-        <source> from wallet '%1'</source>
-        <translation>с кошелька '%1'</translation>
-    </message>
-    <message>
-        <source>%1 to '%2'</source>
-        <translation>%1 на '%2'</translation>
-    </message>
-    <message>
-        <source>%1 to %2</source>
-        <translation>С %1 на %2</translation>
-    </message>
-    <message>
-        <source>Do you want to draft this transaction?</source>
-        <translation>Вы хотите подготовить черновик транзакции?</translation>
-    </message>
-    <message>
-        <source>Are you sure you want to send?</source>
-        <translation>Вы действительно хотите выполнить отправку?</translation>
-    </message>
-    <message>
-        <source>Please, review your transaction proposal. This will produce a Partially Signed Bitcoin Transaction (PSBT) which you can copy and then sign with e.g. an offline %1 wallet, or a PSBT-compatible hardware wallet.</source>
-        <translation>Please, review your transaction proposal. This will produce a Partially Signed Bitcoin Transaction (PSBT) which you can copy and then sign with e.g. an offline %1 wallet, or a PSBT-compatible hardware wallet.</translation>
-    </message>
-    <message>
-        <source>or</source>
-        <translation>или</translation>
-    </message>
-    <message>
-        <source>You can increase the fee later (signals Replace-By-Fee, BIP-125).</source>
-        <translation>Вы можете увеличить комиссию позже (Replace-By-Fee, BIP-125).</translation>
-    </message>
-    <message>
-        <source>Please, review your transaction.</source>
-        <translation>Пожалуйста, ознакомьтесь с вашей транзакцией.</translation>
-    </message>
-    <message>
-        <source>Transaction fee</source>
-        <translation>Комиссия</translation>
-    </message>
-    <message>
-        <source>Not signalling Replace-By-Fee, BIP-125.</source>
-        <translation>Не сигнализирует Replace-By-Fee, BIP-125.</translation>
-    </message>
-    <message>
-        <source>Total Amount</source>
-        <translation>Общая сумма</translation>
-    </message>
-    <message>
-        <source>To review recipient list click "Show Details..."</source>
-        <translation>Чтобы просмотреть список получателей, нажмите «Показать подробно...»</translation>
-    </message>
-    <message>
-        <source>Confirm send coins</source>
-        <translation>Подтвердить отправку монет</translation>
-    </message>
-    <message>
-        <source>Confirm transaction proposal</source>
-        <translation>Подтвердите предложенную транзакцию</translation>
-    </message>
-    <message>
-        <source>Copy PSBT to clipboard</source>
-        <translation>Копировать PSBT в буфер обмена</translation>
-    </message>
-    <message>
-        <source>Send</source>
-        <translation>Отправить</translation>
-    </message>
-    <message>
-        <source>PSBT copied</source>
-        <translation>PSBT скопирована</translation>
-    </message>
-    <message>
-        <source>Watch-only balance:</source>
-        <translation>Watch-only balance:</translation>
-    </message>
-    <message>
-        <source>The recipient address is not valid. Please recheck.</source>
-        <translation>Адрес получателя неверный. Пожалуйста, перепроверьте.</translation>
-    </message>
-    <message>
-        <source>The amount to pay must be larger than 0.</source>
-        <translation>Сумма оплаты должна быть больше 0.</translation>
-    </message>
-    <message>
-        <source>The amount exceeds your balance.</source>
-        <translation>Количество превышает ваш баланс.</translation>
-    </message>
-    <message>
-        <source>The total exceeds your balance when the %1 transaction fee is included.</source>
-        <translation>Сумма с учётом комиссии %1 превышает ваш баланс.</translation>
-    </message>
-    <message>
-        <source>Duplicate address found: addresses should only be used once each.</source>
-        <translation>Обнаружен дублирующийся адрес: используйте каждый адрес однократно.</translation>
-    </message>
-    <message>
-        <source>Transaction creation failed!</source>
-        <translation>Создание транзакции завершилось неудачей!</translation>
-    </message>
-    <message>
-        <source>A fee higher than %1 is considered an absurdly high fee.</source>
-        <translation>Комиссия более чем в %1 считается абсурдно высокой.</translation>
-    </message>
-    <message>
-        <source>Payment request expired.</source>
-        <translation>Истекло время ожидания запроса платежа</translation>
-    </message>
-    <message numerus="yes">
-        <source>Estimated to begin confirmation within %n block(s).</source>
-        <translation><numerusform>Предполагаемое подтверждение в течение %n блока.</numerusform><numerusform>Предполагаемое подтверждение в течение %n блоков.</numerusform><numerusform>Предполагаемое подтверждение в течение %n блоков.</numerusform><numerusform>Предполагаемое подтверждение в течение %n блоков.</numerusform></translation>
-    </message>
-    <message>
-        <source>Warning: Invalid Bitcoin address</source>
-        <translation>Предупреждение: Неверный Биткойн-адрес</translation>
-    </message>
-    <message>
-        <source>Warning: Unknown change address</source>
-        <translation>Предупреждение: Неизвестный адрес сдачи</translation>
-    </message>
-    <message>
-        <source>Confirm custom change address</source>
-        <translation>Подтвердите свой адрес для сдачи</translation>
-    </message>
-    <message>
-        <source>The address you selected for change is not part of this wallet. Any or all funds in your wallet may be sent to this address. Are you sure?</source>
-        <translation>Выбранный вами адрес для сдачи не принадлежит этому кошельку. Часть или все средства могут быть отправлены на этот адрес. Вы уверены?</translation>
-    </message>
-    <message>
-        <source>(no label)</source>
-        <translation>(нет метки)</translation>
-    </message>
-</context>
-<context>
-    <name>SendCoinsEntry</name>
-    <message>
-        <source>A&amp;mount:</source>
-        <translation>&amp;Количество:</translation>
-    </message>
-    <message>
-        <source>Pay &amp;To:</source>
-        <translation>&amp;Заплатить:</translation>
-    </message>
-    <message>
-        <source>&amp;Label:</source>
-        <translation>&amp;Метка:</translation>
-    </message>
-    <message>
-        <source>Choose previously used address</source>
-        <translation>Выбрать предыдущий использованный адрес</translation>
-    </message>
-    <message>
-        <source>The Bitcoin address to send the payment to</source>
-        <translation>Биткойн-адрес, на который отправить платёж</translation>
-    </message>
-    <message>
-        <source>Alt+A</source>
-        <translation>Alt+A</translation>
-    </message>
-    <message>
-        <source>Paste address from clipboard</source>
-        <translation>Вставить адрес из буфера обмена</translation>
-    </message>
-    <message>
-        <source>Alt+P</source>
-        <translation>Alt+P</translation>
-    </message>
-    <message>
-        <source>Remove this entry</source>
-        <translation>Удалить эту запись</translation>
-    </message>
-    <message>
-        <source>The amount to send in the selected unit</source>
-        <translation>The amount to send in the selected unit</translation>
-    </message>
-    <message>
-        <source>The fee will be deducted from the amount being sent. The recipient will receive less bitcoins than you enter in the amount field. If multiple recipients are selected, the fee is split equally.</source>
-        <translation>С отправляемой суммы будет удержана комиссия. Получателю придёт меньше биткойнов, чем вы вводите в поле количества. Если выбрано несколько получателей, комиссия распределяется поровну.</translation>
-    </message>
-    <message>
-        <source>S&amp;ubtract fee from amount</source>
-        <translation>В&amp;ычесть комиссию с суммы</translation>
-    </message>
-    <message>
-        <source>Use available balance</source>
-        <translation>Использовать доступный баланс</translation>
-    </message>
-    <message>
-        <source>Message:</source>
-        <translation>Сообщение:</translation>
-    </message>
-    <message>
-        <source>This is an unauthenticated payment request.</source>
-        <translation>Это не проверенный запрос на оплату.</translation>
-    </message>
-    <message>
-        <source>This is an authenticated payment request.</source>
-        <translation>Это проверенный запрос на оплату.</translation>
-    </message>
-    <message>
-        <source>Enter a label for this address to add it to the list of used addresses</source>
-        <translation>Введите метку для этого адреса, чтобы добавить его в список используемых адресов</translation>
-    </message>
-    <message>
-        <source>A message that was attached to the bitcoin: URI which will be stored with the transaction for your reference. Note: This message will not be sent over the Bitcoin network.</source>
-        <translation>Сообщение прикрепленное к биткойн идентификатору будет сохранено вместе с транзакцией для вашего сведения. Заметьте: Сообщение не будет отправлено через сеть Биткойн.</translation>
-    </message>
-    <message>
-        <source>Pay To:</source>
-        <translation>Выполнить оплату в пользу:</translation>
-    </message>
-    <message>
-        <source>Memo:</source>
-        <translation>Примечание:</translation>
-    </message>
-</context>
-<context>
-    <name>ShutdownWindow</name>
-    <message>
-        <source>%1 is shutting down...</source>
-        <translation>%1 завершает работу...</translation>
-    </message>
-    <message>
-        <source>Do not shut down the computer until this window disappears.</source>
-        <translation>Не выключайте компьютер, пока это окно не исчезнет.</translation>
-    </message>
-</context>
-<context>
-    <name>SignVerifyMessageDialog</name>
-    <message>
-        <source>Signatures - Sign / Verify a Message</source>
-        <translation>Подписи - Подписать / Проверить Сообщение</translation>
-    </message>
-    <message>
-        <source>&amp;Sign Message</source>
-        <translation>&amp;Подписать Сообщение</translation>
-    </message>
-    <message>
-        <source>You can sign messages/agreements with your addresses to prove you can receive bitcoins sent to them. Be careful not to sign anything vague or random, as phishing attacks may try to trick you into signing your identity over to them. Only sign fully-detailed statements you agree to.</source>
-        <translation>Вы можете подписывать сообщения/соглашения своими адресами, чтобы доказать свою возможность получать биткойны на них. Будьте осторожны, не подписывайте что-то неопределённое или случайное, так как фишинговые атаки могут обманным путём заставить вас подписать нежелательные сообщения. Подписывайте только те сообщения, с которыми вы согласны вплоть до мелочей.</translation>
-    </message>
-    <message>
-        <source>The Bitcoin address to sign the message with</source>
-        <translation>Биткойн-адрес, которым подписать сообщение</translation>
-    </message>
-    <message>
-        <source>Choose previously used address</source>
-        <translation>Выбрать предыдущий использованный адрес</translation>
-    </message>
-    <message>
-        <source>Alt+A</source>
-        <translation>Alt+A</translation>
-    </message>
-    <message>
-        <source>Paste address from clipboard</source>
-        <translation>Вставить адрес из буфера обмена</translation>
-    </message>
-    <message>
-        <source>Alt+P</source>
-        <translation>Alt+P</translation>
-    </message>
-    <message>
-        <source>Enter the message you want to sign here</source>
-        <translation>Введите сообщение для подписи</translation>
-    </message>
-    <message>
-        <source>Signature</source>
-        <translation>Подпись</translation>
-    </message>
-    <message>
-        <source>Copy the current signature to the system clipboard</source>
-        <translation>Скопировать текущую подпись в буфер обмена системы</translation>
-    </message>
-    <message>
-        <source>Sign the message to prove you own this Bitcoin address</source>
-        <translation>Подписать сообщение, чтобы доказать владение Биткойн-адресом</translation>
-    </message>
-    <message>
-        <source>Sign &amp;Message</source>
-        <translation>Подписать &amp;Сообщение</translation>
-    </message>
-    <message>
-        <source>Reset all sign message fields</source>
-        <translation>Сбросить значения всех полей подписывания сообщений</translation>
-    </message>
-    <message>
-        <source>Clear &amp;All</source>
-        <translation>Очистить &amp;Всё</translation>
-    </message>
-    <message>
-        <source>&amp;Verify Message</source>
-        <translation>&amp;Проверить Сообщение</translation>
-    </message>
-    <message>
-        <source>Enter the receiver's address, message (ensure you copy line breaks, spaces, tabs, etc. exactly) and signature below to verify the message. Be careful not to read more into the signature than what is in the signed message itself, to avoid being tricked by a man-in-the-middle attack. Note that this only proves the signing party receives with the address, it cannot prove sendership of any transaction!</source>
-        <translation>Введите ниже адрес получателя, сообщение (убедитесь, что переводы строк, пробелы, табы и т.п. в точности скопированы) и подпись, чтобы проверить сообщение. Убедитесь, что не скопировали лишнего в подпись, по сравнению с самим подписываемым сообщением, чтобы не стать жертвой атаки "man-in-the-middle". Заметьте, что эта операция удостоверяет лишь авторство подписавшего, но не может удостоверить отправителя транзакции.</translation>
-    </message>
-    <message>
-        <source>The Bitcoin address the message was signed with</source>
-        <translation>Биткойн-адрес, которым было подписано сообщение</translation>
-    </message>
-    <message>
-        <source>The signed message to verify</source>
-        <translation>Подписанное сообщение для проверки</translation>
-    </message>
-    <message>
-        <source>The signature given when the message was signed</source>
-        <translation>The signature given when the message was signed</translation>
-    </message>
-    <message>
-        <source>Verify the message to ensure it was signed with the specified Bitcoin address</source>
-        <translation>Проверить сообщение, чтобы убедиться, что оно было подписано указанным Биткойн-адресом</translation>
-    </message>
-    <message>
-        <source>Verify &amp;Message</source>
-        <translation>Проверить &amp;Сообщение</translation>
-    </message>
-    <message>
-        <source>Reset all verify message fields</source>
-        <translation>Сбросить все поля проверки сообщения</translation>
-    </message>
-    <message>
-        <source>Click "Sign Message" to generate signature</source>
-        <translation>Нажмите "Подписать сообщение" для создания подписи</translation>
-    </message>
-    <message>
-        <source>The entered address is invalid.</source>
-        <translation>Введенный адрес недействителен.</translation>
-    </message>
-    <message>
-        <source>Please check the address and try again.</source>
-        <translation>Необходимо проверить адрес и выполнить повторную попытку.</translation>
-    </message>
-    <message>
-        <source>The entered address does not refer to a key.</source>
-        <translation>Введённый адрес не связан с ключом.</translation>
-    </message>
-    <message>
-        <source>Wallet unlock was cancelled.</source>
-        <translation>Разблокирование кошелька было отменено.</translation>
-    </message>
-    <message>
-        <source>No error</source>
-        <translation>Без ошибок</translation>
-    </message>
-    <message>
-        <source>Private key for the entered address is not available.</source>
-        <translation>Недоступен секретный ключ для введённого адреса.</translation>
-    </message>
-    <message>
-        <source>Message signing failed.</source>
-        <translation>Не удалось подписать сообщение.</translation>
-    </message>
-    <message>
-        <source>Message signed.</source>
-        <translation>Сообщение подписано.</translation>
-    </message>
-    <message>
-        <source>The signature could not be decoded.</source>
-        <translation>Невозможно расшифровать подпись.</translation>
-    </message>
-    <message>
-        <source>Please check the signature and try again.</source>
-        <translation>Пожалуйста, проверьте подпись и попробуйте ещё раз.</translation>
-    </message>
-    <message>
-        <source>The signature did not match the message digest.</source>
-        <translation>Подпись не соответствует отпечатку сообщения.</translation>
-    </message>
-    <message>
-        <source>Message verification failed.</source>
-        <translation>Сообщение не прошло проверку.</translation>
-    </message>
-    <message>
-        <source>Message verified.</source>
-        <translation>Сообщение проверено.</translation>
-    </message>
-</context>
-<context>
-    <name>TrafficGraphWidget</name>
-    <message>
-        <source>KB/s</source>
-        <translation>КБ/сек</translation>
-    </message>
-</context>
-<context>
-    <name>TransactionDesc</name>
-    <message numerus="yes">
-        <source>Open for %n more block(s)</source>
-        <translation><numerusform>Открыть еще на %n блок</numerusform><numerusform>Открыть еще на %n блоков</numerusform><numerusform>Открыть еще на %n блоков</numerusform><numerusform>Открыть еще на %n блоков</numerusform></translation>
-    </message>
-    <message>
-        <source>Open until %1</source>
-        <translation>Открыто до %1</translation>
-    </message>
-    <message>
-        <source>conflicted with a transaction with %1 confirmations</source>
-        <translation>конфликт с транзакцией с %1 подтверждений</translation>
-    </message>
-    <message>
-        <source>0/unconfirmed, %1</source>
-        <translation>0/не подтверждено, %1</translation>
-    </message>
-    <message>
-        <source>in memory pool</source>
-        <translation>в мемпуле</translation>
-    </message>
-    <message>
-        <source>not in memory pool</source>
-        <translation>не в мемпуле</translation>
-    </message>
-    <message>
-        <source>abandoned</source>
-        <translation>заброшено</translation>
-    </message>
-    <message>
-        <source>%1/unconfirmed</source>
-        <translation>%1/не подтверждено</translation>
-    </message>
-    <message>
-        <source>%1 confirmations</source>
-        <translation>%1 подтверждений</translation>
-    </message>
-    <message>
-        <source>Status</source>
-        <translation>Статус</translation>
-    </message>
-    <message>
-        <source>Date</source>
-        <translation>Дата</translation>
-    </message>
-    <message>
-        <source>Source</source>
-        <translation>Источник</translation>
-    </message>
-    <message>
-        <source>Generated</source>
-        <translation>Создано автоматически</translation>
-    </message>
-    <message>
-        <source>From</source>
-        <translation>От</translation>
-    </message>
-    <message>
-        <source>unknown</source>
-        <translation>неизвестно</translation>
-    </message>
-    <message>
-        <source>To</source>
-        <translation>Для</translation>
-    </message>
-    <message>
-        <source>own address</source>
-        <translation>свой адрес</translation>
-    </message>
-    <message>
-        <source>watch-only</source>
-        <translation>только просмотр</translation>
-    </message>
-    <message>
-        <source>label</source>
-        <translation>метка</translation>
-    </message>
-    <message>
-        <source>Credit</source>
-        <translation>Кредит</translation>
-    </message>
-    <message numerus="yes">
-        <source>matures in %n more block(s)</source>
-        <translation><numerusform>созревает еще в %n блоках</numerusform><numerusform>созревает еще в %n блоках</numerusform><numerusform>созревает еще в %n блоках</numerusform><numerusform>созревает еще в %n блоках</numerusform></translation>
-    </message>
-    <message>
-        <source>not accepted</source>
-        <translation>не принято</translation>
-    </message>
-    <message>
-        <source>Debit</source>
-        <translation>Дебет</translation>
-    </message>
-    <message>
-        <source>Total debit</source>
-        <translation>Всего дебет</translation>
-    </message>
-    <message>
-        <source>Total credit</source>
-        <translation>Всего кредит</translation>
-    </message>
-    <message>
-        <source>Transaction fee</source>
-        <translation>Комиссия за транзакцию</translation>
-    </message>
-    <message>
-        <source>Net amount</source>
-        <translation>Чистая сумма</translation>
-    </message>
-    <message>
-        <source>Message</source>
-        <translation>Сообщение</translation>
-    </message>
-    <message>
-        <source>Comment</source>
-        <translation>Комментарий</translation>
-    </message>
-    <message>
-        <source>Transaction ID</source>
-        <translation>ID транзакции</translation>
-    </message>
-    <message>
-        <source>Transaction total size</source>
-        <translation>Общий размер транзакции</translation>
-    </message>
-    <message>
-        <source>Transaction virtual size</source>
-        <translation>Виртуальный размер транзакции</translation>
-    </message>
-    <message>
-        <source>Output index</source>
-        <translation>Индекс выхода</translation>
-    </message>
-    <message>
-        <source> (Certificate was not verified)</source>
-        <translation>(Сертификат не был проверен)</translation>
-    </message>
-    <message>
-        <source>Merchant</source>
-        <translation>Мерчант</translation>
-    </message>
-    <message>
-        <source>Generated coins must mature %1 blocks before they can be spent. When you generated this block, it was broadcast to the network to be added to the block chain. If it fails to get into the chain, its state will change to "not accepted" and it won't be spendable. This may occasionally happen if another node generates a block within a few seconds of yours.</source>
-        <translation>Созданные автоматически монеты должны подождать %1 блоков, прежде чем они могут быть потрачены. Когда вы создали автоматически этот блок, он был отправлен в сеть для добавления в цепочку блоков. Если он не попадёт в цепь, его статус изменится на "не принят", и монеты будут недействительны. Это иногда происходит в случае, если другой узел создаст автоматически блок на несколько секунд раньше вас.</translation>
-    </message>
-    <message>
-        <source>Debug information</source>
-        <translation>Отладочная информация</translation>
-    </message>
-    <message>
-        <source>Transaction</source>
-        <translation>Транзакция</translation>
-    </message>
-    <message>
-        <source>Inputs</source>
-        <translation>Входы</translation>
-    </message>
-    <message>
-        <source>Amount</source>
-        <translation>Количество</translation>
-    </message>
-    <message>
-        <source>true</source>
-        <translation>истина</translation>
-    </message>
-    <message>
-        <source>false</source>
-        <translation>ложь</translation>
-    </message>
-</context>
-<context>
-    <name>TransactionDescDialog</name>
-    <message>
-        <source>This pane shows a detailed description of the transaction</source>
-        <translation>На этой панели показано подробное описание транзакции</translation>
-    </message>
-    <message>
-        <source>Details for %1</source>
-        <translation>Детальная информация по %1</translation>
-    </message>
-</context>
-<context>
-    <name>TransactionTableModel</name>
-    <message>
-        <source>Date</source>
-        <translation>Дата</translation>
-    </message>
-    <message>
-        <source>Type</source>
-        <translation>Тип</translation>
-    </message>
-    <message>
-        <source>Label</source>
-        <translation>Метка</translation>
-    </message>
-    <message numerus="yes">
-        <source>Open for %n more block(s)</source>
-        <translation><numerusform>Открыть еще на %n блок</numerusform><numerusform>Открыть еще на %n блоков</numerusform><numerusform>Открыть еще на %n блоков</numerusform><numerusform>Открыть еще на %n блоков</numerusform></translation>
-    </message>
-    <message>
-        <source>Open until %1</source>
-        <translation>Открыто до %1</translation>
-    </message>
-    <message>
-        <source>Unconfirmed</source>
-        <translation>Неподтвержденный</translation>
-    </message>
-    <message>
-        <source>Abandoned</source>
-        <translation>Заброшено</translation>
-    </message>
-    <message>
-        <source>Confirming (%1 of %2 recommended confirmations)</source>
-        <translation>Подтверждается (%1 из %2 рекомендуемых подтверждений)</translation>
-    </message>
-    <message>
-        <source>Confirmed (%1 confirmations)</source>
-        <translation>Подтверждено (%1 подтверждений)</translation>
-    </message>
-    <message>
-        <source>Conflicted</source>
-        <translation>В противоречии</translation>
-    </message>
-    <message>
-        <source>Immature (%1 confirmations, will be available after %2)</source>
-        <translation>Незрелый (%1 подтверждений, будет доступно после %2)</translation>
-    </message>
-    <message>
-        <source>Generated but not accepted</source>
-        <translation>Создано автоматически, но не принято</translation>
-    </message>
-    <message>
-        <source>Received with</source>
-        <translation>Получено на</translation>
-    </message>
-    <message>
-        <source>Received from</source>
-        <translation>Получено от</translation>
-    </message>
-    <message>
-        <source>Sent to</source>
-        <translation>Отправить</translation>
-    </message>
-    <message>
-        <source>Payment to yourself</source>
-        <translation>Отправлено себе</translation>
-    </message>
-    <message>
-        <source>Mined</source>
-        <translation>Добыто</translation>
-    </message>
-    <message>
-        <source>watch-only</source>
-        <translation>только просмотр</translation>
-    </message>
-    <message>
-        <source>(n/a)</source>
-        <translation>(недоступно)</translation>
-    </message>
-    <message>
-        <source>(no label)</source>
-        <translation>(нет метки)</translation>
-    </message>
-    <message>
-        <source>Transaction status. Hover over this field to show number of confirmations.</source>
-        <translation>Статус транзакции. Для отображения количества подтверждений необходимо навести курсор на это поле.</translation>
-    </message>
-    <message>
-        <source>Date and time that the transaction was received.</source>
-        <translation>Дата и время получения транзакции.</translation>
-    </message>
-    <message>
-        <source>Type of transaction.</source>
-        <translation>Тип транзакции.</translation>
-    </message>
-    <message>
-        <source>Whether or not a watch-only address is involved in this transaction.</source>
-        <translation>Использовался ли в транзакции адрес для наблюдения.</translation>
-    </message>
-    <message>
-        <source>User-defined intent/purpose of the transaction.</source>
-        <translation>Определяемое пользователем намерение/цель транзакции.</translation>
-    </message>
-    <message>
-        <source>Amount removed from or added to balance.</source>
-        <translation>Снятая или добавленная к балансу сумма.</translation>
-    </message>
-</context>
-<context>
-    <name>TransactionView</name>
-    <message>
-        <source>All</source>
-        <translation>Все</translation>
-    </message>
-    <message>
-        <source>Today</source>
-        <translation>Сегодня</translation>
-    </message>
-    <message>
-        <source>This week</source>
-        <translation>Эта неделя</translation>
-    </message>
-    <message>
-        <source>This month</source>
-        <translation>Этот месяц</translation>
-    </message>
-    <message>
-        <source>Last month</source>
-        <translation>Последний месяц</translation>
-    </message>
-    <message>
-        <source>This year</source>
-        <translation>Этот год</translation>
-    </message>
-    <message>
-        <source>Range...</source>
-        <translation>Диапазон...</translation>
-    </message>
-    <message>
-        <source>Received with</source>
-        <translation>Получено на</translation>
-    </message>
-    <message>
-        <source>Sent to</source>
-        <translation>Отправить</translation>
-    </message>
-    <message>
-        <source>To yourself</source>
-        <translation>Себе</translation>
-    </message>
-    <message>
-        <source>Mined</source>
-        <translation>Добыто</translation>
-    </message>
-    <message>
-        <source>Other</source>
-        <translation>Другое</translation>
-    </message>
-    <message>
-        <source>Enter address, transaction id, or label to search</source>
-        <translation>Введите адрес, ID транзакции или метку для поиска</translation>
-    </message>
-    <message>
-        <source>Min amount</source>
-        <translation>Минимальное количество</translation>
-    </message>
-    <message>
-        <source>Abandon transaction</source>
-        <translation>Отказ от транзакции</translation>
-    </message>
-    <message>
-        <source>Increase transaction fee</source>
-        <translation>Увеличить комиссию за транзакцию</translation>
-    </message>
-    <message>
-        <source>Copy address</source>
-        <translation>Копировать адрес</translation>
-    </message>
-    <message>
-        <source>Copy label</source>
-        <translation>Копировать метку</translation>
-    </message>
-    <message>
-        <source>Copy amount</source>
-        <translation>Копировать сумму</translation>
-    </message>
-    <message>
-        <source>Copy transaction ID</source>
-        <translation>Копировать ID транзакции</translation>
-    </message>
-    <message>
-        <source>Copy raw transaction</source>
-        <translation>Копировать raw транзакцию</translation>
-    </message>
-    <message>
-        <source>Copy full transaction details</source>
-        <translation>Копировать все детали транзакции</translation>
-    </message>
-    <message>
-        <source>Edit label</source>
-        <translation>Изменить метку</translation>
-    </message>
-    <message>
-        <source>Show transaction details</source>
-        <translation>Отобразить детали транзакции</translation>
-    </message>
-    <message>
-        <source>Export Transaction History</source>
-        <translation>Экспортировать историю транзакций</translation>
-    </message>
-    <message>
-        <source>Comma separated file (*.csv)</source>
-        <translation>Текст, разделённый запятыми (*.csv)</translation>
-    </message>
-    <message>
-        <source>Confirmed</source>
-        <translation>Подтвержденные</translation>
-    </message>
-    <message>
-        <source>Watch-only</source>
-        <translation>Только наблюдение</translation>
-    </message>
-    <message>
-        <source>Date</source>
-        <translation>Дата</translation>
-    </message>
-    <message>
-        <source>Type</source>
-        <translation>Тип</translation>
-    </message>
-    <message>
-        <source>Label</source>
-        <translation>Метка</translation>
-    </message>
-    <message>
-        <source>Address</source>
-        <translation>Адрес</translation>
-    </message>
-    <message>
-        <source>ID</source>
-        <translation>ИН</translation>
-    </message>
-    <message>
-        <source>Exporting Failed</source>
-        <translation>Экспорт не удался</translation>
-    </message>
-    <message>
-        <source>There was an error trying to save the transaction history to %1.</source>
-        <translation>При попытке сохранения истории транзакций в %1 произошла ошибка.</translation>
-    </message>
-    <message>
-        <source>Exporting Successful</source>
-        <translation>Экспорт выполнен успешно</translation>
-    </message>
-    <message>
-        <source>The transaction history was successfully saved to %1.</source>
-        <translation>Историю транзакций было успешно сохранено в %1.</translation>
-    </message>
-    <message>
-        <source>Range:</source>
-        <translation>Диапазон:</translation>
-    </message>
-    <message>
-        <source>to</source>
-        <translation>для</translation>
-    </message>
-</context>
-<context>
-    <name>UnitDisplayStatusBarControl</name>
-    <message>
-        <source>Unit to show amounts in. Click to select another unit.</source>
-        <translation>Единица измерения количества монет. Щёлкните для выбора другой единицы.</translation>
-    </message>
-</context>
-<context>
-    <name>WalletController</name>
-    <message>
-        <source>Close wallet</source>
-        <translation>Закрыть кошелёк</translation>
-    </message>
-    <message>
-        <source>Are you sure you wish to close the wallet &lt;i&gt;%1&lt;/i&gt;?</source>
-        <translation>Вы уверены, что хотите закрыть кошелёк &lt;i&gt;%1&lt;/i&gt;?</translation>
-    </message>
-    <message>
-        <source>Closing the wallet for too long can result in having to resync the entire chain if pruning is enabled.</source>
-        <translation>Слишком длительное закрытие кошелька может привести к необходимости повторной синхронизации всей цепочки, если включено сокращение.</translation>
-    </message>
-</context>
-<context>
-    <name>WalletFrame</name>
-    <message>
-        <source>No wallet has been loaded.</source>
-        <translation>Не был загружен ни один кошелёк.</translation>
-    </message>
-</context>
-<context>
-    <name>WalletModel</name>
-    <message>
-        <source>Send Coins</source>
-        <translation>Отправить монеты</translation>
-    </message>
-    <message>
-        <source>Fee bump error</source>
-        <translation>Ошибка оплаты</translation>
-    </message>
-    <message>
-        <source>Increasing transaction fee failed</source>
-        <translation>Увеличение комиссии за транзакцию завершилось неудачей</translation>
-    </message>
-    <message>
-        <source>Do you want to increase the fee?</source>
-        <translation>Желаете увеличить комиссию?</translation>
-    </message>
-    <message>
-        <source>Do you want to draft a transaction with fee increase?</source>
-        <translation>Do you want to draft a transaction with fee increase?</translation>
-    </message>
-    <message>
-        <source>Current fee:</source>
-        <translation>Текущая комиссия:</translation>
-    </message>
-    <message>
-        <source>Increase:</source>
-        <translation>Увеличить</translation>
-    </message>
-    <message>
-        <source>New fee:</source>
-        <translation>Новая комиссия:</translation>
-    </message>
-    <message>
-        <source>Confirm fee bump</source>
-        <translation>Подтвердите оплату</translation>
-    </message>
-    <message>
-        <source>Can't draft transaction.</source>
-        <translation>Невозможно подготовить черновик транзакции.</translation>
-    </message>
-    <message>
-        <source>PSBT copied</source>
-        <translation>PSBT скопирована</translation>
-    </message>
-    <message>
-        <source>Can't sign transaction.</source>
-        <translation>Невозможно подписать транзакцию</translation>
-    </message>
-    <message>
-        <source>Could not commit transaction</source>
-        <translation>Не удалось выполнить транзакцию</translation>
-    </message>
-    <message>
-        <source>default wallet</source>
-        <translation>Кошелёк по умолчанию</translation>
-    </message>
-</context>
-<context>
-    <name>WalletView</name>
-    <message>
-        <source>&amp;Export</source>
-        <translation>&amp;Экспорт</translation>
-    </message>
-    <message>
-        <source>Export the data in the current tab to a file</source>
-        <translation>Экспортировать данные текущей вкладки в файл</translation>
-    </message>
-    <message>
-        <source>Backup Wallet</source>
-        <translation>Создать резервную копию кошелька</translation>
-    </message>
-    <message>
-        <source>Wallet Data (*.dat)</source>
-        <translation>Данные кошелька (*.dat)</translation>
-    </message>
-    <message>
-        <source>Backup Failed</source>
-        <translation>Создание резервной копии кошелька завершилось неудачей</translation>
-    </message>
-    <message>
-        <source>There was an error trying to save the wallet data to %1.</source>
-        <translation>При попытке сохранения данных кошелька в %1 произошла ошибка.</translation>
-    </message>
-    <message>
-        <source>Backup Successful</source>
-        <translation>Резервное копирование выполнено успешно</translation>
-    </message>
-    <message>
-        <source>The wallet data was successfully saved to %1.</source>
-        <translation>Данные кошелька были успешно сохранены в %1.</translation>
-    </message>
-    <message>
-        <source>Cancel</source>
-        <translation>Отмена</translation>
-    </message>
-</context>
-<context>
-    <name>bitcoin-core</name>
-    <message>
-        <source>Distributed under the MIT software license, see the accompanying file %s or %s</source>
-        <translation>Распространяется под лицензией MIT, см. приложенный файл %s или %s</translation>
-    </message>
-    <message>
-        <source>Prune configured below the minimum of %d MiB.  Please use a higher number.</source>
-        <translation>Удаление блоков выставлено ниже, чем минимум в %d Мб. Пожалуйста, используйте большее значение.</translation>
-    </message>
-    <message>
-        <source>Prune: last wallet synchronisation goes beyond pruned data. You need to -reindex (download the whole blockchain again in case of pruned node)</source>
-        <translation>Удаление: последняя синхронизация кошелька вышла за рамки удаленных данных. Вам нужен -reindex (скачать всю цепь блоков в случае удаленного узла)</translation>
-    </message>
-    <message>
-        <source>Error: A fatal internal error occurred, see debug.log for details</source>
-        <translation>Ошибка: произошла критическая внутренняя ошибка, для получения деталей см. debug.log</translation>
-    </message>
-    <message>
-        <source>Pruning blockstore...</source>
-        <translation>Очистка хранилища блоков...</translation>
-    </message>
-    <message>
-        <source>Unable to start HTTP server. See debug log for details.</source>
-        <translation>Невозможно запустить HTTP-сервер. Для получения более детальной информации необходимо обратиться к журналу отладки.</translation>
-    </message>
-    <message>
-        <source>The %s developers</source>
-        <translation>Разработчики %s</translation>
-    </message>
-    <message>
-        <source>Can't generate a change-address key. No keys in the internal keypool and can't generate any keys.</source>
-        <translation>Невозможно сгенерировать ключ изменения адреса. Нет ключей во внутреннем пуле ключей и не может генерировать ключи.</translation>
-    </message>
-    <message>
-        <source>Cannot obtain a lock on data directory %s. %s is probably already running.</source>
-        <translation>Невозможно заблокировать каталог данных %s. %s возможно уже работает.</translation>
-    </message>
-    <message>
-        <source>Cannot provide specific connections and have addrman find outgoing connections at the same.</source>
-        <translation>Не удается предоставить определенные подключения и найти исходящие соединения при этом.</translation>
-    </message>
-    <message>
-        <source>Error reading %s! All keys read correctly, but transaction data or address book entries might be missing or incorrect.</source>
-        <translation>Ошибка чтения %s! Все ключи прочитаны верно, но данные транзакций или записи адресной книги могут отсутствовать или быть неправильными.</translation>
-    </message>
-    <message>
-        <source>Please check that your computer's date and time are correct! If your clock is wrong, %s will not work properly.</source>
-        <translation>Пожалуйста убедитесь в корректности установки времени и даты на вашем компьютере! Если время установлено неверно, %s не будет работать правильно.</translation>
-    </message>
-    <message>
-        <source>Please contribute if you find %s useful. Visit %s for further information about the software.</source>
-        <translation>Пожалуйста, внесите свой вклад, если вы найдете %s полезными. Посетите %s для получения дополнительной информации о программном обеспечении.</translation>
-    </message>
-    <message>
-        <source>The block database contains a block which appears to be from the future. This may be due to your computer's date and time being set incorrectly. Only rebuild the block database if you are sure that your computer's date and time are correct</source>
-        <translation>База данных блоков содержит блок, который появляется из будущего. Это может из-за некорректно установленных даты и времени на вашем компьютере. Остается только перестраивать базу блоков, если вы уверены, что дата и время корректны.</translation>
-    </message>
-    <message>
-        <source>This is a pre-release test build - use at your own risk - do not use for mining or merchant applications</source>
-        <translation>Это тестовая сборка - используйте на свой страх и риск - не используйте для добычи или торговых приложений</translation>
-    </message>
-    <message>
-        <source>This is the transaction fee you may discard if change is smaller than dust at this level</source>
-        <translation>Это плата за транзакцию, которую вы можете отменить, если изменения меньше чем пыль</translation>
-    </message>
-    <message>
-        <source>Unable to replay blocks. You will need to rebuild the database using -reindex-chainstate.</source>
-        <translation>Невозможно воспроизвести блоки. Вам нужно будет перестроить базу данных, используя -reindex-chaintate.</translation>
-    </message>
-    <message>
-        <source>Unable to rewind the database to a pre-fork state. You will need to redownload the blockchain</source>
-        <translation>Невозможно отмотать базу данных до предфоркового состояния. Вам будет необходимо перекачать цепочку блоков.</translation>
-    </message>
-    <message>
-        <source>Warning: The network does not appear to fully agree! Some miners appear to be experiencing issues.</source>
-        <translation>Внимание: Похоже, в сети нет полного согласия! Некоторые майнеры, возможно, испытывают проблемы.</translation>
-    </message>
-    <message>
-        <source>Warning: We do not appear to fully agree with our peers! You may need to upgrade, or other nodes may need to upgrade.</source>
-        <translation>Внимание: Мы не полностью согласны с подключенными участниками! Вам или другим участникам, возможно, следует обновиться.</translation>
-    </message>
-    <message>
-        <source>%d of last 100 blocks have unexpected version</source>
-        <translation>%d из последних 100 блоков имеют неожиданную версию</translation>
-    </message>
-    <message>
-        <source>%s corrupt, salvage failed</source>
-        <translation>%s поврежден, восстановить не удалось</translation>
-    </message>
-    <message>
-        <source>-maxmempool must be at least %d MB</source>
-        <translation>-maxmempool должен быть как минимум %d Мб</translation>
-    </message>
-    <message>
-        <source>Cannot resolve -%s address: '%s'</source>
-        <translation>Не удается разрешить -%s адрес: '%s'</translation>
-    </message>
-    <message>
-        <source>Change index out of range</source>
-        <translation>Изменение индекса вне диапазона</translation>
-    </message>
-    <message>
-        <source>Config setting for %s only applied on %s network when in [%s] section.</source>
-        <translation>Настройка конфигурации для %s применяется только в %s сети во [%s] разделе.</translation>
-    </message>
-    <message>
-        <source>Copyright (C) %i-%i</source>
-        <translation>Авторское право (©) %i-%i</translation>
-    </message>
-    <message>
-        <source>Corrupted block database detected</source>
-        <translation>БД блоков повреждена</translation>
-    </message>
-    <message>
-        <source>Could not find asmap file %s</source>
-        <translation>Не могу найти asmap файл %s</translation>
-    </message>
-    <message>
-        <source>Could not parse asmap file %s</source>
-        <translation>Не могу разобрать asmap файл %s</translation>
-    </message>
-    <message>
-        <source>Do you want to rebuild the block database now?</source>
-        <translation>Пересобрать БД блоков прямо сейчас?</translation>
-    </message>
-    <message>
-        <source>Error initializing block database</source>
-        <translation>Ошибка инициализации БД блоков</translation>
-    </message>
-    <message>
-        <source>Error initializing wallet database environment %s!</source>
-        <translation>Ошибка инициализации окружения БД кошелька %s!</translation>
-    </message>
-    <message>
-        <source>Error loading %s</source>
-        <translation>Ошибка загрузки %s</translation>
-    </message>
-    <message>
-        <source>Error loading %s: Private keys can only be disabled during creation</source>
-        <translation>Ошибка загрузки %s: Приватные ключи можно отключить только при создании</translation>
-    </message>
-    <message>
-        <source>Error loading %s: Wallet corrupted</source>
-        <translation>Ошибка загрузки %s: кошелёк поврежден</translation>
-    </message>
-    <message>
-        <source>Error loading %s: Wallet requires newer version of %s</source>
-        <translation>Ошибка загрузки %s: кошелёк требует более поздней версии %s</translation>
-    </message>
-    <message>
-        <source>Error loading block database</source>
-        <translation>Ошибка чтения БД блоков</translation>
-    </message>
-    <message>
-        <source>Error opening block database</source>
-        <translation>Не удалось открыть БД блоков</translation>
-    </message>
-    <message>
-        <source>Failed to listen on any port. Use -listen=0 if you want this.</source>
-        <translation>Не удалось начать прослушивание на порту. Используйте -listen=0 если вас это устраивает.</translation>
-    </message>
-    <message>
-        <source>Failed to rescan the wallet during initialization</source>
-        <translation>Не удалось повторно сканировать кошелёк во время инициализации</translation>
-    </message>
-    <message>
-        <source>Importing...</source>
-        <translation>Выполняется импорт...</translation>
-    </message>
-    <message>
-        <source>Incorrect or no genesis block found. Wrong datadir for network?</source>
-        <translation>Неверный или отсутствующий начальный блок. Неправильный каталог данных для сети?</translation>
-    </message>
-    <message>
-        <source>Initialization sanity check failed. %s is shutting down.</source>
-        <translation>Начальная проверка исправности не удалась. %s завершает работу.</translation>
-    </message>
-    <message>
-        <source>Invalid P2P permission: '%s'</source>
-        <translation>Неверные разрешение для P2P: '%s'</translation>
-    </message>
-    <message>
-        <source>Invalid amount for -%s=&lt;amount&gt;: '%s'</source>
-        <translation>Неверная сумма для -%s=&lt;amount&gt;: '%s'</translation>
-    </message>
-    <message>
-        <source>Invalid amount for -discardfee=&lt;amount&gt;: '%s'</source>
-        <translation>Недопустимая сумма для -discardfee=&lt;amount&gt;: '%s'</translation>
-    </message>
-    <message>
-        <source>Invalid amount for -fallbackfee=&lt;amount&gt;: '%s'</source>
-        <translation>Недопустимая сумма для -fallbackfee=&lt;amount&gt;: '%s'</translation>
-    </message>
-    <message>
-        <source>Specified blocks directory "%s" does not exist.</source>
-        <translation>Указанная директория с блоками "%s" не существует.</translation>
-    </message>
-    <message>
-        <source>Unknown address type '%s'</source>
-        <translation>Адрес неизвестного типа '%s'</translation>
-    </message>
-    <message>
-        <source>Unknown change type '%s'</source>
-        <translation>Неизвестный тип адреса для сдачи '%s'</translation>
-    </message>
-    <message>
-        <source>Upgrading txindex database</source>
-        <translation>Обновление БД txindex</translation>
-    </message>
-    <message>
-        <source>Loading P2P addresses...</source>
-        <translation>Выполняется загрузка P2P-адресов...</translation>
-    </message>
-    <message>
-        <source>Error: Disk space is too low!</source>
-        <translation>Ошибка: мало места на диске!</translation>
-    </message>
-    <message>
-        <source>Loading banlist...</source>
-        <translation>Загрузка черного списка...</translation>
-    </message>
-    <message>
-        <source>Not enough file descriptors available.</source>
-        <translation>Недоступно достаточного количества дескрипторов файла.</translation>
-    </message>
-    <message>
-        <source>Prune cannot be configured with a negative value.</source>
-        <translation>Удаление блоков не может использовать отрицательное значение.</translation>
-    </message>
-    <message>
-        <source>Prune mode is incompatible with -txindex.</source>
-        <translation>Режим удаления блоков несовместим с -txindex.</translation>
-    </message>
-    <message>
-        <source>Replaying blocks...</source>
-        <translation>Пересборка блоков...</translation>
-    </message>
-    <message>
-        <source>Rewinding blocks...</source>
-        <translation>Перемотка блоков...</translation>
-    </message>
-    <message>
-        <source>The source code is available from %s.</source>
-        <translation>Исходный код доступен в %s.</translation>
-    </message>
-    <message>
-        <source>Transaction fee and change calculation failed</source>
-        <translation>Не удалось рассчитать комиссию и сдачу для транзакции</translation>
-    </message>
-    <message>
-        <source>Unable to bind to %s on this computer. %s is probably already running.</source>
-        <translation>Невозможно привязаться к %s на этом компьютере. Возможно, %s уже работает.</translation>
-    </message>
-    <message>
-        <source>Unable to generate keys</source>
-        <translation>Невозможно сгенерировать ключи</translation>
-    </message>
-    <message>
-        <source>Unsupported logging category %s=%s.</source>
-        <translation>Неподдерживаемая категория ведения журнала %s=%s.</translation>
-    </message>
-    <message>
-        <source>Upgrading UTXO database</source>
-        <translation>Обновление БД UTXO</translation>
-    </message>
-    <message>
-        <source>User Agent comment (%s) contains unsafe characters.</source>
-        <translation>Комментарий пользователя (%s) содержит небезопасные символы.</translation>
-    </message>
-    <message>
-        <source>Verifying blocks...</source>
-        <translation>Проверка блоков...</translation>
-    </message>
-    <message>
-        <source>Wallet needed to be rewritten: restart %s to complete</source>
-        <translation>Необходимо перезаписать кошелёк, перезапустите %s для завершения операции.</translation>
-    </message>
-    <message>
-        <source>Error: Listening for incoming connections failed (listen returned error %s)</source>
-        <translation>Ошибка: Не удалось начать прослушивание входящих подключений (прослушивание вернуло ошибку %s)</translation>
-    </message>
-    <message>
-        <source>Invalid amount for -maxtxfee=&lt;amount&gt;: '%s' (must be at least the minrelay fee of %s to prevent stuck transactions)</source>
-        <translation>Неверное значение для -maxtxfee=&lt;amount&gt;: '%s' (минимальная комиссия трансляции %s для предотвращения зависания транзакций)</translation>
-    </message>
-    <message>
-        <source>The transaction amount is too small to send after the fee has been deducted</source>
-        <translation>Сумма транзакции за вычетом комиссии слишком мала</translation>
-    </message>
-    <message>
-        <source>You need to rebuild the database using -reindex to go back to unpruned mode.  This will redownload the entire blockchain</source>
-        <translation>Вам необходимо пересобрать базу данных с помощью -reindex, чтобы вернуться к полному режиму. Это приведёт к перезагрузке всей цепи блоков</translation>
-    </message>
-    <message>
-        <source>Error reading from database, shutting down.</source>
-        <translation>Ошибка чтения с базы данных, выполняется закрытие.</translation>
-    </message>
-    <message>
-        <source>Error upgrading chainstate database</source>
-        <translation>Ошибка обновления БД состояния цепи</translation>
-    </message>
-    <message>
-        <source>Error: Disk space is low for %s</source>
-        <translation>Ошибка: На диске недостаточно места для %s</translation>
-    </message>
-    <message>
-        <source>Invalid -onion address or hostname: '%s'</source>
-        <translation>Неверный -onion адрес или имя хоста: '%s'</translation>
-    </message>
-    <message>
-        <source>Invalid -proxy address or hostname: '%s'</source>
-        <translation>Неверный адрес -proxy или имя хоста: '%s'</translation>
-    </message>
-    <message>
-        <source>Invalid amount for -paytxfee=&lt;amount&gt;: '%s' (must be at least %s)</source>
-        <translation>Неверное количество в параметре -paytxfee=&lt;amount&gt;: '%s' (должно быть как минимум %s)</translation>
-    </message>
-    <message>
-        <source>Invalid netmask specified in -whitelist: '%s'</source>
-        <translation>Указана неверная сетевая маска в -whitelist: '%s'</translation>
-    </message>
-    <message>
-        <source>Need to specify a port with -whitebind: '%s'</source>
-        <translation>Необходимо указать порт с -whitebind: '%s'</translation>
-    </message>
-    <message>
-        <source>Prune mode is incompatible with -blockfilterindex.</source>
-        <translation>Режим удаления блоков несовместим с -blockfilterindex.</translation>
-    </message>
-    <message>
-        <source>Reducing -maxconnections from %d to %d, because of system limitations.</source>
-        <translation>Уменьшите -maxconnections с %d до %d, из-за ограничений системы.</translation>
-    </message>
-    <message>
-        <source>Section [%s] is not recognized.</source>
-        <translation>Раздел [%s] не распознан.</translation>
-    </message>
-    <message>
-        <source>Signing transaction failed</source>
-        <translation>Подписание транзакции завершилось неудачей</translation>
-    </message>
-    <message>
-        <source>Specified -walletdir "%s" does not exist</source>
-        <translation>Указанный -walletdir "%s" не существует</translation>
-    </message>
-    <message>
-        <source>Specified -walletdir "%s" is a relative path</source>
-        <translation>Указанный -walletdir "%s" является относительным путем</translation>
-    </message>
-    <message>
-        <source>Specified -walletdir "%s" is not a directory</source>
-        <translation>Указанный -walletdir "%s" не является каталогом</translation>
-    </message>
-    <message>
-        <source>The specified config file %s does not exist
-</source>
-        <translation>Указанный файл конфигурации %s не существует
-</translation>
-    </message>
-    <message>
-        <source>The transaction amount is too small to pay the fee</source>
-        <translation>Сумма транзакции слишком мала для уплаты комиссии</translation>
-    </message>
-    <message>
-        <source>This is experimental software.</source>
-        <translation>Это экспериментальное ПО.</translation>
-    </message>
-    <message>
-        <source>Transaction amount too small</source>
-        <translation>Размер транзакции слишком мал</translation>
-    </message>
-    <message>
-        <source>Transaction too large</source>
-        <translation>Транзакция слишком большая</translation>
-    </message>
-    <message>
-        <source>Unable to bind to %s on this computer (bind returned error %s)</source>
-        <translation>Невозможно привязаться к %s на этом компьютере (bind вернул ошибку %s)</translation>
-    </message>
-    <message>
-        <source>Unable to create the PID file '%s': %s</source>
-        <translation>Невозможно создать файл PID '%s': %s</translation>
-    </message>
-    <message>
-        <source>Unable to generate initial keys</source>
-        <translation>Невозможно сгенерировать начальные ключи</translation>
-    </message>
-    <message>
-        <source>Unknown -blockfilterindex value %s.</source>
-        <translation>Неизвестное значение -blockfilterindex %s.</translation>
-    </message>
-    <message>
-        <source>Verifying wallet(s)...</source>
-        <translation>Проверка кошелька(ов)...</translation>
-    </message>
-    <message>
-        <source>Warning: unknown new rules activated (versionbit %i)</source>
-        <translation>Внимание: Неизвестные правила вступили в силу (versionbit %i)</translation>
-    </message>
-    <message>
-        <source>Zapping all transactions from wallet...</source>
-        <translation>Стираем все транзакции из кошелька...</translation>
-    </message>
-    <message>
-        <source>-maxtxfee is set very high! Fees this large could be paid on a single transaction.</source>
-        <translation>Установлено очень большое значение -maxtxfee. Такие большие комиссии могут быть уплачены в отдельной транзакции.</translation>
-    </message>
-    <message>
-        <source>This is the transaction fee you may pay when fee estimates are not available.</source>
-        <translation>Это комиссия за транзакцию, которую вы можете заплатить, когда расчёт комиссии недоступен.</translation>
-    </message>
-    <message>
-        <source>Total length of network version string (%i) exceeds maximum length (%i). Reduce the number or size of uacomments.</source>
-        <translation>Текущая длина строки версии сети (%i) превышает максимальную длину (%i). Уменьшите количество или размер uacomments.</translation>
-    </message>
-    <message>
-        <source>Warning: Wallet file corrupt, data salvaged! Original %s saved as %s in %s; if your balance or transactions are incorrect you should restore from a backup.</source>
-        <translation>Внимание: Файл кошелька поврежден, данные восстановлены! Оригинальный %s сохранен как %s в %s; Если баланс или транзакции некорректны, вы должны восстановить файл из резервной копии.</translation>
-    </message>
-    <message>
-        <source>%s is set very high!</source>
-        <translation>%s задан слишком высоким!</translation>
-    </message>
-    <message>
-        <source>Error loading wallet %s. Duplicate -wallet filename specified.</source>
-        <translation>Ошибка загрузки кошелька %s. Задано повторяющееся имя файла.</translation>
-    </message>
-    <message>
-        <source>Starting network threads...</source>
-        <translation>Запуск сетевых потоков...</translation>
-    </message>
-    <message>
-        <source>The wallet will avoid paying less than the minimum relay fee.</source>
-        <translation>Кошелёк будет избегать оплат меньших, нежели минимальная комиссия передачи.</translation>
-    </message>
-    <message>
-        <source>This is the minimum transaction fee you pay on every transaction.</source>
-        <translation>Это минимальная комиссия, которую вы платите для любой транзакции</translation>
-    </message>
-    <message>
-        <source>This is the transaction fee you will pay if you send a transaction.</source>
-        <translation>Это размер комиссии, которую вы заплатите при отправке транзакции</translation>
-    </message>
-    <message>
-        <source>Transaction amounts must not be negative</source>
-        <translation>Сумма транзакции не должна быть отрицательной</translation>
-    </message>
-    <message>
-        <source>Transaction has too long of a mempool chain</source>
-        <translation>В транзакции слишком длинная цепочка</translation>
-    </message>
-    <message>
-        <source>Transaction must have at least one recipient</source>
-        <translation>Транзакция должна иметь хотя бы одного получателя</translation>
-    </message>
-    <message>
-        <source>Unknown network specified in -onlynet: '%s'</source>
-        <translation>Неизвестная сеть, указанная в -onlynet: '%s'</translation>
-    </message>
-    <message>
-        <source>Insufficient funds</source>
-        <translation>Недостаточно средств</translation>
-    </message>
-    <message>
-        <source>Cannot upgrade a non HD split wallet without upgrading to support pre split keypool. Please use -upgradewallet=169900 or -upgradewallet with no version specified.</source>
-        <translation>Невозможно обновить не разделенный HD кошелёк  без обновления для поддержки предварительно разделенного пула ключей. Пожалуйста, используйте -upgradewallet=169900 или -upgradeallet без указания версии.</translation>
-    </message>
-    <message>
-        <source>Fee estimation failed. Fallbackfee is disabled. Wait a few blocks or enable -fallbackfee.</source>
-        <translation>Не удалось оценить комиссию. Резервная комиссия отключена. Подождите несколько блоков или включите -fallbackfee.</translation>
-    </message>
-    <message>
-        <source>Warning: Private keys detected in wallet {%s} with disabled private keys</source>
-        <translation>Предупреждение: Приватные ключи обнаружены в кошельке {%s} с отключенными приватными ключами</translation>
-    </message>
-    <message>
-        <source>Cannot write to data directory '%s'; check permissions.</source>
-        <translation>Не удается выполнить запись в каталог данных '%s'; проверьте разрешения.</translation>
-    </message>
-    <message>
-        <source>Loading block index...</source>
-        <translation>Загрузка индекса блоков...</translation>
-    </message>
-    <message>
-        <source>Loading wallet...</source>
-        <translation>Загрузка электронного кошелька...</translation>
-    </message>
-    <message>
-        <source>Cannot downgrade wallet</source>
-        <translation>Не удаётся понизить версию электронного кошелька</translation>
-    </message>
-    <message>
-        <source>Rescanning...</source>
-        <translation>Сканирование...</translation>
-    </message>
-    <message>
-        <source>Done loading</source>
-        <translation>Загрузка завершена</translation>
-    </message>
 </context>
 </TS>
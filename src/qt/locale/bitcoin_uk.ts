--- conflicted
+++ resolved
@@ -45,12 +45,6 @@
         <source>&amp;Delete</source>
         <translation>&amp;Видалити</translation>
     </message>
-<<<<<<< HEAD
-    </context>
-<context>
-    <name>AddressTableModel</name>
-    </context>
-=======
     <message>
         <source>Choose the address to send coins to</source>
         <translation>Оберіть адресу для відправки монет</translation>
@@ -123,7 +117,6 @@
         <translation>(немає мітки)</translation>
     </message>
 </context>
->>>>>>> be92be56
 <context>
     <name>AskPassphraseDialog</name>
     <message>
@@ -142,9 +135,6 @@
         <source>Repeat new passphrase</source>
         <translation>Повторіть пароль</translation>
     </message>
-<<<<<<< HEAD
-    </context>
-=======
     <message>
         <source>Show password</source>
         <translation>Показати пароль</translation>
@@ -238,7 +228,6 @@
         <translation>Увага: Ввімкнено Caps Lock!</translation>
     </message>
 </context>
->>>>>>> be92be56
 <context>
     <name>BanTableModel</name>
     <message>
@@ -751,7 +740,7 @@
         <source>(change)</source>
         <translation>(решта)</translation>
     </message>
-    </context>
+</context>
 <context>
     <name>EditAddressDialog</name>
     <message>
@@ -774,9 +763,6 @@
         <source>&amp;Address</source>
         <translation>&amp;Адреса</translation>
     </message>
-<<<<<<< HEAD
-    </context>
-=======
     <message>
         <source>New sending address</source>
         <translation>Нова адреса для відправлення</translation>
@@ -810,7 +796,6 @@
         <translation>Не вдалося згенерувати нові ключі.</translation>
     </message>
 </context>
->>>>>>> be92be56
 <context>
     <name>FreespaceChecker</name>
     <message>
@@ -938,12 +923,6 @@
         <source>Number of blocks left</source>
         <translation>Залишилося блоків</translation>
     </message>
-<<<<<<< HEAD
-    </context>
-<context>
-    <name>OptionsDialog</name>
-=======
->>>>>>> be92be56
     <message>
         <source>Unknown...</source>
         <translation>Невідомо...</translation>
@@ -1340,9 +1319,6 @@
 </context>
 <context>
     <name>PaymentServer</name>
-<<<<<<< HEAD
-    </context>
-=======
     <message>
         <source>Payment request error</source>
         <translation>Помилка запиту платежу</translation>
@@ -1446,7 +1422,6 @@
         <translation>Платіж підтверджено</translation>
     </message>
 </context>
->>>>>>> be92be56
 <context>
     <name>PeerTableModel</name>
     <message>
@@ -1604,9 +1579,6 @@
     </message>
 </context>
 <context>
-    <name>QRImageWidget</name>
-    </context>
-<context>
     <name>RPCConsole</name>
     <message>
         <source>N/A</source>
@@ -1995,9 +1967,6 @@
         <source>Remove</source>
         <translation>Вилучити</translation>
     </message>
-<<<<<<< HEAD
-    </context>
-=======
     <message>
         <source>Copy URI</source>
         <translation>Скопіювати адресу</translation>
@@ -2015,7 +1984,6 @@
         <translation>Копіювати суму</translation>
     </message>
 </context>
->>>>>>> be92be56
 <context>
     <name>ReceiveRequestDialog</name>
     <message>
@@ -2034,12 +2002,6 @@
         <source>&amp;Save Image...</source>
         <translation>&amp;Зберегти зображення...</translation>
     </message>
-<<<<<<< HEAD
-    </context>
-<context>
-    <name>RecentRequestsTableModel</name>
-    </context>
-=======
     <message>
         <source>Request payment to %1</source>
         <translation>Запит платежу на %1</translation>
@@ -2112,7 +2074,6 @@
         <translation>Запрошено</translation>
     </message>
 </context>
->>>>>>> be92be56
 <context>
     <name>SendCoinsDialog</name>
     <message>
@@ -2267,9 +2228,6 @@
         <source>S&amp;end</source>
         <translation>&amp;Відправити</translation>
     </message>
-<<<<<<< HEAD
-    </context>
-=======
     <message>
         <source>Copy quantity</source>
         <translation>Копіювати кількість</translation>
@@ -2403,7 +2361,6 @@
         <translation>немає мітки</translation>
     </message>
 </context>
->>>>>>> be92be56
 <context>
     <name>SendCoinsEntry</name>
     <message>
@@ -2486,12 +2443,6 @@
         <source>Memo:</source>
         <translation>Нотатка:</translation>
     </message>
-<<<<<<< HEAD
-    </context>
-<context>
-    <name>SendConfirmationDialog</name>
-    </context>
-=======
     <message>
         <source>Enter a label for this address to add it to your address book</source>
         <translation>Введіть мітку для цієї адреси для додавання її в адресну книгу</translation>
@@ -2504,7 +2455,6 @@
         <translation>Так</translation>
     </message>
 </context>
->>>>>>> be92be56
 <context>
     <name>ShutdownWindow</name>
     <message>
@@ -2602,12 +2552,6 @@
         <source>Reset all verify message fields</source>
         <translation>Скинути всі поля перевірки повідомлення</translation>
     </message>
-<<<<<<< HEAD
-    </context>
-<context>
-    <name>SplashScreen</name>
-=======
->>>>>>> be92be56
     <message>
         <source>Click "Sign Message" to generate signature</source>
         <translation>Натисніть кнопку «Підписати повідомлення», для отримання підпису</translation>
@@ -2616,50 +2560,14 @@
         <source>The entered address is invalid.</source>
         <translation>Введена адреса не співпадає.</translation>
     </message>
-<<<<<<< HEAD
-</context>
-<context>
-    <name>TransactionDesc</name>
-    </context>
-<context>
-    <name>TransactionDescDialog</name>
-=======
->>>>>>> be92be56
     <message>
         <source>Please check the address and try again.</source>
         <translation>Будь ласка, перевірте адресу та спробуйте ще.</translation>
     </message>
-<<<<<<< HEAD
-    </context>
-<context>
-    <name>TransactionTableModel</name>
-    </context>
-<context>
-    <name>TransactionView</name>
-    </context>
-<context>
-    <name>UnitDisplayStatusBarControl</name>
-=======
->>>>>>> be92be56
     <message>
         <source>The entered address does not refer to a key.</source>
         <translation>Введена адреса не відноситься до ключа.</translation>
     </message>
-<<<<<<< HEAD
-</context>
-<context>
-    <name>WalletFrame</name>
-    </context>
-<context>
-    <name>WalletModel</name>
-    </context>
-<context>
-    <name>WalletView</name>
-    </context>
-<context>
-    <name>bitcoin-core</name>
-=======
->>>>>>> be92be56
     <message>
         <source>Wallet unlock was cancelled.</source>
         <translation>Розблокування гаманця було скасоване.</translation>
@@ -3341,17 +3249,12 @@
         <translation>Увага: Мережа, здається, не повністю погоджується! Деякі добувачі напевно зазнають проблем.</translation>
     </message>
     <message>
-<<<<<<< HEAD
-        <source>Set the number of threads to service RPC calls (default: %d)</source>
-        <translation>Встановити число потоків для обслуговування викликів RPC (типово: %d)</translation>
-=======
         <source>Warning: We do not appear to fully agree with our peers! You may need to upgrade, or other nodes may need to upgrade.</source>
         <translation>Попередження: неможливо досягти консенсусу з підключеними вузлами! Вам, або іншим вузлам необхідно оновити програмне забезпечення.</translation>
     </message>
     <message>
         <source>%d of last 100 blocks have unexpected version</source>
         <translation>%d з останніх 100 блоків мають неочікувану версію</translation>
->>>>>>> be92be56
     </message>
     <message>
         <source>%s corrupt, salvage failed</source>

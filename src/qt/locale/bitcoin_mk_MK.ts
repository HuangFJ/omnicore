--- conflicted
+++ resolved
@@ -250,13 +250,6 @@
         <source>Date</source>
         <translation>Дата</translation>
     </message>
-<<<<<<< HEAD
-    <message>
-        <source>Priority</source>
-        <translation>Приоритет</translation>
-    </message>
-=======
->>>>>>> be92be56
     </context>
 <context>
     <name>EditAddressDialog</name>
@@ -422,9 +415,6 @@
     <name>QRImageWidget</name>
     </context>
 <context>
-    <name>QRImageWidget</name>
-    </context>
-<context>
     <name>RPCConsole</name>
     <message>
         <source>Network</source>
@@ -492,13 +482,10 @@
         <source>&amp;Save Image...</source>
         <translation>&amp;Сними Слика...</translation>
     </message>
-<<<<<<< HEAD
-=======
     <message>
         <source>Wallet</source>
         <translation>Паричник</translation>
     </message>
->>>>>>> be92be56
     </context>
 <context>
     <name>RecentRequestsTableModel</name>
@@ -576,12 +563,9 @@
     <name>UnitDisplayStatusBarControl</name>
     </context>
 <context>
-<<<<<<< HEAD
-=======
     <name>WalletController</name>
     </context>
 <context>
->>>>>>> be92be56
     <name>WalletFrame</name>
     </context>
 <context>

--- conflicted
+++ resolved
@@ -67,15 +67,7 @@
     </message>
     <message>
         <source>These are your Bitcoin addresses for sending payments. Always check the amount and the receiving address before sending coins.</source>
-<<<<<<< HEAD
-        <translation>Ce sont vos adresses Bitcoin pour envoyer des paiements. Vérifiez toujours le montant et l’adresse du destinataire avant d’envoyer des pièces.</translation>
-    </message>
-    <message>
-        <source>These are your Bitcoin addresses for receiving payments. Use the 'Create new receiving address' button in the receive tab to create new addresses.</source>
-        <translation>Ce sont vos adresses Bitcoin pour recevoir des paiements. Utilisez le bouton 'Créer une nouvelle adresse de réception' dans l’onglet Recevoir afin de créer de nouvelles adresses.</translation>
-=======
         <translation type="unfinished">Ce sont vos adresses Bitcoin pour envoyer des paiements. Vérifiez toujours le montant et l’adresse du destinataire avant d’envoyer des pièces.</translation>
->>>>>>> 9e05de1d
     </message>
     <message>
         <source>&amp;Copy Address</source>
@@ -139,19 +131,11 @@
     </message>
     <message>
         <source>Repeat new passphrase</source>
-<<<<<<< HEAD
-        <translation>Répéter la phrase de passe</translation>
-    </message>
-    <message>
-        <source>Show passphrase</source>
-        <translation>Afficher la phrase de passe</translation>
-=======
         <translation type="unfinished">Répéter la phrase de passe</translation>
     </message>
     <message>
         <source>Show passphrase</source>
         <translation type="unfinished">Afficher la phrase de passe</translation>
->>>>>>> 9e05de1d
     </message>
     <message>
         <source>Encrypt wallet</source>
@@ -178,14 +162,6 @@
         <translation type="unfinished">Avertissement : Si vous chiffrez votre porte-monnaie et perdez votre phrase de passe, vous &lt;b&gt;PERDREZ TOUS VOS BITCOINS&lt;/b&gt; !</translation>
     </message>
     <message>
-<<<<<<< HEAD
-        <source>Confirm wallet encryption</source>
-        <translation>Confirmer le chiffrement du porte-monnaie</translation>
-    </message>
-    <message>
-        <source>Warning: If you encrypt your wallet and lose your passphrase, you will &lt;b&gt;LOSE ALL OF YOUR BITCOINS&lt;/b&gt;!</source>
-        <translation>Avertissement : Si vous chiffrez votre porte-monnaie et perdez votre phrase de passe, vous &lt;b&gt;PERDREZ TOUS VOS BITCOINS&lt;/b&gt; !</translation>
-=======
         <source>Are you sure you wish to encrypt your wallet?</source>
         <translation type="unfinished">Voulez-vous vraiment chiffrer votre porte-monnaie ?</translation>
     </message>
@@ -196,7 +172,6 @@
     <message>
         <source>Enter the new passphrase for the wallet.&lt;br/&gt;Please use a passphrase of &lt;b&gt;ten or more random characters&lt;/b&gt;, or &lt;b&gt;eight or more words&lt;/b&gt;.</source>
         <translation type="unfinished">Saisissez la nouvelle phrase de passe du porte-monnaie.&lt;br/&gt;Veuillez utiliser une phrase de passe composée de &lt;b&gt;dix caractères aléatoires ou plus&lt;/b&gt;, ou de &lt;b&gt;huit mots ou plus&lt;/b&gt;.</translation>
->>>>>>> 9e05de1d
     </message>
     <message>
         <source>Enter the old passphrase and new passphrase for the wallet.</source>
@@ -211,34 +186,6 @@
         <translation type="unfinished">Porte-monnaie à chiffrer</translation>
     </message>
     <message>
-<<<<<<< HEAD
-        <source>Enter the new passphrase for the wallet.&lt;br/&gt;Please use a passphrase of &lt;b&gt;ten or more random characters&lt;/b&gt;, or &lt;b&gt;eight or more words&lt;/b&gt;.</source>
-        <translation>Saisissez la nouvelle phrase de passe du porte-monnaie.&lt;br/&gt;Veuillez utiliser une phrase de passe composée de &lt;b&gt;dix caractères aléatoires ou plus&lt;/b&gt;, ou de &lt;b&gt;huit mots ou plus&lt;/b&gt;.</translation>
-    </message>
-    <message>
-        <source>Enter the old passphrase and new passphrase for the wallet.</source>
-        <translation>Saisir l’ancienne puis la nouvelle phrase de passe du porte-monnaie.</translation>
-    </message>
-    <message>
-        <source>Remember that encrypting your wallet cannot fully protect your bitcoins from being stolen by malware infecting your computer.</source>
-        <translation>N’oubliez pas que le chiffrement de votre porte-monnaie ne peut pas protéger entièrement vos bitcoins contre le vol par des programmes malveillants qui infecteraient votre ordinateur.</translation>
-    </message>
-    <message>
-        <source>Wallet to be encrypted</source>
-        <translation>Porte-monnaie à chiffrer</translation>
-    </message>
-    <message>
-        <source>Your wallet is about to be encrypted. </source>
-        <translation>Votre porte-monnaie est sur le point d’être chiffré.</translation>
-    </message>
-    <message>
-        <source>Your wallet is now encrypted. </source>
-        <translation>Votre porte-monnaie est désormais chiffré.</translation>
-    </message>
-    <message>
-        <source>IMPORTANT: Any previous backups you have made of your wallet file should be replaced with the newly generated, encrypted wallet file. For security reasons, previous backups of the unencrypted wallet file will become useless as soon as you start using the new, encrypted wallet.</source>
-        <translation>IMPORTANT : Toutes les sauvegardes précédentes du fichier de votre porte-monnaie devraient être remplacées par le fichier du porte-monnaie chiffré nouvellement généré. Pour des raisons de sécurité, les sauvegardes précédentes de votre fichier de porte-monnaie non chiffré deviendront inutilisables dès que vous commencerez à utiliser le nouveau porte-monnaie chiffré.</translation>
-=======
         <source>Your wallet is about to be encrypted. </source>
         <translation type="unfinished">Votre porte-monnaie est sur le point d’être chiffré.</translation>
     </message>
@@ -249,7 +196,6 @@
     <message>
         <source>IMPORTANT: Any previous backups you have made of your wallet file should be replaced with the newly generated, encrypted wallet file. For security reasons, previous backups of the unencrypted wallet file will become useless as soon as you start using the new, encrypted wallet.</source>
         <translation type="unfinished">IMPORTANT : Toutes les sauvegardes précédentes du fichier de votre porte-monnaie devraient être remplacées par le fichier du porte-monnaie chiffré nouvellement généré. Pour des raisons de sécurité, les sauvegardes précédentes de votre fichier de porte-monnaie non chiffré deviendront inutilisables dès que vous commencerez à utiliser le nouveau porte-monnaie chiffré.</translation>
->>>>>>> 9e05de1d
     </message>
     <message>
         <source>Wallet encryption failed</source>
@@ -277,11 +223,7 @@
     </message>
     <message>
         <source>Warning: The Caps Lock key is on!</source>
-<<<<<<< HEAD
-        <translation>Avertissement : La touche Verr. Maj. est activée !</translation>
-=======
         <translation type="unfinished">Avertissement : La touche Verr. Maj. est activée</translation>
->>>>>>> 9e05de1d
     </message>
 </context>
 <context>
@@ -296,28 +238,6 @@
     </message>
 </context>
 <context>
-<<<<<<< HEAD
-    <name>BitcoinGUI</name>
-    <message>
-        <source>Sign &amp;message...</source>
-        <translation>Signer un &amp;message…</translation>
-    </message>
-    <message>
-        <source>Synchronizing with network...</source>
-        <translation>Synchronisation avec le réseau…</translation>
-    </message>
-    <message>
-        <source>&amp;Overview</source>
-        <translation>&amp;Vue d’ensemble</translation>
-    </message>
-    <message>
-        <source>Show general overview of wallet</source>
-        <translation>Afficher une vue d’ensemble du porte-monnaie</translation>
-    </message>
-    <message>
-        <source>&amp;Transactions</source>
-        <translation>&amp;Transactions</translation>
-=======
     <name>BitcoinApplication</name>
     <message>
         <source>Runaway exception</source>
@@ -326,7 +246,6 @@
     <message>
         <source>A fatal error occurred. %1 can no longer continue safely and will quit.</source>
         <translation type="unfinished">Une erreur fatale est survenue. %1 ne peut plus poursuivre de façon sûre et va s’arrêter.</translation>
->>>>>>> 9e05de1d
     </message>
     <message>
         <source>Internal error</source>
@@ -372,27 +291,6 @@
             <numerusform />
         </translation>
     </message>
-<<<<<<< HEAD
-    <message>
-        <source>&amp;Encrypt Wallet...</source>
-        <translation>&amp;Chiffrer le porte-monnaie…</translation>
-    </message>
-    <message>
-        <source>&amp;Backup Wallet...</source>
-        <translation>Sauvegarder le &amp;porte-monnaie…</translation>
-    </message>
-    <message>
-        <source>&amp;Change Passphrase...</source>
-        <translation>&amp;Changer la phrase de passe…</translation>
-    </message>
-    <message>
-        <source>Open &amp;URI...</source>
-        <translation>Ouvrir une &amp;URI…</translation>
-    </message>
-    <message>
-        <source>Create Wallet...</source>
-        <translation>Créer un porte-monnaie…</translation>
-=======
     <message numerus="yes">
         <source>%n minute(s)</source>
         <translation type="unfinished">
@@ -427,19 +325,13 @@
             <numerusform />
             <numerusform />
         </translation>
->>>>>>> 9e05de1d
     </message>
     </context>
 <context>
     <name>bitcoin-core</name>
     <message>
-<<<<<<< HEAD
-        <source>Create a new wallet</source>
-        <translation>Créer un nouveau porte-monnaie</translation>
-=======
         <source>Settings file could not be read</source>
         <translation type="unfinished">Impossible de lire le fichier des paramètres</translation>
->>>>>>> 9e05de1d
     </message>
     <message>
         <source>Settings file could not be written</source>
@@ -449,17 +341,12 @@
 <context>
     <name>BitcoinGUI</name>
     <message>
-<<<<<<< HEAD
-        <source>Click to disable network activity.</source>
-        <translation>Cliquer pour désactiver l’activité réseau.</translation>
-=======
         <source>&amp;Overview</source>
         <translation type="unfinished">&amp;Vue d’ensemble</translation>
     </message>
     <message>
         <source>Show general overview of wallet</source>
         <translation type="unfinished">Afficher une vue d’ensemble du porte-monnaie</translation>
->>>>>>> 9e05de1d
     </message>
     <message>
         <source>Browse transaction history</source>
@@ -470,21 +357,12 @@
         <translation type="unfinished">Q&amp;uitter</translation>
     </message>
     <message>
-<<<<<<< HEAD
-        <source>Syncing Headers (%1%)...</source>
-        <translation>Synchronisation des en-têtes (%1)…</translation>
-    </message>
-    <message>
-        <source>Reindexing blocks on disk...</source>
-        <translation>Réindexation des blocs sur le disque…</translation>
-=======
         <source>Quit application</source>
         <translation type="unfinished">Fermer l’application</translation>
     </message>
     <message>
         <source>&amp;About %1</source>
         <translation type="unfinished">À &amp;propos de %1</translation>
->>>>>>> 9e05de1d
     </message>
     <message>
         <source>Show information about %1</source>
@@ -503,10 +381,6 @@
         <translation type="unfinished">Modifier les options de configuration de %1</translation>
     </message>
     <message>
-<<<<<<< HEAD
-        <source>&amp;Verify message...</source>
-        <translation>&amp;Vérifier un message…</translation>
-=======
         <source>Create a new wallet</source>
         <translation type="unfinished">Créer un nouveau porte-monnaie</translation>
     </message>
@@ -525,7 +399,6 @@
     <message>
         <source>Backup wallet to another location</source>
         <translation type="unfinished">Sauvegarder le porte-monnaie dans un autre emplacement</translation>
->>>>>>> 9e05de1d
     </message>
     <message>
         <source>&amp;Send</source>
@@ -576,22 +449,6 @@
         <translation type="unfinished">Créer un porte-monnaie…</translation>
     </message>
     <message>
-<<<<<<< HEAD
-        <source>&amp;Command-line options</source>
-        <translation>Options de ligne de &amp;commande</translation>
-    </message>
-    <message numerus="yes">
-        <source>%n active connection(s) to Bitcoin network</source>
-        <translation><numerusform>%n connexion active avec le réseau Bitcoin</numerusform><numerusform>%n connexions actives avec le réseau Bitcoin</numerusform></translation>
-    </message>
-    <message>
-        <source>Indexing blocks on disk...</source>
-        <translation>Indexation des blocs sur le disque…</translation>
-    </message>
-    <message>
-        <source>Processing blocks on disk...</source>
-        <translation>Traitement des blocs sur le disque…</translation>
-=======
         <source>Close All Wallets…</source>
         <translation type="unfinished">Fermer tous les porte-monnaie…</translation>
     </message>
@@ -606,7 +463,6 @@
     <message>
         <source>Show the list of used receiving addresses and labels</source>
         <translation type="unfinished">Afficher la liste d’adresses et d’étiquettes de réception utilisées</translation>
->>>>>>> 9e05de1d
     </message>
     <message numerus="yes">
         <source>Processed %n block(s) of transaction history.</source>
@@ -621,85 +477,6 @@
     </message>
     <message>
         <source>Information</source>
-<<<<<<< HEAD
-        <translation>Informations</translation>
-    </message>
-    <message>
-        <source>Up to date</source>
-        <translation>À jour</translation>
-    </message>
-    <message>
-        <source>Node window</source>
-        <translation>Fenêtre des nœuds</translation>
-    </message>
-    <message>
-        <source>Open node debugging and diagnostic console</source>
-        <translation>Ouvrir une console de débogage de noeuds et de diagnostic</translation>
-    </message>
-    <message>
-        <source>&amp;Sending addresses</source>
-        <translation>&amp;Adresses d’envoi</translation>
-    </message>
-    <message>
-        <source>&amp;Receiving addresses</source>
-        <translation>&amp;Adresses de réception</translation>
-    </message>
-    <message>
-        <source>Open a bitcoin: URI</source>
-        <translation>Ouvrir une URI bitcoin:</translation>
-    </message>
-    <message>
-        <source>Open Wallet</source>
-        <translation>Ouvrir le porte-monnaie</translation>
-    </message>
-    <message>
-        <source>Open a wallet</source>
-        <translation>Ouvrir un porte-monnaie</translation>
-    </message>
-    <message>
-        <source>Close Wallet...</source>
-        <translation>Fermer le porte-monnaie…</translation>
-    </message>
-    <message>
-        <source>Close wallet</source>
-        <translation>Fermer le porte-monnaie</translation>
-    </message>
-    <message>
-        <source>Show the %1 help message to get a list with possible Bitcoin command-line options</source>
-        <translation>Afficher le message d’aide de %1 pour obtenir la liste des options de ligne de commande Bitcoin possibles.</translation>
-    </message>
-    <message>
-        <source>default wallet</source>
-        <translation>porte-monnaie par défaut</translation>
-    </message>
-    <message>
-        <source>No wallets available</source>
-        <translation>Aucun porte-monnaie n’est disponible</translation>
-    </message>
-    <message>
-        <source>&amp;Window</source>
-        <translation>&amp;Fenêtre</translation>
-    </message>
-    <message>
-        <source>Minimize</source>
-        <translation>Réduire</translation>
-    </message>
-    <message>
-        <source>Zoom</source>
-        <translation>Zoomer</translation>
-    </message>
-    <message>
-        <source>Main Window</source>
-        <translation>Fenêtre principale</translation>
-    </message>
-    <message>
-        <source>%1 client</source>
-        <translation>Client %1</translation>
-    </message>
-    <message>
-        <source>Connecting to peers...</source>
-        <translation>Connexion aux pairs…</translation>
-=======
         <translation type="unfinished">Renseignements</translation>
     </message>
     <message>
@@ -709,64 +486,24 @@
     <message>
         <source>Load PSBT from &amp;clipboard…</source>
         <translation type="unfinished">Charger la TBSP du &amp;presse-papiers…</translation>
->>>>>>> 9e05de1d
     </message>
     <message>
         <source>Load Partially Signed Bitcoin Transaction from clipboard</source>
         <translation type="unfinished">Charger du presse-papiers une transaction Bitcoin signée partiellement</translation>
     </message>
     <message>
-<<<<<<< HEAD
-        <source>Error: %1</source>
-        <translation>Erreur : %1</translation>
-    </message>
-    <message>
-        <source>Warning: %1</source>
-        <translation>Avertissement : %1</translation>
-    </message>
-    <message>
-        <source>Date: %1
-</source>
-        <translation>Date : %1
-</translation>
-    </message>
-    <message>
-        <source>Amount: %1
-</source>
-        <translation>Montant : %1
-</translation>
-=======
         <source>Node window</source>
         <translation type="unfinished">Fenêtre des nœuds</translation>
     </message>
     <message>
         <source>Open node debugging and diagnostic console</source>
         <translation type="unfinished">Ouvrir une console de débogage de nœuds et de diagnostic</translation>
->>>>>>> 9e05de1d
     </message>
     <message>
         <source>Close all wallets</source>
         <translation type="unfinished">Fermer tous les porte-monnaie</translation>
     </message>
     <message>
-<<<<<<< HEAD
-        <source>Type: %1
-</source>
-        <translation>Type  : %1
-</translation>
-    </message>
-    <message>
-        <source>Label: %1
-</source>
-        <translation>Étiquette : %1
-</translation>
-    </message>
-    <message>
-        <source>Address: %1
-</source>
-        <translation>Adresse : %1
-</translation>
-=======
         <source>Show the %1 help message to get a list with possible Bitcoin command-line options</source>
         <translation type="unfinished">Afficher le message d’aide de %1 pour obtenir la liste des options possibles en ligne de commande Bitcoin</translation>
     </message>
@@ -777,7 +514,6 @@
     <message>
         <source>Mask the values in the Overview tab</source>
         <translation type="unfinished">Masquer les montants dans l’onglet Vue d’ensemble</translation>
->>>>>>> 9e05de1d
     </message>
     <message>
         <source>&amp;Hide</source>
@@ -801,18 +537,9 @@
         <translation type="unfinished">Cliquez pour afficher plus d’actions.</translation>
     </message>
     <message>
-<<<<<<< HEAD
-        <source>Private key &lt;b&gt;disabled&lt;/b&gt;</source>
-        <translation>La clé privée est &lt;b&gt;désactivée&lt;/b&gt;</translation>
-    </message>
-    <message>
-        <source>Wallet is &lt;b&gt;encrypted&lt;/b&gt; and currently &lt;b&gt;unlocked&lt;/b&gt;</source>
-        <translation>Le porte-monnaie est &lt;b&gt;chiffré&lt;/b&gt; et est actuellement &lt;b&gt;déverrouillé&lt;/b&gt;</translation>
-=======
         <source>Show Peers tab</source>
         <extracomment>A context menu item. The "Peers tab" is an element of the "Node window".</extracomment>
         <translation type="unfinished">Afficher l’onglet Pairs</translation>
->>>>>>> 9e05de1d
     </message>
     <message>
         <source>Disable network activity</source>
@@ -826,144 +553,6 @@
     </message>
     </context>
 <context>
-<<<<<<< HEAD
-    <name>CoinControlDialog</name>
-    <message>
-        <source>Coin Selection</source>
-        <translation>Sélection des pièces</translation>
-    </message>
-    <message>
-        <source>Quantity:</source>
-        <translation>Quantité :</translation>
-    </message>
-    <message>
-        <source>Bytes:</source>
-        <translation>Octets :</translation>
-    </message>
-    <message>
-        <source>Amount:</source>
-        <translation>Montant :</translation>
-    </message>
-    <message>
-        <source>Fee:</source>
-        <translation>Frais :</translation>
-    </message>
-    <message>
-        <source>Dust:</source>
-        <translation>Poussière :</translation>
-    </message>
-    <message>
-        <source>After Fee:</source>
-        <translation>Après les frais :</translation>
-    </message>
-    <message>
-        <source>Change:</source>
-        <translation>Monnaie :</translation>
-    </message>
-    <message>
-        <source>(un)select all</source>
-        <translation>Tout (des)sélectionner</translation>
-    </message>
-    <message>
-        <source>Tree mode</source>
-        <translation>Mode arborescence</translation>
-    </message>
-    <message>
-        <source>List mode</source>
-        <translation>Mode liste</translation>
-    </message>
-    <message>
-        <source>Amount</source>
-        <translation>Montant</translation>
-    </message>
-    <message>
-        <source>Received with label</source>
-        <translation>Reçu avec une étiquette</translation>
-    </message>
-    <message>
-        <source>Received with address</source>
-        <translation>Reçu avec une adresse</translation>
-    </message>
-    <message>
-        <source>Date</source>
-        <translation>Date</translation>
-    </message>
-    <message>
-        <source>Confirmations</source>
-        <translation>Confirmations</translation>
-    </message>
-    <message>
-        <source>Confirmed</source>
-        <translation>Confirmée</translation>
-    </message>
-    <message>
-        <source>Copy address</source>
-        <translation>Copier l’adresse</translation>
-    </message>
-    <message>
-        <source>Copy label</source>
-        <translation>Copier l’étiquette</translation>
-    </message>
-    <message>
-        <source>Copy amount</source>
-        <translation>Copier le montant</translation>
-    </message>
-    <message>
-        <source>Copy transaction ID</source>
-        <translation>Copier l’ID de la transaction</translation>
-    </message>
-    <message>
-        <source>Lock unspent</source>
-        <translation>Verrouiller les transactions non dépensées</translation>
-    </message>
-    <message>
-        <source>Unlock unspent</source>
-        <translation>Déverrouiller les transactions non dépensées</translation>
-    </message>
-    <message>
-        <source>Copy quantity</source>
-        <translation>Copier la quantité</translation>
-    </message>
-    <message>
-        <source>Copy fee</source>
-        <translation>Copier les frais</translation>
-    </message>
-    <message>
-        <source>Copy after fee</source>
-        <translation>Copier après les frais</translation>
-    </message>
-    <message>
-        <source>Copy bytes</source>
-        <translation>Copier les octets</translation>
-    </message>
-    <message>
-        <source>Copy dust</source>
-        <translation>Copier la poussière</translation>
-    </message>
-    <message>
-        <source>Copy change</source>
-        <translation>Copier la monnaie</translation>
-    </message>
-    <message>
-        <source>(%1 locked)</source>
-        <translation>(%1 verrouillée)</translation>
-    </message>
-    <message>
-        <source>yes</source>
-        <translation>oui</translation>
-    </message>
-    <message>
-        <source>no</source>
-        <translation>non</translation>
-    </message>
-    <message>
-        <source>This label turns red if any recipient receives an amount smaller than the current dust threshold.</source>
-        <translation>Cette étiquette devient rouge si un destinataire reçoit un montant inférieur au seuil actuel de poussière.</translation>
-    </message>
-    <message>
-        <source>Can vary +/- %1 satoshi(s) per input.</source>
-        <translation>Peut varier +/- %1 satoshi(s) par entrée.</translation>
-=======
     <name>Intro</name>
     <message numerus="yes">
         <source>%n GB of space available</source>
@@ -971,7 +560,6 @@
             <numerusform />
             <numerusform />
         </translation>
->>>>>>> 9e05de1d
     </message>
     <message numerus="yes">
         <source>(of %n GB needed)</source>
@@ -997,114 +585,6 @@
     </message>
     </context>
 <context>
-<<<<<<< HEAD
-    <name>CreateWalletActivity</name>
-    <message>
-        <source>Creating Wallet &lt;b&gt;%1&lt;/b&gt;...</source>
-        <translation>Création du porte-monnaie &lt;b&gt;%1&lt;/b&gt;…</translation>
-    </message>
-    <message>
-        <source>Create wallet failed</source>
-        <translation>Échec de création du porte-monnaie</translation>
-    </message>
-    <message>
-        <source>Create wallet warning</source>
-        <translation>Avertissement de création du porte-monnaie</translation>
-    </message>
-</context>
-<context>
-    <name>CreateWalletDialog</name>
-    <message>
-        <source>Create Wallet</source>
-        <translation>Créer un porte-monnaie</translation>
-    </message>
-    <message>
-        <source>Wallet Name</source>
-        <translation>Nom du porte-monnaie</translation>
-    </message>
-    <message>
-        <source>Encrypt the wallet. The wallet will be encrypted with a passphrase of your choice.</source>
-        <translation>Chiffrer le porte-monnaie. Le porte-monnaie sera chiffré avec une phrase de passe de votre choix.</translation>
-    </message>
-    <message>
-        <source>Encrypt Wallet</source>
-        <translation>Chiffrer le porte-monnaie</translation>
-    </message>
-    <message>
-        <source>Disable private keys for this wallet. Wallets with private keys disabled will have no private keys and cannot have an HD seed or imported private keys. This is ideal for watch-only wallets.</source>
-        <translation>Désactiver les clés privées pour ce porte-monnaie. Les porte-monnaie pour lesquels les clés privées sont désactivées n’auront aucune clé privée et ne pourront ni avoir de graine HD ni de clés privées importées. Cela est idéal pour les porte-monnaie juste-regarder.</translation>
-    </message>
-    <message>
-        <source>Disable Private Keys</source>
-        <translation>Désactiver les clés privées</translation>
-    </message>
-    <message>
-        <source>Make a blank wallet. Blank wallets do not initially have private keys or scripts. Private keys and addresses can be imported, or an HD seed can be set, at a later time.</source>
-        <translation>Créer un porte-monnaie vide. Les porte-monnaie vides n’ont initialement ni clé privée ni script. Ultérieurement, des clés privées et des adresses peuvent être importées ou une graine HD peut être définie.</translation>
-    </message>
-    <message>
-        <source>Make Blank Wallet</source>
-        <translation>Créer un porte-monnaie vide</translation>
-    </message>
-    <message>
-        <source>Create</source>
-        <translation>Créer</translation>
-    </message>
-</context>
-<context>
-    <name>EditAddressDialog</name>
-    <message>
-        <source>Edit Address</source>
-        <translation>Modifier l’adresse</translation>
-    </message>
-    <message>
-        <source>&amp;Label</source>
-        <translation>É&amp;tiquette</translation>
-    </message>
-    <message>
-        <source>The label associated with this address list entry</source>
-        <translation>L’étiquette associée à cette entrée de la liste d’adresses</translation>
-    </message>
-    <message>
-        <source>The address associated with this address list entry. This can only be modified for sending addresses.</source>
-        <translation>L’adresse associée à cette entrée de la liste d’adresses. Cela ne peut être modifié que pour les adresses d’envoi.</translation>
-    </message>
-    <message>
-        <source>&amp;Address</source>
-        <translation>&amp;Adresse</translation>
-    </message>
-    <message>
-        <source>New sending address</source>
-        <translation>Nouvelle adresse d’envoi</translation>
-    </message>
-    <message>
-        <source>Edit receiving address</source>
-        <translation>Modifier l’adresse de réception</translation>
-    </message>
-    <message>
-        <source>Edit sending address</source>
-        <translation>Modifier l’adresse d’envoi</translation>
-    </message>
-    <message>
-        <source>The entered address "%1" is not a valid Bitcoin address.</source>
-        <translation>L’adresse saisie « %1 » n’est pas une adresse Bitcoin valide.</translation>
-    </message>
-    <message>
-        <source>Address "%1" already exists as a receiving address with label "%2" and so cannot be added as a sending address.</source>
-        <translation>L’adresse « %1 » existe déjà en tant qu’adresse de réception avec l’étiquette « %2 » et ne peut donc pas être ajoutée en tant qu’adresse d’envoi.</translation>
-    </message>
-    <message>
-        <source>The entered address "%1" is already in the address book with label "%2".</source>
-        <translation>L’adresse saisie « %1 » est déjà présente dans le carnet d’adresses avec l’étiquette « %2 ».</translation>
-    </message>
-    <message>
-        <source>Could not unlock wallet.</source>
-        <translation>Impossible de déverrouiller le porte-monnaie.</translation>
-    </message>
-    <message>
-        <source>New key generation failed.</source>
-        <translation>Échec de génération de la nouvelle clé.</translation>
-=======
     <name>SendCoinsDialog</name>
     <message numerus="yes">
         <source>Estimated to begin confirmation within %n block(s).</source>
@@ -1112,7 +592,6 @@
             <numerusform />
             <numerusform />
         </translation>
->>>>>>> 9e05de1d
     </message>
     </context>
 <context>
@@ -1126,22 +605,11 @@
     </message>
     </context>
 <context>
-<<<<<<< HEAD
-    <name>HelpMessageDialog</name>
-    <message>
-        <source>version</source>
-        <translation>version</translation>
-    </message>
-    <message>
-        <source>About %1</source>
-        <translation>À propos de %1</translation>
-=======
     <name>TransactionView</name>
     <message>
         <source>Comma separated file</source>
         <extracomment>Expanded name of the CSV file format. See: https://en.wikipedia.org/wiki/Comma-separated_values.</extracomment>
         <translation type="unfinished">Fichier séparé par des virgules</translation>
->>>>>>> 9e05de1d
     </message>
     <message>
         <source>Exporting Failed</source>
@@ -1155,2877 +623,8 @@
         <translation type="unfinished">&amp;Exporter</translation>
     </message>
     <message>
-<<<<<<< HEAD
-        <source>Reverting this setting requires re-downloading the entire blockchain. It is faster to download the full chain first and prune it later. Disables some advanced features.</source>
-        <translation>Rétablir ce paramètre à sa valeur antérieure exige de retélécharger la chaîne de blocs dans son intégralité. Il est plus rapide de télécharger la chaîne complète dans un premier temps et de l’élaguer ultérieurement. Désactive certaines fonctions avancées.</translation>
-    </message>
-    <message>
-        <source>This initial synchronisation is very demanding, and may expose hardware problems with your computer that had previously gone unnoticed. Each time you run %1, it will continue downloading where it left off.</source>
-        <translation>La synchronisation initiale est très exigeante et pourrait exposer des problèmes matériels dans votre ordinateur passés inaperçus auparavant. Chaque fois que vous exécuterez %1, le téléchargement reprendra où il s’était arrêté.</translation>
-    </message>
-    <message>
-        <source>If you have chosen to limit block chain storage (pruning), the historical data must still be downloaded and processed, but will be deleted afterward to keep your disk usage low.</source>
-        <translation>Si vous avez choisi de limiter le stockage de la chaîne de blocs (élagage), les données historiques doivent quand même être téléchargées et traitées, mais seront supprimées par la suite pour minimiser l’utilisation de votre espace disque.</translation>
-    </message>
-    <message>
-        <source>Use the default data directory</source>
-        <translation>Utiliser le répertoire de données par défaut</translation>
-    </message>
-    <message>
-        <source>Use a custom data directory:</source>
-        <translation>Utiliser un répertoire de données personnalisé :</translation>
-    </message>
-    <message>
-        <source>Bitcoin</source>
-        <translation>Bitcoin</translation>
-    </message>
-    <message>
-        <source>Discard blocks after verification, except most recent %1 GB (prune)</source>
-        <translation>Jeter les blocs après vérification, à l’exception des %1 Go les plus récents (élagage)</translation>
-    </message>
-    <message>
-        <source>At least %1 GB of data will be stored in this directory, and it will grow over time.</source>
-        <translation>Au moins %1 Go de données seront stockés dans ce répertoire et sa taille augmentera avec le temps.</translation>
-    </message>
-    <message>
-        <source>Approximately %1 GB of data will be stored in this directory.</source>
-        <translation>Approximativement %1 Go de données seront stockés dans ce répertoire.</translation>
-    </message>
-    <message>
-        <source>%1 will download and store a copy of the Bitcoin block chain.</source>
-        <translation>%1 téléchargera et stockera une copie de la chaîne de blocs Bitcoin.</translation>
-    </message>
-    <message>
-        <source>The wallet will also be stored in this directory.</source>
-        <translation>Le porte-monnaie sera aussi stocké dans ce répertoire.</translation>
-    </message>
-    <message>
-        <source>Error: Specified data directory "%1" cannot be created.</source>
-        <translation>Erreur : Le répertoire de données indiqué « %1 » ne peut pas être créé.</translation>
-    </message>
-    <message>
-        <source>Error</source>
-        <translation>Erreur</translation>
-    </message>
-    <message numerus="yes">
-        <source>%n GB of free space available</source>
-        <translation><numerusform>%n Go d’espace libre disponible</numerusform><numerusform>%n Go d’espace libre disponibles</numerusform></translation>
-    </message>
-    <message numerus="yes">
-        <source>(of %n GB needed)</source>
-        <translation><numerusform>(sur %n Go requis)</numerusform><numerusform>(sur %n Go requis)</numerusform></translation>
-    </message>
-    <message numerus="yes">
-        <source>(%n GB needed for full chain)</source>
-        <translation><numerusform>(%n Go nécessaire pour la chaîne complète)</numerusform><numerusform>(%n Go nécessaires pour la chaîne complète)</numerusform></translation>
-    </message>
-</context>
-<context>
-    <name>ModalOverlay</name>
-    <message>
-        <source>Form</source>
-        <translation>Formulaire</translation>
-    </message>
-    <message>
-        <source>Recent transactions may not yet be visible, and therefore your wallet's balance might be incorrect. This information will be correct once your wallet has finished synchronizing with the bitcoin network, as detailed below.</source>
-        <translation>Les transactions récentes ne sont peut-être pas encore visibles et par conséquent le solde de votre porte-monnaie est peut-être erroné. Ces informations seront justes quand votre porte-monnaie aura fini de se synchroniser avec le réseau Bitcoin, comme décrit ci-dessous.</translation>
-    </message>
-    <message>
-        <source>Attempting to spend bitcoins that are affected by not-yet-displayed transactions will not be accepted by the network.</source>
-        <translation>Toute tentative de dépense de bitcoins affectés par des transactions qui ne sont pas encore affichées ne sera pas acceptée par le réseau.</translation>
-    </message>
-    <message>
-        <source>Number of blocks left</source>
-        <translation>Nombre de blocs restants</translation>
-    </message>
-    <message>
-        <source>Unknown...</source>
-        <translation>Inconnu…</translation>
-    </message>
-    <message>
-        <source>Last block time</source>
-        <translation>Estampille temporelle du dernier bloc</translation>
-    </message>
-    <message>
-        <source>Progress</source>
-        <translation>Progression</translation>
-    </message>
-    <message>
-        <source>Progress increase per hour</source>
-        <translation>Avancement de la progression par heure</translation>
-    </message>
-    <message>
-        <source>calculating...</source>
-        <translation>calcul en cours…</translation>
-    </message>
-    <message>
-        <source>Estimated time left until synced</source>
-        <translation>Temps estimé avant la fin de la synchronisation</translation>
-    </message>
-    <message>
-        <source>Hide</source>
-        <translation>Cacher</translation>
-    </message>
-    <message>
-        <source>Esc</source>
-        <translation>Échap</translation>
-    </message>
-    <message>
-        <source>%1 is currently syncing.  It will download headers and blocks from peers and validate them until reaching the tip of the block chain.</source>
-        <translation>%1 est en cours de synchronisation. Il téléchargera les en-têtes et les blocs des pairs et les validera jusqu’à ce qu’il atteigne la fin de la chaîne de blocs.</translation>
-    </message>
-    <message>
-        <source>Unknown. Syncing Headers (%1, %2%)...</source>
-        <translation>Inconnu. Synchronisation des en-têtes (%1, %2)…</translation>
-    </message>
-</context>
-<context>
-    <name>OpenURIDialog</name>
-    <message>
-        <source>Open bitcoin URI</source>
-        <translation>Ouvrir une URI bitcoin</translation>
-    </message>
-    <message>
-        <source>URI:</source>
-        <translation>URI :</translation>
-    </message>
-</context>
-<context>
-    <name>OpenWalletActivity</name>
-    <message>
-        <source>Open wallet failed</source>
-        <translation>Échec d’ouverture du porte-monnaie</translation>
-    </message>
-    <message>
-        <source>Open wallet warning</source>
-        <translation>Avertissement d’ouverture du porte-monnaie</translation>
-    </message>
-    <message>
-        <source>default wallet</source>
-        <translation>porte-monnaie par défaut</translation>
-    </message>
-    <message>
-        <source>Opening Wallet &lt;b&gt;%1&lt;/b&gt;...</source>
-        <translation>Ouverture du porte-monnaie &lt;b&gt;%1&lt;/b&gt;…</translation>
-    </message>
-</context>
-<context>
-    <name>OptionsDialog</name>
-    <message>
-        <source>Options</source>
-        <translation>Options</translation>
-    </message>
-    <message>
-        <source>&amp;Main</source>
-        <translation>&amp;Principales</translation>
-    </message>
-    <message>
-        <source>Automatically start %1 after logging in to the system.</source>
-        <translation>Démarrer %1 automatiquement après avoir ouvert une session sur l’ordinateur.</translation>
-    </message>
-    <message>
-        <source>&amp;Start %1 on system login</source>
-        <translation>&amp;Démarrer %1 lors de l’ouverture d’une session</translation>
-    </message>
-    <message>
-        <source>Size of &amp;database cache</source>
-        <translation>Taille du cache de la base de &amp;données</translation>
-    </message>
-    <message>
-        <source>Number of script &amp;verification threads</source>
-        <translation>Nombre de fils de &amp;vérification de script</translation>
-    </message>
-    <message>
-        <source>IP address of the proxy (e.g. IPv4: 127.0.0.1 / IPv6: ::1)</source>
-        <translation>Adresse IP du mandataire (p. ex. IPv4 : 127.0.0.1 / IPv6 : ::1)</translation>
-    </message>
-    <message>
-        <source>Shows if the supplied default SOCKS5 proxy is used to reach peers via this network type.</source>
-        <translation>Indique si le mandataire SOCKS5 par défaut fourni est utilisé pour atteindre des pairs par ce type de réseau.</translation>
-    </message>
-    <message>
-        <source>Use separate SOCKS&amp;5 proxy to reach peers via Tor hidden services:</source>
-        <translation>Utiliser un mandataire SOCKS&amp;5 séparé pour atteindre les pairs en utilisant les services cachés de Tor.</translation>
-    </message>
-    <message>
-        <source>Hide the icon from the system tray.</source>
-        <translation>Cacher l’icône dans la zone de notification.</translation>
-    </message>
-    <message>
-        <source>&amp;Hide tray icon</source>
-        <translation>Cac&amp;her l’icône de la zone de notification</translation>
-    </message>
-    <message>
-        <source>Minimize instead of exit the application when the window is closed. When this option is enabled, the application will be closed only after selecting Exit in the menu.</source>
-        <translation>Quand la fenêtre est fermée, la réduire au lieu de quitter l’application. Si cette option est activée, l’application ne sera fermée qu’en sélectionnant Quitter dans le menu.</translation>
-    </message>
-    <message>
-        <source>Third party URLs (e.g. a block explorer) that appear in the transactions tab as context menu items. %s in the URL is replaced by transaction hash. Multiple URLs are separated by vertical bar |.</source>
-        <translation>URL tierces (p. ex. un explorateur de blocs) qui apparaissant dans l’onglet des transactions comme des éléments du menu contextuel. %s dans l’URL est remplacé par le hachage de la transaction. Les URL multiples sont séparées par une barre verticale |.</translation>
-    </message>
-    <message>
-        <source>Open the %1 configuration file from the working directory.</source>
-        <translation>Ouvrir le fichier de configuration %1 du répertoire de travail.</translation>
-    </message>
-    <message>
-        <source>Open Configuration File</source>
-        <translation>Ouvrir le fichier de configuration</translation>
-    </message>
-    <message>
-        <source>Reset all client options to default.</source>
-        <translation>Réinitialiser toutes les options du client aux valeurs par défaut.</translation>
-    </message>
-    <message>
-        <source>&amp;Reset Options</source>
-        <translation>&amp;Réinitialiser les options</translation>
-    </message>
-    <message>
-        <source>&amp;Network</source>
-        <translation>&amp;Réseau</translation>
-    </message>
-    <message>
-        <source>Disables some advanced features but all blocks will still be fully validated. Reverting this setting requires re-downloading the entire blockchain. Actual disk usage may be somewhat higher.</source>
-        <translation>Désactive certaines fonctions avancées, mais tous les blocs seront quand même validés entièrement. Rétablir ce paramètre à sa valeur antérieure exige de retélécharger la chaîne de blocs dans son intégralité. L’espace disque utilisé pourrait être un peu plus élevé.</translation>
-    </message>
-    <message>
-        <source>Prune &amp;block storage to</source>
-        <translation>Élaguer l’espace de stockage des &amp;blocs jusqu’à</translation>
-    </message>
-    <message>
-        <source>GB</source>
-        <translation>Go</translation>
-    </message>
-    <message>
-        <source>Reverting this setting requires re-downloading the entire blockchain.</source>
-        <translation>Rétablir ce paramètre à sa valeur antérieure exige de retélécharger la chaîne de blocs dans son intégralité.</translation>
-    </message>
-    <message>
-        <source>MiB</source>
-        <translation>Mio</translation>
-    </message>
-    <message>
-        <source>(0 = auto, &lt;0 = leave that many cores free)</source>
-        <translation>(0 = auto, &lt; 0 = laisser ce nombre de cœurs inutilisés)</translation>
-    </message>
-    <message>
-        <source>W&amp;allet</source>
-        <translation>&amp;Porte-monnaie</translation>
-    </message>
-    <message>
-        <source>Expert</source>
-        <translation>Expert</translation>
-    </message>
-    <message>
-        <source>Enable coin &amp;control features</source>
-        <translation>Activer les fonctions de &amp;contrôle des pièces</translation>
-    </message>
-    <message>
-        <source>If you disable the spending of unconfirmed change, the change from a transaction cannot be used until that transaction has at least one confirmation. This also affects how your balance is computed.</source>
-        <translation>Si vous désactivé la dépense de la monnaie non confirmée, la monnaie d’une transaction ne peut pas être utilisée tant que cette transaction n’a pas reçu au moins une confirmation. Celai affecte aussi le calcul de votre solde.</translation>
-    </message>
-    <message>
-        <source>&amp;Spend unconfirmed change</source>
-        <translation>&amp;Dépenser la monnaie non confirmée</translation>
-    </message>
-    <message>
-        <source>Automatically open the Bitcoin client port on the router. This only works when your router supports UPnP and it is enabled.</source>
-        <translation>Ouvrir automatiquement le port du client Bitcoin sur le routeur. Cela ne fonctionne que si votre routeur prend en charge l’UPnP et si la fonction est activée.</translation>
-    </message>
-    <message>
-        <source>Map port using &amp;UPnP</source>
-        <translation>Mapper le port avec l’&amp;UPnP</translation>
-    </message>
-    <message>
-        <source>Accept connections from outside.</source>
-        <translation>Accepter les connexions provenant de l’extérieur.</translation>
-    </message>
-    <message>
-        <source>Allow incomin&amp;g connections</source>
-        <translation>Permettre les connexions e&amp;ntrantes</translation>
-    </message>
-    <message>
-        <source>Connect to the Bitcoin network through a SOCKS5 proxy.</source>
-        <translation>Se connecter au réseau Bitcoin par un mandataire SOCKS5.</translation>
-    </message>
-    <message>
-        <source>&amp;Connect through SOCKS5 proxy (default proxy):</source>
-        <translation>Se &amp;connecter par un mandataire SOCKS5 (mandataire par défaut) :</translation>
-    </message>
-    <message>
-        <source>Proxy &amp;IP:</source>
-        <translation>&amp;IP du mandataire :</translation>
-    </message>
-    <message>
-        <source>&amp;Port:</source>
-        <translation>&amp;Port :</translation>
-    </message>
-    <message>
-        <source>Port of the proxy (e.g. 9050)</source>
-        <translation>Port du mandataire (p. ex. 9050)</translation>
-    </message>
-    <message>
-        <source>Used for reaching peers via:</source>
-        <translation>Utilisé pour rejoindre les pairs par :</translation>
-    </message>
-    <message>
-        <source>IPv4</source>
-        <translation>IPv4</translation>
-    </message>
-    <message>
-        <source>IPv6</source>
-        <translation>IPv6</translation>
-    </message>
-    <message>
-        <source>Tor</source>
-        <translation>Tor</translation>
-    </message>
-    <message>
-        <source>Connect to the Bitcoin network through a separate SOCKS5 proxy for Tor hidden services.</source>
-        <translation>Se connecter au réseau Bitcoin au travers d’un mandataire SOCKS5 séparé pour les services cachés de Tor.</translation>
-    </message>
-    <message>
-        <source>&amp;Window</source>
-        <translation>&amp;Fenêtre</translation>
-    </message>
-    <message>
-        <source>Show only a tray icon after minimizing the window.</source>
-        <translation>N’afficher qu’une icône dans la zone de notification après minimisation.</translation>
-    </message>
-    <message>
-        <source>&amp;Minimize to the tray instead of the taskbar</source>
-        <translation>&amp;Réduire dans la zone de notification au lieu de la barre des tâches</translation>
-    </message>
-    <message>
-        <source>M&amp;inimize on close</source>
-        <translation>Ré&amp;duire lors de la fermeture</translation>
-    </message>
-    <message>
-        <source>&amp;Display</source>
-        <translation>&amp;Affichage</translation>
-    </message>
-    <message>
-        <source>User Interface &amp;language:</source>
-        <translation>&amp;Langue de l’interface utilisateur :</translation>
-    </message>
-    <message>
-        <source>The user interface language can be set here. This setting will take effect after restarting %1.</source>
-        <translation>La langue de l’interface utilisateur peut être définie ici. Ce réglage sera pris en compte après redémarrage de %1.</translation>
-    </message>
-    <message>
-        <source>&amp;Unit to show amounts in:</source>
-        <translation>&amp;Unité d’affichage des montants :</translation>
-    </message>
-    <message>
-        <source>Choose the default subdivision unit to show in the interface and when sending coins.</source>
-        <translation>Choisir la sous-unité par défaut d’affichage dans l’interface et lors d’envoi de pièces.</translation>
-    </message>
-    <message>
-        <source>Whether to show coin control features or not.</source>
-        <translation>Afficher ou non les fonctions de contrôle des pièces.</translation>
-    </message>
-    <message>
-        <source>&amp;Third party transaction URLs</source>
-        <translation>URL de transaction &amp;tierces</translation>
-    </message>
-    <message>
-        <source>Options set in this dialog are overridden by the command line or in the configuration file:</source>
-        <translation>Les options définies dans cette boîte de dialogue sont remplacées par la ligne de commande ou par le fichier de configuration :</translation>
-    </message>
-    <message>
-        <source>&amp;OK</source>
-        <translation>&amp;Valider</translation>
-    </message>
-    <message>
-        <source>&amp;Cancel</source>
-        <translation>A&amp;nnuler</translation>
-    </message>
-    <message>
-        <source>default</source>
-        <translation>par défaut</translation>
-    </message>
-    <message>
-        <source>none</source>
-        <translation>aucune</translation>
-    </message>
-    <message>
-        <source>Confirm options reset</source>
-        <translation>Confirmer la réinitialisation des options</translation>
-    </message>
-    <message>
-        <source>Client restart required to activate changes.</source>
-        <translation>Le redémarrage du client est exigé pour activer les changements.</translation>
-    </message>
-    <message>
-        <source>Client will be shut down. Do you want to proceed?</source>
-        <translation>Le client sera arrêté. Voulez-vous continuer ?</translation>
-    </message>
-    <message>
-        <source>Configuration options</source>
-        <translation>Options de configuration</translation>
-    </message>
-    <message>
-        <source>The configuration file is used to specify advanced user options which override GUI settings. Additionally, any command-line options will override this configuration file.</source>
-        <translation>Le fichier de configuration est utilisé pour indiquer aux utilisateurs experts quelles options remplacent les paramètres de l’IUG. De plus, toute option de ligne de commande remplacera ce fichier de configuration.</translation>
-    </message>
-    <message>
-        <source>Error</source>
-        <translation>Erreur</translation>
-    </message>
-    <message>
-        <source>The configuration file could not be opened.</source>
-        <translation>Impossible d’ouvrir le fichier de configuration.</translation>
-    </message>
-    <message>
-        <source>This change would require a client restart.</source>
-        <translation>Ce changement demanderait un redémarrage du client.</translation>
-    </message>
-    <message>
-        <source>The supplied proxy address is invalid.</source>
-        <translation>L’adresse de serveur mandataire fournie est invalide.</translation>
-    </message>
-</context>
-<context>
-    <name>OverviewPage</name>
-    <message>
-        <source>Form</source>
-        <translation>Formulaire</translation>
-    </message>
-    <message>
-        <source>The displayed information may be out of date. Your wallet automatically synchronizes with the Bitcoin network after a connection is established, but this process has not completed yet.</source>
-        <translation>Les informations affichées peuvent être obsolètes. Votre porte-monnaie se synchronise automatiquement avec le réseau Bitcoin dès qu’une connexion est établie, mais ce processus n’est pas encore achevé.</translation>
-    </message>
-    <message>
-        <source>Watch-only:</source>
-        <translation>Juste-regarder :</translation>
-    </message>
-    <message>
-        <source>Available:</source>
-        <translation>Disponible :</translation>
-    </message>
-    <message>
-        <source>Your current spendable balance</source>
-        <translation>Votre solde actuel disponible</translation>
-    </message>
-    <message>
-        <source>Pending:</source>
-        <translation>En attente :</translation>
-    </message>
-    <message>
-        <source>Total of transactions that have yet to be confirmed, and do not yet count toward the spendable balance</source>
-        <translation>Total des transactions qui doivent encore être confirmées et qui ne sont pas prises en compte dans le solde disponible</translation>
-    </message>
-    <message>
-        <source>Immature:</source>
-        <translation>Immature :</translation>
-    </message>
-    <message>
-        <source>Mined balance that has not yet matured</source>
-        <translation>Le solde miné n’est pas encore mûr</translation>
-    </message>
-    <message>
-        <source>Balances</source>
-        <translation>Soldes</translation>
-    </message>
-    <message>
-        <source>Total:</source>
-        <translation>Total :</translation>
-    </message>
-    <message>
-        <source>Your current total balance</source>
-        <translation>Votre solde total actuel</translation>
-    </message>
-    <message>
-        <source>Your current balance in watch-only addresses</source>
-        <translation>Votre balance actuelle en adresses juste-regarder</translation>
-    </message>
-    <message>
-        <source>Spendable:</source>
-        <translation>Disponible :</translation>
-    </message>
-    <message>
-        <source>Recent transactions</source>
-        <translation>Transactions récentes</translation>
-    </message>
-    <message>
-        <source>Unconfirmed transactions to watch-only addresses</source>
-        <translation>Transactions non confirmées vers des adresses juste-regarder</translation>
-    </message>
-    <message>
-        <source>Mined balance in watch-only addresses that has not yet matured</source>
-        <translation>Le solde miné dans des adresses juste-regarder, qui n’est pas encore mûr</translation>
-    </message>
-    <message>
-        <source>Current total balance in watch-only addresses</source>
-        <translation>Solde total actuel dans des adresses juste-regarder</translation>
-    </message>
-</context>
-<context>
-    <name>PaymentServer</name>
-    <message>
-        <source>Payment request error</source>
-        <translation>Erreur de demande de paiement</translation>
-    </message>
-    <message>
-        <source>Cannot start bitcoin: click-to-pay handler</source>
-        <translation>Impossible de démarrer le gestionnaire de cliquer-pour-payer bitcoin:</translation>
-    </message>
-    <message>
-        <source>URI handling</source>
-        <translation>Gestion des URI</translation>
-    </message>
-    <message>
-        <source>'bitcoin://' is not a valid URI. Use 'bitcoin:' instead.</source>
-        <translation>'bitcoin://' n’est pas une URI valide. Utilisez plutôt 'bitcoin:'.</translation>
-    </message>
-    <message>
-        <source>Cannot process payment request because BIP70 is not supported.</source>
-        <translation>Il est impossible de traiter la demande de paiement, car BIP70 n’est pas pris en charge.</translation>
-    </message>
-    <message>
-        <source>Due to widespread security flaws in BIP70 it's strongly recommended that any merchant instructions to switch wallets be ignored.</source>
-        <translation>En raison de failles de sécurité fréquentes dans BIP70, il est vivement recommandé d’ignorer les instructions de marchands qui demanderaient de changer de porte-monnaie.</translation>
-    </message>
-    <message>
-        <source>If you are receiving this error you should request the merchant provide a BIP21 compatible URI.</source>
-        <translation>Si vous recevez cette erreur, vous devriez demander au marchand de vous fournir une URI compatible avec BIP21.</translation>
-    </message>
-    <message>
-        <source>Invalid payment address %1</source>
-        <translation>Adresse de paiement invalide %1</translation>
-    </message>
-    <message>
-        <source>URI cannot be parsed! This can be caused by an invalid Bitcoin address or malformed URI parameters.</source>
-        <translation>L’URI ne peut pas être analysée ! Cela peut être causé par une adresse Bitcoin invalide ou par des paramètres d’URI mal formés.</translation>
-    </message>
-    <message>
-        <source>Payment request file handling</source>
-        <translation>Gestion des fichiers de demande de paiement</translation>
-    </message>
-</context>
-<context>
-    <name>PeerTableModel</name>
-    <message>
-        <source>User Agent</source>
-        <translation>Agent utilisateur</translation>
-    </message>
-    <message>
-        <source>Node/Service</source>
-        <translation>Nœud/service</translation>
-    </message>
-    <message>
-        <source>NodeId</source>
-        <translation>ID de nœud</translation>
-    </message>
-    <message>
-        <source>Ping</source>
-        <translation>Ping</translation>
-    </message>
-    <message>
-        <source>Sent</source>
-        <translation>Envoyé</translation>
-    </message>
-    <message>
-        <source>Received</source>
-        <translation>Reçu</translation>
-    </message>
-</context>
-<context>
-    <name>QObject</name>
-    <message>
-        <source>Amount</source>
-        <translation>Montant</translation>
-    </message>
-    <message>
-        <source>Enter a Bitcoin address (e.g. %1)</source>
-        <translation>Saisir une adresse Bitcoin (p. ex. %1)</translation>
-    </message>
-    <message>
-        <source>%1 d</source>
-        <translation>%1 j</translation>
-    </message>
-    <message>
-        <source>%1 h</source>
-        <translation>%1 h</translation>
-    </message>
-    <message>
-        <source>%1 m</source>
-        <translation>%1 min</translation>
-    </message>
-    <message>
-        <source>%1 s</source>
-        <translation>%1 s</translation>
-    </message>
-    <message>
-        <source>None</source>
-        <translation>Aucun</translation>
-    </message>
-    <message>
-        <source>N/A</source>
-        <translation>N.D.</translation>
-    </message>
-    <message>
-        <source>%1 ms</source>
-        <translation>%1 ms</translation>
-    </message>
-    <message numerus="yes">
-        <source>%n second(s)</source>
-        <translation><numerusform>%n seconde</numerusform><numerusform>%n secondes</numerusform></translation>
-    </message>
-    <message numerus="yes">
-        <source>%n minute(s)</source>
-        <translation><numerusform>%n minute</numerusform><numerusform>%n minutes</numerusform></translation>
-    </message>
-    <message numerus="yes">
-        <source>%n hour(s)</source>
-        <translation><numerusform>%n heure</numerusform><numerusform>%n heures</numerusform></translation>
-    </message>
-    <message numerus="yes">
-        <source>%n day(s)</source>
-        <translation><numerusform>%n jour</numerusform><numerusform>%n jours</numerusform></translation>
-    </message>
-    <message numerus="yes">
-        <source>%n week(s)</source>
-        <translation><numerusform>%n semaine</numerusform><numerusform>%n semaines</numerusform></translation>
-    </message>
-    <message>
-        <source>%1 and %2</source>
-        <translation>%1 et %2</translation>
-    </message>
-    <message numerus="yes">
-        <source>%n year(s)</source>
-        <translation><numerusform>%n an</numerusform><numerusform>%n ans</numerusform></translation>
-    </message>
-    <message>
-        <source>%1 B</source>
-        <translation>%1 o</translation>
-    </message>
-    <message>
-        <source>%1 KB</source>
-        <translation>%1 Ko</translation>
-    </message>
-    <message>
-        <source>%1 MB</source>
-        <translation>%1 Mo</translation>
-    </message>
-    <message>
-        <source>%1 GB</source>
-        <translation>%1 Go</translation>
-    </message>
-    <message>
-        <source>Error: Specified data directory "%1" does not exist.</source>
-        <translation>Erreur : Le répertoire de données indiqué « %1 » n’existe pas.</translation>
-    </message>
-    <message>
-        <source>Error: Cannot parse configuration file: %1.</source>
-        <translation>Erreur : Impossible d’analyser le fichier de configuration : %1.</translation>
-    </message>
-    <message>
-        <source>Error: %1</source>
-        <translation>Erreur : %1</translation>
-    </message>
-    <message>
-        <source>%1 didn't yet exit safely...</source>
-        <translation>%1 ne s’est pas encore arrêté en toute sécurité…</translation>
-    </message>
-    <message>
-        <source>unknown</source>
-        <translation>inconnue</translation>
-    </message>
-</context>
-<context>
-    <name>QRImageWidget</name>
-    <message>
-        <source>&amp;Save Image...</source>
-        <translation>&amp;Enregistrer l’image…</translation>
-    </message>
-    <message>
-        <source>&amp;Copy Image</source>
-        <translation>&amp;Copier l’image</translation>
-    </message>
-    <message>
-        <source>Resulting URI too long, try to reduce the text for label / message.</source>
-        <translation>L’URI résultante est trop longue. Essayez de réduire le texte de l’étiquette ou du message.</translation>
-    </message>
-    <message>
-        <source>Error encoding URI into QR Code.</source>
-        <translation>Erreur d’encodage de l’URI en code QR.</translation>
-    </message>
-    <message>
-        <source>QR code support not available.</source>
-        <translation>La prise en charge des codes QR n’est pas proposée.</translation>
-    </message>
-    <message>
-        <source>Save QR Code</source>
-        <translation>Enregistrer le code QR</translation>
-    </message>
-    <message>
-        <source>PNG Image (*.png)</source>
-        <translation>Image PNG (*.png)</translation>
-    </message>
-</context>
-<context>
-    <name>RPCConsole</name>
-    <message>
-        <source>N/A</source>
-        <translation>N.D.</translation>
-    </message>
-    <message>
-        <source>Client version</source>
-        <translation>Version du client</translation>
-    </message>
-    <message>
-        <source>&amp;Information</source>
-        <translation>&amp;Informations</translation>
-    </message>
-    <message>
-        <source>General</source>
-        <translation>Générales</translation>
-    </message>
-    <message>
-        <source>Using BerkeleyDB version</source>
-        <translation>Version BerkeleyDB utilisée</translation>
-    </message>
-    <message>
-        <source>Datadir</source>
-        <translation>Répertoire des données</translation>
-    </message>
-    <message>
-        <source>To specify a non-default location of the data directory use the '%1' option.</source>
-        <translation>Pour indiquer un emplacement du répertoire des données différent de celui par défaut, utiliser l’option ’%1’.</translation>
-    </message>
-    <message>
-        <source>Blocksdir</source>
-        <translation>Répertoire des blocs</translation>
-    </message>
-    <message>
-        <source>To specify a non-default location of the blocks directory use the '%1' option.</source>
-        <translation>Pour indiquer un emplacement du répertoire des blocs différent de celui par défaut, utiliser l’option ’%1’.</translation>
-    </message>
-    <message>
-        <source>Startup time</source>
-        <translation>Heure de démarrage</translation>
-    </message>
-    <message>
-        <source>Network</source>
-        <translation>Réseau</translation>
-    </message>
-    <message>
-        <source>Name</source>
-        <translation>Nom</translation>
-    </message>
-    <message>
-        <source>Number of connections</source>
-        <translation>Nombre de connexions</translation>
-    </message>
-    <message>
-        <source>Block chain</source>
-        <translation>Chaîne de blocs</translation>
-    </message>
-    <message>
-        <source>Current number of blocks</source>
-        <translation>Nombre actuel de blocs</translation>
-    </message>
-    <message>
-        <source>Memory Pool</source>
-        <translation>Réserve de mémoire</translation>
-    </message>
-    <message>
-        <source>Current number of transactions</source>
-        <translation>Nombre actuel de transactions</translation>
-    </message>
-    <message>
-        <source>Memory usage</source>
-        <translation>Utilisation de la mémoire</translation>
-    </message>
-    <message>
-        <source>Wallet: </source>
-        <translation>Porte-monnaie :</translation>
-    </message>
-    <message>
-        <source>(none)</source>
-        <translation>(aucun)</translation>
-    </message>
-    <message>
-        <source>&amp;Reset</source>
-        <translation>&amp;Réinitialiser</translation>
-    </message>
-    <message>
-        <source>Received</source>
-        <translation>Reçus</translation>
-    </message>
-    <message>
-        <source>Sent</source>
-        <translation>Envoyés</translation>
-    </message>
-    <message>
-        <source>&amp;Peers</source>
-        <translation>&amp;Pairs</translation>
-    </message>
-    <message>
-        <source>Banned peers</source>
-        <translation>Pairs bannis</translation>
-    </message>
-    <message>
-        <source>Select a peer to view detailed information.</source>
-        <translation>Choisir un pair pour voir des informations détaillées.</translation>
-    </message>
-    <message>
-        <source>Whitelisted</source>
-        <translation>Dans la liste blanche</translation>
-    </message>
-    <message>
-        <source>Direction</source>
-        <translation>Direction</translation>
-    </message>
-    <message>
-        <source>Version</source>
-        <translation>Version</translation>
-    </message>
-    <message>
-        <source>Starting Block</source>
-        <translation>Bloc de départ</translation>
-    </message>
-    <message>
-        <source>Synced Headers</source>
-        <translation>En-têtes synchronisés</translation>
-    </message>
-    <message>
-        <source>Synced Blocks</source>
-        <translation>Blocs synchronisés</translation>
-    </message>
-    <message>
-        <source>The mapped Autonomous System used for diversifying peer selection.</source>
-        <translation>Le système autonome mappé utilisé pour diversifier la sélection des pairs.</translation>
-    </message>
-    <message>
-        <source>Mapped AS</source>
-        <translation>SA mappé</translation>
-    </message>
-    <message>
-        <source>User Agent</source>
-        <translation>Agent utilisateur</translation>
-    </message>
-    <message>
-        <source>Node window</source>
-        <translation>Fenêtre des nœuds</translation>
-    </message>
-    <message>
-        <source>Open the %1 debug log file from the current data directory. This can take a few seconds for large log files.</source>
-        <translation>Ouvrir le fichier journal de débogage de %1 à partir du répertoire de données actuel. Cela peut prendre quelques secondes pour les fichiers journaux de grande taille.</translation>
-    </message>
-    <message>
-        <source>Decrease font size</source>
-        <translation>Diminuer la taille de police</translation>
-    </message>
-    <message>
-        <source>Increase font size</source>
-        <translation>Augmenter la taille de police</translation>
-    </message>
-    <message>
-        <source>Services</source>
-        <translation>Services</translation>
-    </message>
-    <message>
-        <source>Ban Score</source>
-        <translation>Pointage des bannissements</translation>
-    </message>
-    <message>
-        <source>Connection Time</source>
-        <translation>Temps de connexion</translation>
-    </message>
-    <message>
-        <source>Last Send</source>
-        <translation>Dernier envoi</translation>
-    </message>
-    <message>
-        <source>Last Receive</source>
-        <translation>Dernière réception</translation>
-    </message>
-    <message>
-        <source>Ping Time</source>
-        <translation>Temps de ping</translation>
-    </message>
-    <message>
-        <source>The duration of a currently outstanding ping.</source>
-        <translation>La durée d’un ping en cours.</translation>
-    </message>
-    <message>
-        <source>Ping Wait</source>
-        <translation>Attente du ping</translation>
-    </message>
-    <message>
-        <source>Min Ping</source>
-        <translation>Ping min.</translation>
-    </message>
-    <message>
-        <source>Time Offset</source>
-        <translation>Décalage temporel</translation>
-    </message>
-    <message>
-        <source>Last block time</source>
-        <translation>Estampille temporelle du dernier bloc</translation>
-    </message>
-    <message>
-        <source>&amp;Open</source>
-        <translation>&amp;Ouvrir</translation>
-    </message>
-    <message>
-        <source>&amp;Console</source>
-        <translation>&amp;Console</translation>
-    </message>
-    <message>
-        <source>&amp;Network Traffic</source>
-        <translation>Trafic &amp;réseau</translation>
-    </message>
-    <message>
-        <source>Totals</source>
-        <translation>Totaux</translation>
-    </message>
-    <message>
-        <source>In:</source>
-        <translation>Entrant :</translation>
-    </message>
-    <message>
-        <source>Out:</source>
-        <translation>Sortant :</translation>
-    </message>
-    <message>
-        <source>Debug log file</source>
-        <translation>Fichier journal de débogage</translation>
-    </message>
-    <message>
-        <source>Clear console</source>
-        <translation>Effacer la console</translation>
-    </message>
-    <message>
-        <source>1 &amp;hour</source>
-        <translation>1 &amp;heure</translation>
-    </message>
-    <message>
-        <source>1 &amp;day</source>
-        <translation>1 &amp;jour</translation>
-    </message>
-    <message>
-        <source>1 &amp;week</source>
-        <translation>1 &amp;semaine</translation>
-    </message>
-    <message>
-        <source>1 &amp;year</source>
-        <translation>1 &amp;an</translation>
-    </message>
-    <message>
-        <source>&amp;Disconnect</source>
-        <translation>&amp;Déconnecter</translation>
-    </message>
-    <message>
-        <source>Ban for</source>
-        <translation>Bannir pendant</translation>
-    </message>
-    <message>
-        <source>&amp;Unban</source>
-        <translation>&amp;Réhabiliter</translation>
-    </message>
-    <message>
-        <source>Welcome to the %1 RPC console.</source>
-        <translation>Bienvenue sur la console RPC de %1.</translation>
-    </message>
-    <message>
-        <source>Use up and down arrows to navigate history, and %1 to clear screen.</source>
-        <translation>Utilisez les touches de déplacement pour naviguer dans l’historique et %1 pour effacer l’écran.</translation>
-    </message>
-    <message>
-        <source>Type %1 for an overview of available commands.</source>
-        <translation>Tapez %1 pour afficher un aperçu des commandes proposées.</translation>
-    </message>
-    <message>
-        <source>For more information on using this console type %1.</source>
-        <translation>Pour de plus amples renseignements sur l’utilisation de cette console, tapez %1.</translation>
-    </message>
-    <message>
-        <source>WARNING: Scammers have been active, telling users to type commands here, stealing their wallet contents. Do not use this console without fully understanding the ramifications of a command.</source>
-        <translation>AVERTISSEMENT : Des fraudeurs se sont montrés actifs, demandant aux utilisateurs de taper des commandes ici, dérobant ainsi le contenu de leurs porte-monnaie. N’utilisez pas cette console sans une compréhension parfaite des conséquences d’une commande.</translation>
-    </message>
-    <message>
-        <source>Network activity disabled</source>
-        <translation>L’activité réseau est désactivée.</translation>
-    </message>
-    <message>
-        <source>Executing command without any wallet</source>
-        <translation>Exécution de la commande sans aucun porte-monnaie</translation>
-    </message>
-    <message>
-        <source>Executing command using "%1" wallet</source>
-        <translation>Exécution de la commande en utilisant le porte-monnaie « %1 »</translation>
-    </message>
-    <message>
-        <source>(node id: %1)</source>
-        <translation>(ID de nœud : %1)</translation>
-    </message>
-    <message>
-        <source>via %1</source>
-        <translation>par %1</translation>
-    </message>
-    <message>
-        <source>never</source>
-        <translation>jamais</translation>
-    </message>
-    <message>
-        <source>Inbound</source>
-        <translation>Entrant</translation>
-    </message>
-    <message>
-        <source>Outbound</source>
-        <translation>Sortant</translation>
-    </message>
-    <message>
-        <source>Yes</source>
-        <translation>Oui</translation>
-    </message>
-    <message>
-        <source>No</source>
-        <translation>Non</translation>
-    </message>
-    <message>
-        <source>Unknown</source>
-        <translation>Inconnu</translation>
-    </message>
-</context>
-<context>
-    <name>ReceiveCoinsDialog</name>
-    <message>
-        <source>&amp;Amount:</source>
-        <translation>&amp;Montant :</translation>
-    </message>
-    <message>
-        <source>&amp;Label:</source>
-        <translation>&amp;Étiquette :</translation>
-    </message>
-    <message>
-        <source>&amp;Message:</source>
-        <translation>M&amp;essage :</translation>
-    </message>
-    <message>
-        <source>An optional message to attach to the payment request, which will be displayed when the request is opened. Note: The message will not be sent with the payment over the Bitcoin network.</source>
-        <translation>Un message facultatif à joindre à la demande de paiement et qui sera affiché à l’ouverture de celle-ci. Note : Le message ne sera pas envoyé avec le paiement par le réseau Bitcoin.</translation>
-    </message>
-    <message>
-        <source>An optional label to associate with the new receiving address.</source>
-        <translation>Un étiquette facultative à associer à la nouvelle adresse de réception.</translation>
-    </message>
-    <message>
-        <source>Use this form to request payments. All fields are &lt;b&gt;optional&lt;/b&gt;.</source>
-        <translation>Utiliser ce formulaire pour demander des paiements. Tous les champs sont  &lt;b&gt;facultatifs&lt;/b&gt;.</translation>
-    </message>
-    <message>
-        <source>An optional amount to request. Leave this empty or zero to not request a specific amount.</source>
-        <translation>Un montant facultatif à demander. Ne rien saisir ou un zéro pour ne pas demander de montant précis.</translation>
-    </message>
-    <message>
-        <source>An optional label to associate with the new receiving address (used by you to identify an invoice).  It is also attached to the payment request.</source>
-        <translation>Une étiquette facultative à associer à la nouvelle adresse de réception (utilisée par vous pour identifier une facture). Elle est aussi jointe à la demande de paiement.</translation>
-    </message>
-    <message>
-        <source>An optional message that is attached to the payment request and may be displayed to the sender.</source>
-        <translation>Un message facultatif joint à la demande de paiement et qui peut être présenté à l’expéditeur.</translation>
-    </message>
-    <message>
-        <source>&amp;Create new receiving address</source>
-        <translation>&amp;Créer une nouvelle adresse de réception</translation>
-    </message>
-    <message>
-        <source>Clear all fields of the form.</source>
-        <translation>Effacer tous les champs du formulaire.</translation>
-    </message>
-    <message>
-        <source>Clear</source>
-        <translation>Effacer</translation>
-    </message>
-    <message>
-        <source>Native segwit addresses (aka Bech32 or BIP-173) reduce your transaction fees later on and offer better protection against typos, but old wallets don't support them. When unchecked, an address compatible with older wallets will be created instead.</source>
-        <translation>Les adresses SegWit natives (aussi appelées Bech32 ou BIP-173) réduisent vos frais de transaction ultérieurs et offrent une meilleure protection contre les erreurs de frappe, mais les anciens porte-monnaie ne les prennent pas en charge. Si cette option n’est pas cochée, une adresse compatible avec les anciens porte-monnaie sera plutôt créée.</translation>
-    </message>
-    <message>
-        <source>Generate native segwit (Bech32) address</source>
-        <translation>Générer une adresse SegWit native (Bech32)</translation>
-    </message>
-    <message>
-        <source>Requested payments history</source>
-        <translation>Historique des paiements demandés</translation>
-    </message>
-    <message>
-        <source>Show the selected request (does the same as double clicking an entry)</source>
-        <translation>Afficher la demande choisie (comme double-cliquer sur une entrée)</translation>
-    </message>
-    <message>
-        <source>Show</source>
-        <translation>Afficher</translation>
-    </message>
-    <message>
-        <source>Remove the selected entries from the list</source>
-        <translation>Retirer les entrées sélectionnées de la liste</translation>
-    </message>
-    <message>
-        <source>Remove</source>
-        <translation>Retirer</translation>
-    </message>
-    <message>
-        <source>Copy URI</source>
-        <translation>Copier l’URI</translation>
-    </message>
-    <message>
-        <source>Copy label</source>
-        <translation>Copier l’étiquette</translation>
-    </message>
-    <message>
-        <source>Copy message</source>
-        <translation>Copier le message</translation>
-    </message>
-    <message>
-        <source>Copy amount</source>
-        <translation>Copier le montant</translation>
-    </message>
-</context>
-<context>
-    <name>ReceiveRequestDialog</name>
-    <message>
-        <source>QR Code</source>
-        <translation>Code QR</translation>
-    </message>
-    <message>
-        <source>Copy &amp;URI</source>
-        <translation>Copier l’&amp;URI</translation>
-    </message>
-    <message>
-        <source>Copy &amp;Address</source>
-        <translation>Copier l’&amp;adresse</translation>
-    </message>
-    <message>
-        <source>&amp;Save Image...</source>
-        <translation>&amp;Enregistrer l’image…</translation>
-    </message>
-    <message>
-        <source>Request payment to %1</source>
-        <translation>Demande de paiement à %1</translation>
-    </message>
-    <message>
-        <source>Payment information</source>
-        <translation>Informations de paiement</translation>
-    </message>
-    <message>
-        <source>URI</source>
-        <translation>URI</translation>
-    </message>
-    <message>
-        <source>Address</source>
-        <translation>Adresse</translation>
-    </message>
-    <message>
-        <source>Amount</source>
-        <translation>Montant</translation>
-    </message>
-    <message>
-        <source>Label</source>
-        <translation>Étiquette</translation>
-    </message>
-    <message>
-        <source>Message</source>
-        <translation>Message</translation>
-    </message>
-    <message>
-        <source>Wallet</source>
-        <translation>Porte-monnaie</translation>
-    </message>
-</context>
-<context>
-    <name>RecentRequestsTableModel</name>
-    <message>
-        <source>Date</source>
-        <translation>Date</translation>
-    </message>
-    <message>
-        <source>Label</source>
-        <translation>Étiquette</translation>
-    </message>
-    <message>
-        <source>Message</source>
-        <translation>Message</translation>
-    </message>
-    <message>
-        <source>(no label)</source>
-        <translation>(aucune étiquette)</translation>
-    </message>
-    <message>
-        <source>(no message)</source>
-        <translation>(aucun message)</translation>
-    </message>
-    <message>
-        <source>(no amount requested)</source>
-        <translation>(aucun montant demandé)</translation>
-    </message>
-    <message>
-        <source>Requested</source>
-        <translation>Demandée</translation>
-    </message>
-</context>
-<context>
-    <name>SendCoinsDialog</name>
-    <message>
-        <source>Send Coins</source>
-        <translation>Envoyer des pièces</translation>
-    </message>
-    <message>
-        <source>Coin Control Features</source>
-        <translation>Fonctions de contrôle des pièces</translation>
-    </message>
-    <message>
-        <source>Inputs...</source>
-        <translation>Entrants…</translation>
-    </message>
-    <message>
-        <source>automatically selected</source>
-        <translation>choisi automatiquement</translation>
-    </message>
-    <message>
-        <source>Insufficient funds!</source>
-        <translation>Les fonds sont insuffisants !</translation>
-    </message>
-    <message>
-        <source>Quantity:</source>
-        <translation>Quantité :</translation>
-    </message>
-    <message>
-        <source>Bytes:</source>
-        <translation>Octets :</translation>
-    </message>
-    <message>
-        <source>Amount:</source>
-        <translation>Montant :</translation>
-    </message>
-    <message>
-        <source>Fee:</source>
-        <translation>Frais :</translation>
-    </message>
-    <message>
-        <source>After Fee:</source>
-        <translation>Après les frais :</translation>
-    </message>
-    <message>
-        <source>Change:</source>
-        <translation>Monnaie :</translation>
-    </message>
-    <message>
-        <source>If this is activated, but the change address is empty or invalid, change will be sent to a newly generated address.</source>
-        <translation>Si cette option est activée et l’adresse de monnaie est vide ou invalide, la monnaie sera envoyée vers une adresse nouvellement générée.</translation>
-    </message>
-    <message>
-        <source>Custom change address</source>
-        <translation>Adresse personnalisée de monnaie</translation>
-    </message>
-    <message>
-        <source>Transaction Fee:</source>
-        <translation>Frais de transaction :</translation>
-    </message>
-    <message>
-        <source>Choose...</source>
-        <translation>Choisir…</translation>
-    </message>
-    <message>
-        <source>Using the fallbackfee can result in sending a transaction that will take several hours or days (or never) to confirm. Consider choosing your fee manually or wait until you have validated the complete chain.</source>
-        <translation>L’utilisation de l’option « fallbackfee » (frais de repli) peut avoir comme effet d’envoyer une transaction qui prendra plusieurs heures ou jours pour être confirmée ou qui ne le sera jamais. Envisagez de choisir vos frais manuellement ou attendez d’avoir validé l’intégralité de la chaîne.</translation>
-    </message>
-    <message>
-        <source>Warning: Fee estimation is currently not possible.</source>
-        <translation>Avertissement : L’estimation des frais n’est actuellement pas possible.</translation>
-    </message>
-    <message>
-        <source>Specify a custom fee per kB (1,000 bytes) of the transaction's virtual size.
-
-Note:  Since the fee is calculated on a per-byte basis, a fee of "100 satoshis per kB" for a transaction size of 500 bytes (half of 1 kB) would ultimately yield a fee of only 50 satoshis.</source>
-        <translation>Déterminer des frais personnalisés par Ko (1 000 octets) de la taille virtuelle de la transaction.
-
-Note : Les frais étant calculés par octet, des frais de « 100 satoshis par Ko » pour une transaction d’une taille de 500 octets (la moitié de 1 Ko) donneront des frais de seulement 50 satoshis.</translation>
-    </message>
-    <message>
-        <source>per kilobyte</source>
-        <translation>par kilo-octet</translation>
-    </message>
-    <message>
-        <source>Hide</source>
-        <translation>Cacher</translation>
-    </message>
-    <message>
-        <source>Recommended:</source>
-        <translation>Recommandés :</translation>
-    </message>
-    <message>
-        <source>Custom:</source>
-        <translation>Personnalisés : </translation>
-    </message>
-    <message>
-        <source>(Smart fee not initialized yet. This usually takes a few blocks...)</source>
-        <translation>(Les frais intelligents ne sont pas encore initialisés. Cela prend habituellement quelques blocs…)</translation>
-    </message>
-    <message>
-        <source>Send to multiple recipients at once</source>
-        <translation>Envoyer à plusieurs destinataires à la fois</translation>
-    </message>
-    <message>
-        <source>Add &amp;Recipient</source>
-        <translation>Ajouter un &amp;destinataire</translation>
-    </message>
-    <message>
-        <source>Clear all fields of the form.</source>
-        <translation>Effacer tous les champs du formulaire.</translation>
-    </message>
-    <message>
-        <source>Dust:</source>
-        <translation>Poussière :</translation>
-    </message>
-    <message>
-        <source>Hide transaction fee settings</source>
-        <translation>Cacher les paramètres de frais de transaction</translation>
-    </message>
-    <message>
-        <source>When there is less transaction volume than space in the blocks, miners as well as relaying nodes may enforce a minimum fee. Paying only this minimum fee is just fine, but be aware that this can result in a never confirming transaction once there is more demand for bitcoin transactions than the network can process.</source>
-        <translation>Quand le volume des transactions est inférieur à l’espace dans les blocs, les mineurs et les nœuds de relais peuvent imposer des frais minimaux. Il est correct de payer ces frais minimaux, mais soyez conscient que cette transaction pourrait n’être jamais confirmée si la demande en transactions de bitcoins dépassait la capacité de traitement du réseau.</translation>
-    </message>
-    <message>
-        <source>A too low fee might result in a never confirming transaction (read the tooltip)</source>
-        <translation>Si les frais sont trop bas, cette transaction pourrait n’être jamais confirmée (lire l’infobulle)</translation>
-    </message>
-    <message>
-        <source>Confirmation time target:</source>
-        <translation>Estimation du délai de confirmation :</translation>
-    </message>
-    <message>
-        <source>Enable Replace-By-Fee</source>
-        <translation>Activer Remplacer-par-des-frais</translation>
-    </message>
-    <message>
-        <source>With Replace-By-Fee (BIP-125) you can increase a transaction's fee after it is sent. Without this, a higher fee may be recommended to compensate for increased transaction delay risk.</source>
-        <translation>Avec Remplacer-par-des-frais (BIP-125), vous pouvez augmenter les frais de transaction après qu’elle est envoyée. Sans cela, des frais plus élevés peuvent être recommandés pour compenser le risque accru de retard transactionnel.</translation>
-    </message>
-    <message>
-        <source>Clear &amp;All</source>
-        <translation>&amp;Tout effacer</translation>
-    </message>
-    <message>
-        <source>Balance:</source>
-        <translation>Solde :</translation>
-    </message>
-    <message>
-        <source>Confirm the send action</source>
-        <translation>Confirmer l’action d’envoi</translation>
-    </message>
-    <message>
-        <source>S&amp;end</source>
-        <translation>E&amp;nvoyer</translation>
-    </message>
-    <message>
-        <source>Copy quantity</source>
-        <translation>Copier la quantité</translation>
-    </message>
-    <message>
-        <source>Copy amount</source>
-        <translation>Copier le montant</translation>
-    </message>
-    <message>
-        <source>Copy fee</source>
-        <translation>Copier les frais</translation>
-    </message>
-    <message>
-        <source>Copy after fee</source>
-        <translation>Copier après les frais</translation>
-    </message>
-    <message>
-        <source>Copy bytes</source>
-        <translation>Copier les octets</translation>
-    </message>
-    <message>
-        <source>Copy dust</source>
-        <translation>Copier la poussière</translation>
-    </message>
-    <message>
-        <source>Copy change</source>
-        <translation>Copier la monnaie</translation>
-    </message>
-    <message>
-        <source>%1 (%2 blocks)</source>
-        <translation>%1 (%2 blocs)</translation>
-    </message>
-    <message>
-        <source>Cr&amp;eate Unsigned</source>
-        <translation>Cr&amp;éer une transaction non signée</translation>
-    </message>
-    <message>
-        <source>Creates a Partially Signed Bitcoin Transaction (PSBT) for use with e.g. an offline %1 wallet, or a PSBT-compatible hardware wallet.</source>
-        <translation>Crée une transaction Bitcoin partiellement signée (TBPS) à utiliser, par exemple, avec un porte-monnaie %1 hors ligne ou avec un porte-monnaie matériel compatible TBPS.</translation>
-    </message>
-    <message>
-        <source> from wallet '%1'</source>
-        <translation>du porte-monnaie '%1'</translation>
-    </message>
-    <message>
-        <source>%1 to '%2'</source>
-        <translation>%1 à '%2'</translation>
-    </message>
-    <message>
-        <source>%1 to %2</source>
-        <translation>%1 à %2</translation>
-    </message>
-    <message>
-        <source>Do you want to draft this transaction?</source>
-        <translation>Souhaitez-vous créer une ébauche de cette transaction ?</translation>
-    </message>
-    <message>
-        <source>Are you sure you want to send?</source>
-        <translation>Voulez-vous vraiment envoyer ?</translation>
-    </message>
-    <message>
-        <source>Please, review your transaction proposal. This will produce a Partially Signed Bitcoin Transaction (PSBT) which you can copy and then sign with e.g. an offline %1 wallet, or a PSBT-compatible hardware wallet.</source>
-        <translation>Veuillez réviser votre proposition de transaction. Une transaction Bitcoin partiellement signée (TBPS) sera produite, que vous pourrez copier puis signer avec, par exemple, un porte-monnaie %1 hors ligne ou avec un porte-monnaie matériel compatible TBPS.</translation>
-    </message>
-    <message>
-        <source>or</source>
-        <translation>ou</translation>
-    </message>
-    <message>
-        <source>You can increase the fee later (signals Replace-By-Fee, BIP-125).</source>
-        <translation>Vous pouvez augmenter les frais ultérieurement (signale Remplacer-par-des-frais, BIP-125).</translation>
-    </message>
-    <message>
-        <source>Please, review your transaction.</source>
-        <translation>Veuillez vérifier votre transaction.</translation>
-    </message>
-    <message>
-        <source>Transaction fee</source>
-        <translation>Frais de transaction</translation>
-    </message>
-    <message>
-        <source>Not signalling Replace-By-Fee, BIP-125.</source>
-        <translation>Ne signale pas Remplacer-par-des-frais, BIP-125.</translation>
-    </message>
-    <message>
-        <source>Total Amount</source>
-        <translation>Montant total</translation>
-    </message>
-    <message>
-        <source>To review recipient list click "Show Details..."</source>
-        <translation>Pour réviser la liste des destinataires, cliquez sur « Afficher les détails de la transaction… »</translation>
-    </message>
-    <message>
-        <source>Confirm send coins</source>
-        <translation>Confirmer l’envoi de pièces</translation>
-    </message>
-    <message>
-        <source>Confirm transaction proposal</source>
-        <translation>Confirmer la proposition de transaction</translation>
-    </message>
-    <message>
-        <source>Copy PSBT to clipboard</source>
-        <translation>Copier la TBPS dans le presse-papiers</translation>
-    </message>
-    <message>
-        <source>Send</source>
-        <translation>Envoyer</translation>
-    </message>
-    <message>
-        <source>PSBT copied</source>
-        <translation>La TBPS a été copiée</translation>
-    </message>
-    <message>
-        <source>Watch-only balance:</source>
-        <translation>Solde juste-regarder :</translation>
-    </message>
-    <message>
-        <source>The recipient address is not valid. Please recheck.</source>
-        <translation>L’adresse du destinataire est invalide. Veuillez la revérifier.</translation>
-    </message>
-    <message>
-        <source>The amount to pay must be larger than 0.</source>
-        <translation>Le montant à payer doit être supérieur à 0.</translation>
-    </message>
-    <message>
-        <source>The amount exceeds your balance.</source>
-        <translation>Le montant dépasse votre solde.</translation>
-    </message>
-    <message>
-        <source>The total exceeds your balance when the %1 transaction fee is included.</source>
-        <translation>Le montant dépasse votre solde quand les frais de transaction de %1 sont inclus.</translation>
-    </message>
-    <message>
-        <source>Duplicate address found: addresses should only be used once each.</source>
-        <translation>Adresse identique trouvée : chaque adresse ne devrait être utilisée qu’une fois.</translation>
-    </message>
-    <message>
-        <source>Transaction creation failed!</source>
-        <translation>Échec de création de la transaction !</translation>
-    </message>
-    <message>
-        <source>A fee higher than %1 is considered an absurdly high fee.</source>
-        <translation>Des frais supérieurs à %1 sont considérés comme ridiculement élevés.</translation>
-    </message>
-    <message>
-        <source>Payment request expired.</source>
-        <translation>La demande de paiement a expiré</translation>
-    </message>
-    <message numerus="yes">
-        <source>Estimated to begin confirmation within %n block(s).</source>
-        <translation><numerusform>Il est estimé que la confirmation commencera dans %n bloc.</numerusform><numerusform>Il est estimé que la confirmation commencera dans %n blocs.</numerusform></translation>
-    </message>
-    <message>
-        <source>Warning: Invalid Bitcoin address</source>
-        <translation>Avertissement : L’adresse Bitcoin est invalide</translation>
-    </message>
-    <message>
-        <source>Warning: Unknown change address</source>
-        <translation>Avertissement : L’adresse de monnaie est inconnue</translation>
-    </message>
-    <message>
-        <source>Confirm custom change address</source>
-        <translation>Confimer l’adresse personnalisée de monnaie</translation>
-    </message>
-    <message>
-        <source>The address you selected for change is not part of this wallet. Any or all funds in your wallet may be sent to this address. Are you sure?</source>
-        <translation>L’adresse que vous avez sélectionnée pour la monnaie ne fait pas partie de ce porte-monnaie. Les fonds de ce porte-monnaie peuvent en partie ou en totalité être envoyés vers cette adresse. Êtes-vous certain ?</translation>
-    </message>
-    <message>
-        <source>(no label)</source>
-        <translation>(aucune étiquette)</translation>
-    </message>
-</context>
-<context>
-    <name>SendCoinsEntry</name>
-    <message>
-        <source>A&amp;mount:</source>
-        <translation>&amp;Montant :</translation>
-    </message>
-    <message>
-        <source>Pay &amp;To:</source>
-        <translation>&amp;Payer à :</translation>
-    </message>
-    <message>
-        <source>&amp;Label:</source>
-        <translation>É&amp;tiquette :</translation>
-    </message>
-    <message>
-        <source>Choose previously used address</source>
-        <translation>Choisir une adresse déjà utilisée</translation>
-    </message>
-    <message>
-        <source>The Bitcoin address to send the payment to</source>
-        <translation>L’adresse Bitcoin à laquelle envoyer le paiement</translation>
-    </message>
-    <message>
-        <source>Alt+A</source>
-        <translation>Alt+A</translation>
-    </message>
-    <message>
-        <source>Paste address from clipboard</source>
-        <translation>Coller l’adresse du presse-papiers</translation>
-    </message>
-    <message>
-        <source>Alt+P</source>
-        <translation>Alt+P</translation>
-    </message>
-    <message>
-        <source>Remove this entry</source>
-        <translation>Retirer cette entrée</translation>
-    </message>
-    <message>
-        <source>The amount to send in the selected unit</source>
-        <translation>Le montant à envoyer dans l’unité sélectionnée</translation>
-    </message>
-    <message>
-        <source>The fee will be deducted from the amount being sent. The recipient will receive less bitcoins than you enter in the amount field. If multiple recipients are selected, the fee is split equally.</source>
-        <translation>Les frais seront déduits du montant envoyé. Le destinataire recevra moins de bitcoins que le montant saisi dans le champ de montant. Si plusieurs destinataires sont sélectionnés, les frais seront partagés également..</translation>
-    </message>
-    <message>
-        <source>S&amp;ubtract fee from amount</source>
-        <translation>S&amp;oustraire les frais du montant</translation>
-    </message>
-    <message>
-        <source>Use available balance</source>
-        <translation>Utiliser le solde disponible</translation>
-    </message>
-    <message>
-        <source>Message:</source>
-        <translation>Message :</translation>
-    </message>
-    <message>
-        <source>This is an unauthenticated payment request.</source>
-        <translation>Cette demande de paiement n’est pas authentifiée.</translation>
-    </message>
-    <message>
-        <source>This is an authenticated payment request.</source>
-        <translation>Cette demande de paiement est authentifiée.</translation>
-    </message>
-    <message>
-        <source>Enter a label for this address to add it to the list of used addresses</source>
-        <translation>Saisir une étiquette pour cette adresse afin de l’ajouter à la liste d’adresses utilisées</translation>
-    </message>
-    <message>
-        <source>A message that was attached to the bitcoin: URI which will be stored with the transaction for your reference. Note: This message will not be sent over the Bitcoin network.</source>
-        <translation>Un message qui était joint à l’URI bitcoin: et qui sera stocké avec la transaction pour référence. Note : Ce message ne sera pas envoyé par le réseau Bitcoin.</translation>
-    </message>
-    <message>
-        <source>Pay To:</source>
-        <translation>Payer à :</translation>
-    </message>
-    <message>
-        <source>Memo:</source>
-        <translation>Mémo :</translation>
-    </message>
-</context>
-<context>
-    <name>ShutdownWindow</name>
-    <message>
-        <source>%1 is shutting down...</source>
-        <translation>Arrêt de %1…</translation>
-    </message>
-    <message>
-        <source>Do not shut down the computer until this window disappears.</source>
-        <translation>Ne pas éteindre l’ordinateur jusqu’à la disparition de cette fenêtre.</translation>
-    </message>
-</context>
-<context>
-    <name>SignVerifyMessageDialog</name>
-    <message>
-        <source>Signatures - Sign / Verify a Message</source>
-        <translation>Signatures - Signer / vérifier un message</translation>
-    </message>
-    <message>
-        <source>&amp;Sign Message</source>
-        <translation>&amp;Signer un message</translation>
-    </message>
-    <message>
-        <source>You can sign messages/agreements with your addresses to prove you can receive bitcoins sent to them. Be careful not to sign anything vague or random, as phishing attacks may try to trick you into signing your identity over to them. Only sign fully-detailed statements you agree to.</source>
-        <translation>Vous pouvez signer des messages ou des accords avec vos adresses pour prouver que vous pouvez recevoir des bitcoins à ces dernières. Faites attention de ne rien signer de vague ou au hasard, car des attaques d’hameçonnage pourraient essayer de vous faire signer avec votre identité afin de l’usurper. Ne signez que des déclarations entièrement détaillées et avec lesquelles vous êtes d’accord.</translation>
-    </message>
-    <message>
-        <source>The Bitcoin address to sign the message with</source>
-        <translation>L’adresse Bitcoin avec laquelle signer le message</translation>
-    </message>
-    <message>
-        <source>Choose previously used address</source>
-        <translation>Choisir une adresse déjà utilisée</translation>
-    </message>
-    <message>
-        <source>Alt+A</source>
-        <translation>Alt+A</translation>
-    </message>
-    <message>
-        <source>Paste address from clipboard</source>
-        <translation>Coller une adresse du presse-papiers</translation>
-    </message>
-    <message>
-        <source>Alt+P</source>
-        <translation>Alt+P</translation>
-    </message>
-    <message>
-        <source>Enter the message you want to sign here</source>
-        <translation>Saisir ici le message que vous désirez signer</translation>
-    </message>
-    <message>
-        <source>Signature</source>
-        <translation>Signature</translation>
-    </message>
-    <message>
-        <source>Copy the current signature to the system clipboard</source>
-        <translation>Copier la signature actuelle dans le presse-papiers</translation>
-    </message>
-    <message>
-        <source>Sign the message to prove you own this Bitcoin address</source>
-        <translation>Signer le message afin de prouver que vous détenez cette adresse Bitcoin</translation>
-    </message>
-    <message>
-        <source>Sign &amp;Message</source>
-        <translation>Signer le &amp;message</translation>
-    </message>
-    <message>
-        <source>Reset all sign message fields</source>
-        <translation>Réinitialiser tous les champs de signature de message</translation>
-    </message>
-    <message>
-        <source>Clear &amp;All</source>
-        <translation>&amp;Tout effacer</translation>
-    </message>
-    <message>
-        <source>&amp;Verify Message</source>
-        <translation>&amp;Vérifier un message</translation>
-    </message>
-    <message>
-        <source>Enter the receiver's address, message (ensure you copy line breaks, spaces, tabs, etc. exactly) and signature below to verify the message. Be careful not to read more into the signature than what is in the signed message itself, to avoid being tricked by a man-in-the-middle attack. Note that this only proves the signing party receives with the address, it cannot prove sendership of any transaction!</source>
-        <translation>Saisir ci-dessous l’adresse du destinataire, le message (s’assurer de copier fidèlement les retours à la ligne, les espaces, les tabulations, etc.) et la signature pour vérifier le message. Faire attention à ne pas déduire davantage de la signature que ce qui est contenu dans le message signé même, pour éviter d’être trompé par une attaque d’homme du milieu. Prendre en compte que cela ne fait que prouver que le signataire reçoit l’adresse et ne peut pas prouver la provenance d’une transaction !</translation>
-    </message>
-    <message>
-        <source>The Bitcoin address the message was signed with</source>
-        <translation>L’adresse Bitcoin avec laquelle le message a été signé</translation>
-    </message>
-    <message>
-        <source>The signed message to verify</source>
-        <translation>Le message signé à vérifier</translation>
-    </message>
-    <message>
-        <source>The signature given when the message was signed</source>
-        <translation>La signature donnée quand le message a été signé</translation>
-    </message>
-    <message>
-        <source>Verify the message to ensure it was signed with the specified Bitcoin address</source>
-        <translation>Vérifier le message pour s’assurer qu’il a été signé avec l’adresse Bitcoin indiquée</translation>
-    </message>
-    <message>
-        <source>Verify &amp;Message</source>
-        <translation>Vérifier le &amp;message</translation>
-    </message>
-    <message>
-        <source>Reset all verify message fields</source>
-        <translation>Réinitialiser tous les champs de vérification de message</translation>
-    </message>
-    <message>
-        <source>Click "Sign Message" to generate signature</source>
-        <translation>Cliquez sur « Signer le message » pour générer la signature</translation>
-    </message>
-    <message>
-        <source>The entered address is invalid.</source>
-        <translation>L’adresse saisie est invalide.</translation>
-    </message>
-    <message>
-        <source>Please check the address and try again.</source>
-        <translation>Veuillez vérifier l’adresse et ressayer.</translation>
-    </message>
-    <message>
-        <source>The entered address does not refer to a key.</source>
-        <translation>L’adresse saisie ne fait pas référence à une clé.</translation>
-    </message>
-    <message>
-        <source>Wallet unlock was cancelled.</source>
-        <translation>Le déverrouillage du porte-monnaie a été annulé.</translation>
-    </message>
-    <message>
-        <source>No error</source>
-        <translation>Aucune erreur</translation>
-    </message>
-    <message>
-        <source>Private key for the entered address is not available.</source>
-        <translation>La clé privée pour l’adresse saisie n’est pas disponible.</translation>
-    </message>
-    <message>
-        <source>Message signing failed.</source>
-        <translation>Échec de signature du message.</translation>
-    </message>
-    <message>
-        <source>Message signed.</source>
-        <translation>Le message a été signé.</translation>
-    </message>
-    <message>
-        <source>The signature could not be decoded.</source>
-        <translation>La signature n’a pu être décodée.</translation>
-    </message>
-    <message>
-        <source>Please check the signature and try again.</source>
-        <translation>Veuillez vérifier la signature et ressayer.</translation>
-    </message>
-    <message>
-        <source>The signature did not match the message digest.</source>
-        <translation>La signature ne correspond pas au condensé du message.</translation>
-    </message>
-    <message>
-        <source>Message verification failed.</source>
-        <translation>Échec de vérification du message.</translation>
-    </message>
-    <message>
-        <source>Message verified.</source>
-        <translation>Le message a été vérifié.</translation>
-    </message>
-</context>
-<context>
-    <name>TrafficGraphWidget</name>
-    <message>
-        <source>KB/s</source>
-        <translation>Ko/s</translation>
-    </message>
-</context>
-<context>
-    <name>TransactionDesc</name>
-    <message numerus="yes">
-        <source>Open for %n more block(s)</source>
-        <translation><numerusform>Ouvert pendant encore %n bloc</numerusform><numerusform>Ouvert pendant encore %n blocs</numerusform></translation>
-    </message>
-    <message>
-        <source>Open until %1</source>
-        <translation>Ouvert jusqu’à %1</translation>
-    </message>
-    <message>
-        <source>conflicted with a transaction with %1 confirmations</source>
-        <translation>est en conflit avec une transaction ayant %1 confirmations</translation>
-    </message>
-    <message>
-        <source>0/unconfirmed, %1</source>
-        <translation>0/non confirmées, %1</translation>
-    </message>
-    <message>
-        <source>in memory pool</source>
-        <translation>dans la réserve de mémoire</translation>
-    </message>
-    <message>
-        <source>not in memory pool</source>
-        <translation>pas dans la réserve de mémoire</translation>
-    </message>
-    <message>
-        <source>abandoned</source>
-        <translation>abandonnée</translation>
-    </message>
-    <message>
-        <source>%1/unconfirmed</source>
-        <translation>%1/non confirmée</translation>
-    </message>
-    <message>
-        <source>%1 confirmations</source>
-        <translation>%1 confirmations</translation>
-    </message>
-    <message>
-        <source>Status</source>
-        <translation>État</translation>
-    </message>
-    <message>
-        <source>Date</source>
-        <translation>Date</translation>
-    </message>
-    <message>
-        <source>Source</source>
-        <translation>Source</translation>
-    </message>
-    <message>
-        <source>Generated</source>
-        <translation>Générée</translation>
-    </message>
-    <message>
-        <source>From</source>
-        <translation>De</translation>
-    </message>
-    <message>
-        <source>unknown</source>
-        <translation>inconnue</translation>
-    </message>
-    <message>
-        <source>To</source>
-        <translation>À</translation>
-    </message>
-    <message>
-        <source>own address</source>
-        <translation>votre adresse</translation>
-    </message>
-    <message>
-        <source>watch-only</source>
-        <translation>juste-regarder</translation>
-    </message>
-    <message>
-        <source>label</source>
-        <translation>étiquette</translation>
-    </message>
-    <message>
-        <source>Credit</source>
-        <translation>Crédit</translation>
-    </message>
-    <message numerus="yes">
-        <source>matures in %n more block(s)</source>
-        <translation><numerusform>arrivera à maturité dans %n bloc</numerusform><numerusform>arrivera à maturité dans %n blocs</numerusform></translation>
-    </message>
-    <message>
-        <source>not accepted</source>
-        <translation>refusée</translation>
-    </message>
-    <message>
-        <source>Debit</source>
-        <translation>Débit</translation>
-    </message>
-    <message>
-        <source>Total debit</source>
-        <translation>Débit total</translation>
-    </message>
-    <message>
-        <source>Total credit</source>
-        <translation>Crédit total</translation>
-    </message>
-    <message>
-        <source>Transaction fee</source>
-        <translation>Frais de transaction</translation>
-    </message>
-    <message>
-        <source>Net amount</source>
-        <translation>Montant net</translation>
-    </message>
-    <message>
-        <source>Message</source>
-        <translation>Message</translation>
-    </message>
-    <message>
-        <source>Comment</source>
-        <translation>Commentaire</translation>
-    </message>
-    <message>
-        <source>Transaction ID</source>
-        <translation>ID de la transaction</translation>
-    </message>
-    <message>
-        <source>Transaction total size</source>
-        <translation>Taille totale de la transaction</translation>
-    </message>
-    <message>
-        <source>Transaction virtual size</source>
-        <translation>Taille virtuelle de la transaction</translation>
-    </message>
-    <message>
-        <source>Output index</source>
-        <translation>Index des sorties</translation>
-    </message>
-    <message>
-        <source> (Certificate was not verified)</source>
-        <translation>(Le certificat n’a pas été vérifié)</translation>
-    </message>
-    <message>
-        <source>Merchant</source>
-        <translation>Marchand</translation>
-    </message>
-    <message>
-        <source>Generated coins must mature %1 blocks before they can be spent. When you generated this block, it was broadcast to the network to be added to the block chain. If it fails to get into the chain, its state will change to "not accepted" and it won't be spendable. This may occasionally happen if another node generates a block within a few seconds of yours.</source>
-        <translation>Les pièces générées doivent mûrir pendant %1 blocs avant de pouvoir être dépensées. Quand vous avez généré ce bloc, il a été diffusé sur le réseau pour être ajouté à la chaîne de blocs. Si son intégration à la chaîne échoue, son état sera modifié en « refusée » et il ne sera pas possible de le dépenser. Cela peut arriver occasionnellement si un autre nœud génère un bloc à quelques secondes du vôtre.</translation>
-    </message>
-    <message>
-        <source>Debug information</source>
-        <translation>Informations de débogage</translation>
-    </message>
-    <message>
-        <source>Transaction</source>
-        <translation>Transaction</translation>
-    </message>
-    <message>
-        <source>Inputs</source>
-        <translation>Entrées</translation>
-    </message>
-    <message>
-        <source>Amount</source>
-        <translation>Montant</translation>
-    </message>
-    <message>
-        <source>true</source>
-        <translation>vrai</translation>
-    </message>
-    <message>
-        <source>false</source>
-        <translation>faux</translation>
-    </message>
-</context>
-<context>
-    <name>TransactionDescDialog</name>
-    <message>
-        <source>This pane shows a detailed description of the transaction</source>
-        <translation>Ce panneau affiche une description détaillée de la transaction</translation>
-    </message>
-    <message>
-        <source>Details for %1</source>
-        <translation>Détails de %1</translation>
-    </message>
-</context>
-<context>
-    <name>TransactionTableModel</name>
-    <message>
-        <source>Date</source>
-        <translation>Date</translation>
-    </message>
-    <message>
-        <source>Type</source>
-        <translation>Type</translation>
-    </message>
-    <message>
-        <source>Label</source>
-        <translation>Étiquette</translation>
-    </message>
-    <message numerus="yes">
-        <source>Open for %n more block(s)</source>
-        <translation><numerusform>Ouvert pendant encore %n bloc</numerusform><numerusform>Ouvert pendant encore %n blocs</numerusform></translation>
-    </message>
-    <message>
-        <source>Open until %1</source>
-        <translation>Ouvert jusqu’à %1</translation>
-    </message>
-    <message>
-        <source>Unconfirmed</source>
-        <translation>Non confirmée</translation>
-    </message>
-    <message>
-        <source>Abandoned</source>
-        <translation>Abandonnée</translation>
-    </message>
-    <message>
-        <source>Confirming (%1 of %2 recommended confirmations)</source>
-        <translation>Confirmation (%1 sur %2 confirmations recommandées)</translation>
-    </message>
-    <message>
-        <source>Confirmed (%1 confirmations)</source>
-        <translation>Confirmée (%1 confirmations)</translation>
-    </message>
-    <message>
-        <source>Conflicted</source>
-        <translation>En conflit</translation>
-    </message>
-    <message>
-        <source>Immature (%1 confirmations, will be available after %2)</source>
-        <translation>Immature (%1 confirmations, sera disponible après %2)</translation>
-    </message>
-    <message>
-        <source>Generated but not accepted</source>
-        <translation>Générée mais refusée</translation>
-    </message>
-    <message>
-        <source>Received with</source>
-        <translation>Reçue avec</translation>
-    </message>
-    <message>
-        <source>Received from</source>
-        <translation>Reçue de</translation>
-    </message>
-    <message>
-        <source>Sent to</source>
-        <translation>Envoyée à</translation>
-    </message>
-    <message>
-        <source>Payment to yourself</source>
-        <translation>Paiement à vous-même</translation>
-    </message>
-    <message>
-        <source>Mined</source>
-        <translation>Miné</translation>
-    </message>
-    <message>
-        <source>watch-only</source>
-        <translation>juste-regarder</translation>
-    </message>
-    <message>
-        <source>(n/a)</source>
-        <translation>(n.d)</translation>
-    </message>
-    <message>
-        <source>(no label)</source>
-        <translation>(aucune étiquette)</translation>
-    </message>
-    <message>
-        <source>Transaction status. Hover over this field to show number of confirmations.</source>
-        <translation>État de la transaction. Survoler ce champ avec la souris pour afficher le nombre de confirmations.</translation>
-    </message>
-    <message>
-        <source>Date and time that the transaction was received.</source>
-        <translation>Date et heure de réception de la transaction.</translation>
-    </message>
-    <message>
-        <source>Type of transaction.</source>
-        <translation>Type de transaction.</translation>
-    </message>
-    <message>
-        <source>Whether or not a watch-only address is involved in this transaction.</source>
-        <translation>Une adresse juste-regarder est-elle ou non impliquée dans cette transaction.</translation>
-    </message>
-    <message>
-        <source>User-defined intent/purpose of the transaction.</source>
-        <translation>Intention/but de la transaction défini par l’utilisateur.</translation>
-    </message>
-    <message>
-        <source>Amount removed from or added to balance.</source>
-        <translation>Le montant a été ajouté ou soustrait du solde.</translation>
-    </message>
-</context>
-<context>
-    <name>TransactionView</name>
-    <message>
-        <source>All</source>
-        <translation>Toutes</translation>
-    </message>
-    <message>
-        <source>Today</source>
-        <translation>Aujourd’hui</translation>
-    </message>
-    <message>
-        <source>This week</source>
-        <translation>Cette semaine</translation>
-    </message>
-    <message>
-        <source>This month</source>
-        <translation>Ce mois</translation>
-    </message>
-    <message>
-        <source>Last month</source>
-        <translation>Le mois dernier</translation>
-    </message>
-    <message>
-        <source>This year</source>
-        <translation>Cette année</translation>
-    </message>
-    <message>
-        <source>Range...</source>
-        <translation>Plage…</translation>
-    </message>
-    <message>
-        <source>Received with</source>
-        <translation>Reçue avec</translation>
-    </message>
-    <message>
-        <source>Sent to</source>
-        <translation>Envoyée à</translation>
-    </message>
-    <message>
-        <source>To yourself</source>
-        <translation>À vous-même</translation>
-    </message>
-    <message>
-        <source>Mined</source>
-        <translation>Miné </translation>
-    </message>
-    <message>
-        <source>Other</source>
-        <translation>Autres </translation>
-    </message>
-    <message>
-        <source>Enter address, transaction id, or label to search</source>
-        <translation>Saisir l’adresse, l’ID de transaction ou l’étiquette à chercher</translation>
-    </message>
-    <message>
-        <source>Min amount</source>
-        <translation>Montant min.</translation>
-    </message>
-    <message>
-        <source>Abandon transaction</source>
-        <translation>Abandonner la transaction</translation>
-    </message>
-    <message>
-        <source>Increase transaction fee</source>
-        <translation>Augmenter les frais de transaction</translation>
-    </message>
-    <message>
-        <source>Copy address</source>
-        <translation>Copier l’adresse</translation>
-    </message>
-    <message>
-        <source>Copy label</source>
-        <translation>Copier l’étiquette </translation>
-    </message>
-    <message>
-        <source>Copy amount</source>
-        <translation>Copier le montant </translation>
-    </message>
-    <message>
-        <source>Copy transaction ID</source>
-        <translation>Copier l’ID de la transaction</translation>
-    </message>
-    <message>
-        <source>Copy raw transaction</source>
-        <translation>Copier la transaction brute</translation>
-    </message>
-    <message>
-        <source>Copy full transaction details</source>
-        <translation>Copier tous les détails de la transaction</translation>
-    </message>
-    <message>
-        <source>Edit label</source>
-        <translation>Modifier l’étiquette </translation>
-    </message>
-    <message>
-        <source>Show transaction details</source>
-        <translation>Afficher les détails de la transaction</translation>
-    </message>
-    <message>
-        <source>Export Transaction History</source>
-        <translation>Exporter l’historique transactionnel</translation>
-    </message>
-    <message>
-        <source>Comma separated file (*.csv)</source>
-        <translation>Valeurs séparées par des virgules (*.csv)</translation>
-    </message>
-    <message>
-        <source>Confirmed</source>
-        <translation>Confirmée</translation>
-    </message>
-    <message>
-        <source>Watch-only</source>
-        <translation>Juste-regarder</translation>
-    </message>
-    <message>
-        <source>Date</source>
-        <translation>Date </translation>
-    </message>
-    <message>
-        <source>Type</source>
-        <translation>Type </translation>
-    </message>
-    <message>
-        <source>Label</source>
-        <translation>Étiquette</translation>
-    </message>
-    <message>
-        <source>Address</source>
-        <translation>Adresse</translation>
-    </message>
-    <message>
-        <source>ID</source>
-        <translation>ID </translation>
-    </message>
-    <message>
-        <source>Exporting Failed</source>
-        <translation>Échec d’exportation</translation>
-    </message>
-    <message>
-        <source>There was an error trying to save the transaction history to %1.</source>
-        <translation>Une erreur est survenue lors de l’enregistrement de l’historique transactionnel vers %1.</translation>
-    </message>
-    <message>
-        <source>Exporting Successful</source>
-        <translation>L’exportation est réussie</translation>
-    </message>
-    <message>
-        <source>The transaction history was successfully saved to %1.</source>
-        <translation>L’historique transactionnel a été enregistré avec succès vers %1.</translation>
-    </message>
-    <message>
-        <source>Range:</source>
-        <translation>Plage :</translation>
-    </message>
-    <message>
-        <source>to</source>
-        <translation>à </translation>
-    </message>
-</context>
-<context>
-    <name>UnitDisplayStatusBarControl</name>
-    <message>
-        <source>Unit to show amounts in. Click to select another unit.</source>
-        <translation>Unité d’affichage des montants. Cliquer pour choisir une autre unité.</translation>
-    </message>
-</context>
-<context>
-    <name>WalletController</name>
-    <message>
-        <source>Close wallet</source>
-        <translation>Fermer le porte-monnaie</translation>
-    </message>
-    <message>
-        <source>Are you sure you wish to close the wallet &lt;i&gt;%1&lt;/i&gt;?</source>
-        <translation>Voulez-vous vraiment fermer le porte-monnaie &lt;i&gt;%1&lt;/i&gt; ?</translation>
-    </message>
-    <message>
-        <source>Closing the wallet for too long can result in having to resync the entire chain if pruning is enabled.</source>
-        <translation>Fermer le porte-monnaie trop longtemps peut impliquer de devoir resynchroniser la chaîne entière si l’élagage est activé.</translation>
-    </message>
-</context>
-<context>
-    <name>WalletFrame</name>
-    <message>
-        <source>No wallet has been loaded.</source>
-        <translation>Aucun porte-monnaie n’a été chargé.</translation>
-    </message>
-</context>
-<context>
-    <name>WalletModel</name>
-    <message>
-        <source>Send Coins</source>
-        <translation>Envoyer des pièces</translation>
-    </message>
-    <message>
-        <source>Fee bump error</source>
-        <translation>Erreur d’augmentation des frais</translation>
-    </message>
-    <message>
-        <source>Increasing transaction fee failed</source>
-        <translation>Échec d’augmentation des frais de transaction</translation>
-    </message>
-    <message>
-        <source>Do you want to increase the fee?</source>
-        <translation>Souhaitez-vous augmenter les frais ?</translation>
-    </message>
-    <message>
-        <source>Do you want to draft a transaction with fee increase?</source>
-        <translation>Souhaitez-vous créer une ébauche de transaction avec une augmentation des frais ?</translation>
-    </message>
-    <message>
-        <source>Current fee:</source>
-        <translation>Frais actuels :</translation>
-    </message>
-    <message>
-        <source>Increase:</source>
-        <translation>Augmentation :</translation>
-    </message>
-    <message>
-        <source>New fee:</source>
-        <translation>Nouveaux frais :</translation>
-    </message>
-    <message>
-        <source>Confirm fee bump</source>
-        <translation>Confirmer l’augmentation des frais</translation>
-    </message>
-    <message>
-        <source>Can't draft transaction.</source>
-        <translation>Impossible de créer une ébauche de la transaction.</translation>
-    </message>
-    <message>
-        <source>PSBT copied</source>
-        <translation>La TBPS a été copiée</translation>
-    </message>
-    <message>
-        <source>Can't sign transaction.</source>
-        <translation>Impossible de signer la transaction.</translation>
-    </message>
-    <message>
-        <source>Could not commit transaction</source>
-        <translation>Impossible de valider la transaction</translation>
-    </message>
-    <message>
-        <source>default wallet</source>
-        <translation>porte-monnaie par défaut</translation>
-    </message>
-</context>
-<context>
-    <name>WalletView</name>
-    <message>
-        <source>&amp;Export</source>
-        <translation>&amp;Exporter</translation>
-    </message>
-    <message>
-        <source>Export the data in the current tab to a file</source>
-        <translation>Exporter les données de l’onglet actuel vers un fichier</translation>
-    </message>
-    <message>
-        <source>Backup Wallet</source>
-        <translation>Sauvegarder le porte-monnaie</translation>
-    </message>
-    <message>
-        <source>Wallet Data (*.dat)</source>
-        <translation>Données du porte-monnaie (*.dat)</translation>
-    </message>
-    <message>
-        <source>Backup Failed</source>
-        <translation>Échec de la sauvegarde</translation>
-    </message>
-    <message>
-        <source>There was an error trying to save the wallet data to %1.</source>
-        <translation>Une erreur est survenue lors de l’enregistrement des données du porte-monnaie vers %1.</translation>
-    </message>
-    <message>
-        <source>Backup Successful</source>
-        <translation>La sauvegarde est réussie</translation>
-    </message>
-    <message>
-        <source>The wallet data was successfully saved to %1.</source>
-        <translation>Les données du porte-monnaie ont été enregistrées avec succès vers %1</translation>
-    </message>
-    <message>
-        <source>Cancel</source>
-        <translation>Annuler</translation>
-    </message>
-</context>
-<context>
-    <name>bitcoin-core</name>
-    <message>
-        <source>Distributed under the MIT software license, see the accompanying file %s or %s</source>
-        <translation>Distribué sous la licence MIT d’utilisation d’un logiciel. Consulter le fichier joint %s ou %s</translation>
-    </message>
-    <message>
-        <source>Prune configured below the minimum of %d MiB.  Please use a higher number.</source>
-        <translation>L’élagage est configuré au-dessous du minimum de %d Mio. Veuillez utiliser un nombre plus élevé.</translation>
-    </message>
-    <message>
-        <source>Prune: last wallet synchronisation goes beyond pruned data. You need to -reindex (download the whole blockchain again in case of pruned node)</source>
-        <translation>Élagage : la dernière synchronisation de porte-monnaie va par-delà les données élaguées.  Vous devez -reindex (réindexer, télécharger de nouveau toute la chaîne de blocs en cas de nœud élagué)</translation>
-    </message>
-    <message>
-        <source>Error: A fatal internal error occurred, see debug.log for details</source>
-        <translation>Erreur : Une erreur interne fatale s’est produite. Voir debug.log pour plus de détails</translation>
-    </message>
-    <message>
-        <source>Pruning blockstore...</source>
-        <translation>Élagage du magasin de blocs…</translation>
-    </message>
-    <message>
-        <source>Unable to start HTTP server. See debug log for details.</source>
-        <translation>Impossible de démarrer le serveur HTTP. Voir le journal de débogage pour plus de détails.</translation>
-    </message>
-    <message>
-        <source>The %s developers</source>
-        <translation>Les développeurs de %s</translation>
-    </message>
-    <message>
-        <source>Can't generate a change-address key. No keys in the internal keypool and can't generate any keys.</source>
-        <translation>Impossible de générer une clé d’adresse de monnaie. Il n’y a pas de clés dans la réserve de clés et il est impossible d’en générer.</translation>
-    </message>
-    <message>
-        <source>Cannot obtain a lock on data directory %s. %s is probably already running.</source>
-        <translation>Impossible d’obtenir un verrou sur le répertoire de données %s. %s fonctionne probablement déjà.</translation>
-    </message>
-    <message>
-        <source>Cannot provide specific connections and have addrman find outgoing connections at the same.</source>
-        <translation>Il est impossible de fournir des connexions particulières et en même temps demander à addrman de trouver les connexions sortantes.</translation>
-    </message>
-    <message>
-        <source>Error reading %s! All keys read correctly, but transaction data or address book entries might be missing or incorrect.</source>
-        <translation>Erreur de lecture de %s ! Toutes les clés ont été lues correctement, mais les données transactionnelles ou les entrées du carnet d’adresses sont peut-être manquantes ou incorrectes.</translation>
-    </message>
-    <message>
-        <source>Please check that your computer's date and time are correct! If your clock is wrong, %s will not work properly.</source>
-        <translation>Veuillez vérifier que l’heure et la date de votre ordinateur sont justes ! Si votre horloge n’est pas à l’heure, %s ne fonctionnera pas correctement.</translation>
-    </message>
-    <message>
-        <source>Please contribute if you find %s useful. Visit %s for further information about the software.</source>
-        <translation>Si vous trouvez %s utile, vous pouvez y contribuer. Vous trouverez plus de renseignements au sujet du logiciel sur %s.</translation>
-    </message>
-    <message>
-        <source>The block database contains a block which appears to be from the future. This may be due to your computer's date and time being set incorrectly. Only rebuild the block database if you are sure that your computer's date and time are correct</source>
-        <translation>La base de données de blocs contient un bloc qui semble provenir du futur. Cela pourrait être causé par la date et l’heure erronées de votre ordinateur. Ne reconstruisez la base de données de blocs que si vous êtes certain que la date et l’heure de votre ordinateur sont justes.</translation>
-    </message>
-    <message>
-        <source>This is a pre-release test build - use at your own risk - do not use for mining or merchant applications</source>
-        <translation>Ceci est une préversion de test - son utilisation est entièrement à vos risques - ne pas l’utiliser pour miner ou pour des applications marchandes</translation>
-    </message>
-    <message>
-        <source>This is the transaction fee you may discard if change is smaller than dust at this level</source>
-        <translation>Les frais de transaction que vous pouvez ignorer si la monnaie rendue est inférieure à la poussière à ce niveau</translation>
-    </message>
-    <message>
-        <source>Unable to replay blocks. You will need to rebuild the database using -reindex-chainstate.</source>
-        <translation>Impossible de relire les blocs. Vous devrez reconstruire la base de données en utilisant -reindex-chainstate.</translation>
-    </message>
-    <message>
-        <source>Unable to rewind the database to a pre-fork state. You will need to redownload the blockchain</source>
-        <translation>Impossible de rebobiner la base de données à un état préfourche. Vous devrez retélécharger la chaîne de blocs</translation>
-    </message>
-    <message>
-        <source>Warning: The network does not appear to fully agree! Some miners appear to be experiencing issues.</source>
-        <translation>Avertissement : Le réseau ne semble pas totalement d’accord ! Certains mineurs semblent éprouver des problèmes.</translation>
-    </message>
-    <message>
-        <source>Warning: We do not appear to fully agree with our peers! You may need to upgrade, or other nodes may need to upgrade.</source>
-        <translation>Avertissement : Nous ne semblons pas être en accord complet avec nos pairs ! Une mise à niveau pourrait être nécessaire pour vous ou pour d’autres nœuds du réseau.</translation>
-    </message>
-    <message>
-        <source>%d of last 100 blocks have unexpected version</source>
-        <translation>%d des 100 derniers blocs ont une version inattendue</translation>
-    </message>
-    <message>
-        <source>%s corrupt, salvage failed</source>
-        <translation>%s corrompu, la récupération a échoué</translation>
-    </message>
-    <message>
-        <source>-maxmempool must be at least %d MB</source>
-        <translation>-maxmempool doit être d’au moins %d Mo</translation>
-    </message>
-    <message>
-        <source>Cannot resolve -%s address: '%s'</source>
-        <translation>Impossible de résoudre l’adresse -%s : « %s »</translation>
-    </message>
-    <message>
-        <source>Change index out of range</source>
-        <translation>L’index de changement est hors échelle</translation>
-    </message>
-    <message>
-        <source>Config setting for %s only applied on %s network when in [%s] section.</source>
-        <translation>Paramètre de configuration pour %s qui est seulement appliqué sur le réseau %s si situé dans la section [%s].</translation>
-    </message>
-    <message>
-        <source>Copyright (C) %i-%i</source>
-        <translation>Tous droits réservés (C) %i-%i</translation>
-    </message>
-    <message>
-        <source>Corrupted block database detected</source>
-        <translation>Une base de données de blocs corrompue a été détectée</translation>
-    </message>
-    <message>
-        <source>Could not find asmap file %s</source>
-        <translation>Le fichier asmap %s est introuvable</translation>
-    </message>
-    <message>
-        <source>Could not parse asmap file %s</source>
-        <translation>Impossible d’analyser le fichier asmap %s</translation>
-    </message>
-    <message>
-        <source>Do you want to rebuild the block database now?</source>
-        <translation>Voulez-vous reconstruire la base de données de blocs maintenant ?</translation>
-    </message>
-    <message>
-        <source>Error initializing block database</source>
-        <translation>Erreur d’initialisation de la base de données de blocs</translation>
-    </message>
-    <message>
-        <source>Error initializing wallet database environment %s!</source>
-        <translation>Erreur d’initialisation de l’environnement de la base de données du porte-monnaie %s !</translation>
-    </message>
-    <message>
-        <source>Error loading %s</source>
-        <translation>Erreur de chargement de %s</translation>
-    </message>
-    <message>
-        <source>Error loading %s: Private keys can only be disabled during creation</source>
-        <translation>Erreur de chargement de %s : les clés privées ne peuvent être désactivées qu’à la création.</translation>
-    </message>
-    <message>
-        <source>Error loading %s: Wallet corrupted</source>
-        <translation>Erreur de chargement de %s : porte-monnaie corrompu</translation>
-    </message>
-    <message>
-        <source>Error loading %s: Wallet requires newer version of %s</source>
-        <translation>Erreur de chargement de %s : le porte-monnaie exige une version plus récente de %s</translation>
-    </message>
-    <message>
-        <source>Error loading block database</source>
-        <translation>Erreur de chargement de la base de données de blocs</translation>
-    </message>
-    <message>
-        <source>Error opening block database</source>
-        <translation>Erreur d’ouverture de la base de données de blocs</translation>
-    </message>
-    <message>
-        <source>Failed to listen on any port. Use -listen=0 if you want this.</source>
-        <translation>Échec d’écoute sur un port quelconque. Utiliser -listen=0 si vous le voulez.</translation>
-    </message>
-    <message>
-        <source>Failed to rescan the wallet during initialization</source>
-        <translation>Échec de réanalyse du porte-monnaie lors de l’initialisation</translation>
-    </message>
-    <message>
-        <source>Importing...</source>
-        <translation>Importation…</translation>
-    </message>
-    <message>
-        <source>Incorrect or no genesis block found. Wrong datadir for network?</source>
-        <translation>Bloc de genèse incorrect ou introuvable. Mauvais datadir pour le réseau ?</translation>
-    </message>
-    <message>
-        <source>Initialization sanity check failed. %s is shutting down.</source>
-        <translation>L’initialisation du test de cohérence a échoué. %s est en cours de fermeture. </translation>
-    </message>
-    <message>
-        <source>Invalid P2P permission: '%s'</source>
-        <translation>Permission P2P invalide : '%s'</translation>
-    </message>
-    <message>
-        <source>Invalid amount for -%s=&lt;amount&gt;: '%s'</source>
-        <translation>Montant invalide pour -%s=&lt;amount&gt; : « %s »</translation>
-    </message>
-    <message>
-        <source>Invalid amount for -discardfee=&lt;amount&gt;: '%s'</source>
-        <translation>Montant invalide pour -discardfee=&lt;amount&gt; : « %s »</translation>
-    </message>
-    <message>
-        <source>Invalid amount for -fallbackfee=&lt;amount&gt;: '%s'</source>
-        <translation>Montant invalide pour -fallbackfee=&lt;amount&gt; : « %s »</translation>
-    </message>
-    <message>
-        <source>Specified blocks directory "%s" does not exist.</source>
-        <translation>Le répertoire des blocs indiqué « %s » n’existe pas.</translation>
-    </message>
-    <message>
-        <source>Unknown address type '%s'</source>
-        <translation>Type d’adresse inconnu '%s'</translation>
-    </message>
-    <message>
-        <source>Unknown change type '%s'</source>
-        <translation>Type de monnaie inconnu '%s'</translation>
-    </message>
-    <message>
-        <source>Upgrading txindex database</source>
-        <translation>Mise à niveau de la base de données txindex</translation>
-    </message>
-    <message>
-        <source>Loading P2P addresses...</source>
-        <translation>Chargement des adresses P2P…</translation>
-    </message>
-    <message>
-        <source>Error: Disk space is too low!</source>
-        <translation>Erreur : L’espace disque est trop faible !</translation>
-    </message>
-    <message>
-        <source>Loading banlist...</source>
-        <translation>Chargement de la liste d’interdiction…</translation>
-    </message>
-    <message>
-        <source>Not enough file descriptors available.</source>
-        <translation>Pas assez de descripteurs de fichiers proposés.</translation>
-    </message>
-    <message>
-        <source>Prune cannot be configured with a negative value.</source>
-        <translation>L’élagage ne peut pas être configuré avec une valeur négative.</translation>
-    </message>
-    <message>
-        <source>Prune mode is incompatible with -txindex.</source>
-        <translation>Le mode élagage n’est pas compatible avec -txindex.</translation>
-    </message>
-    <message>
-        <source>Replaying blocks...</source>
-        <translation>Relecture des blocs…</translation>
-    </message>
-    <message>
-        <source>Rewinding blocks...</source>
-        <translation>Rebobinage des blocs…</translation>
-    </message>
-    <message>
-        <source>The source code is available from %s.</source>
-        <translation>Le code source se trouve sur %s.</translation>
-    </message>
-    <message>
-        <source>Transaction fee and change calculation failed</source>
-        <translation>Échec du calcul des frais de transaction et de la monnaie</translation>
-    </message>
-    <message>
-        <source>Unable to bind to %s on this computer. %s is probably already running.</source>
-        <translation>Impossible de se lier à %s sur cet ordinateur. %s fonctionne probablement déjà.</translation>
-    </message>
-    <message>
-        <source>Unable to generate keys</source>
-        <translation>Impossible de générer les clés</translation>
-    </message>
-    <message>
-        <source>Unsupported logging category %s=%s.</source>
-        <translation>Catégorie de journalisation non prise en charge %s=%s.</translation>
-    </message>
-    <message>
-        <source>Upgrading UTXO database</source>
-        <translation>Mise à niveau de la base de données UTXO</translation>
-    </message>
-    <message>
-        <source>User Agent comment (%s) contains unsafe characters.</source>
-        <translation>Le commentaire d’agent utilisateur (%s) contient des caractères dangereux.</translation>
-    </message>
-    <message>
-        <source>Verifying blocks...</source>
-        <translation>Vérification des blocs… </translation>
-    </message>
-    <message>
-        <source>Wallet needed to be rewritten: restart %s to complete</source>
-        <translation>Le porte-monnaie devait être réécrit : redémarrer %s pour terminer l’opération.</translation>
-    </message>
-    <message>
-        <source>Error: Listening for incoming connections failed (listen returned error %s)</source>
-        <translation>Erreur : L’écoute des connexions entrantes a échoué (l’écoute a retourné l’erreur %s)</translation>
-    </message>
-    <message>
-        <source>Invalid amount for -maxtxfee=&lt;amount&gt;: '%s' (must be at least the minrelay fee of %s to prevent stuck transactions)</source>
-        <translation>Montant invalide pour -maxtxfee=&lt;amount&gt; : « %s » (doit être au moins les frais minrelay de %s pour prévenir le blocage des transactions)</translation>
-    </message>
-    <message>
-        <source>The transaction amount is too small to send after the fee has been deducted</source>
-        <translation>Le montant de la transaction est trop bas pour être envoyé une fois que les frais ont été déduits</translation>
-    </message>
-    <message>
-        <source>You need to rebuild the database using -reindex to go back to unpruned mode.  This will redownload the entire blockchain</source>
-        <translation>Vous devez reconstruire la base de données en utilisant -reindex afin de revenir au mode sans élagage. Cela retéléchargera complètement la chaîne de blocs.</translation>
-    </message>
-    <message>
-        <source>Error reading from database, shutting down.</source>
-        <translation>Erreur de lecture de la base de données, fermeture en cours.</translation>
-    </message>
-    <message>
-        <source>Error upgrading chainstate database</source>
-        <translation>Erreur de mise à niveau de la base de données d’état de la chaîne</translation>
-    </message>
-    <message>
-        <source>Error: Disk space is low for %s</source>
-        <translation>Erreur : Il reste peu d’espace disque sur %s</translation>
-    </message>
-    <message>
-        <source>Invalid -onion address or hostname: '%s'</source>
-        <translation>Adresse ou nom d’hôte -onion invalide : « %s »</translation>
-    </message>
-    <message>
-        <source>Invalid -proxy address or hostname: '%s'</source>
-        <translation>Adresse ou nom d’hôte -proxy invalide : « %s »</translation>
-    </message>
-    <message>
-        <source>Invalid amount for -paytxfee=&lt;amount&gt;: '%s' (must be at least %s)</source>
-        <translation>Montant invalide pour -paytxfee=&lt;montant&gt; : « %s » (doit être au moins %s)</translation>
-    </message>
-    <message>
-        <source>Invalid netmask specified in -whitelist: '%s'</source>
-        <translation>Masque réseau invalide indiqué dans -whitelist : « %s »</translation>
-    </message>
-    <message>
-        <source>Need to specify a port with -whitebind: '%s'</source>
-        <translation>Un port doit être précisé avec -whitebind : « %s »</translation>
-    </message>
-    <message>
-        <source>Prune mode is incompatible with -blockfilterindex.</source>
-        <translation>Le mode élagage n’est pas compatible avec -blockfilterindex.</translation>
-    </message>
-    <message>
-        <source>Reducing -maxconnections from %d to %d, because of system limitations.</source>
-        <translation>Réduction de -maxconnections de %d à %d, due aux restrictions du système</translation>
-    </message>
-    <message>
-        <source>Section [%s] is not recognized.</source>
-        <translation>La section [%s] n’est pas reconnue.</translation>
-    </message>
-    <message>
-        <source>Signing transaction failed</source>
-        <translation>Échec de signature de la transaction</translation>
-    </message>
-    <message>
-        <source>Specified -walletdir "%s" does not exist</source>
-        <translation>Le -walletdir indiqué « %s» n’existe pas</translation>
-    </message>
-    <message>
-        <source>Specified -walletdir "%s" is a relative path</source>
-        <translation>Le -walletdir indiqué « %s » est un chemin relatif</translation>
-    </message>
-    <message>
-        <source>Specified -walletdir "%s" is not a directory</source>
-        <translation>Le -walletdir indiqué « %s » n’est pas un répertoire</translation>
-    </message>
-    <message>
-        <source>The specified config file %s does not exist
-</source>
-        <translation>Le fichier de configuration indiqué %s n’existe pas
-</translation>
-    </message>
-    <message>
-        <source>The transaction amount is too small to pay the fee</source>
-        <translation>Le montant de la transaction est trop bas pour que les frais soient payés</translation>
-    </message>
-    <message>
-        <source>This is experimental software.</source>
-        <translation>Ce logiciel est expérimental.</translation>
-    </message>
-    <message>
-        <source>Transaction amount too small</source>
-        <translation>Le montant de la transaction est trop bas</translation>
-    </message>
-    <message>
-        <source>Transaction too large</source>
-        <translation>La transaction est trop grosse</translation>
-    </message>
-    <message>
-        <source>Unable to bind to %s on this computer (bind returned error %s)</source>
-        <translation>Impossible de se lier à %s sur cet ordinateur (bind a retourné l’erreur %s)</translation>
-    </message>
-    <message>
-        <source>Unable to create the PID file '%s': %s</source>
-        <translation>Impossible de créer le fichier PID '%s' : %s</translation>
-    </message>
-    <message>
-        <source>Unable to generate initial keys</source>
-        <translation>Impossible de générer les clés initiales</translation>
-    </message>
-    <message>
-        <source>Unknown -blockfilterindex value %s.</source>
-        <translation>Valeur -blockfilterindex inconnue %s.</translation>
-    </message>
-    <message>
-        <source>Verifying wallet(s)...</source>
-        <translation>Vérification des porte-monnaie…</translation>
-    </message>
-    <message>
-        <source>Warning: unknown new rules activated (versionbit %i)</source>
-        <translation>Avertissement : De nouvelles règles inconnues ont été activées (bit de version %i).</translation>
-    </message>
-    <message>
-        <source>Zapping all transactions from wallet...</source>
-        <translation>Supprimer toutes les transactions du porte-monnaie…</translation>
-    </message>
-    <message>
-        <source>-maxtxfee is set very high! Fees this large could be paid on a single transaction.</source>
-        <translation>La valeur -maxtxfee est très élevée ! Des frais aussi élevés pourraient être payés en une seule transaction.</translation>
-    </message>
-    <message>
-        <source>This is the transaction fee you may pay when fee estimates are not available.</source>
-        <translation>Il s’agit des frais de transaction que vous pourriez payer si aucune estimation de frais n’est proposée.</translation>
-    </message>
-    <message>
-        <source>Total length of network version string (%i) exceeds maximum length (%i). Reduce the number or size of uacomments.</source>
-        <translation>La taille totale de la chaîne de version de réseau (%i) dépasse la longueur maximale (%i). Réduire le nombre ou la taille des commentaires uacomments.</translation>
-    </message>
-    <message>
-        <source>Warning: Wallet file corrupt, data salvaged! Original %s saved as %s in %s; if your balance or transactions are incorrect you should restore from a backup.</source>
-        <translation>Avertissement : Le fichier du porte-monnaie est corrompu, les données ont été récupérées ! Le fichier %s original a été enregistré en tant que %s dans %s ; si votre solde ou vos transactions sont incorrects, vous devriez restaurer une sauvegarde.</translation>
-    </message>
-    <message>
-        <source>%s is set very high!</source>
-        <translation>La valeur %s est très élevée !</translation>
-    </message>
-    <message>
-        <source>Error loading wallet %s. Duplicate -wallet filename specified.</source>
-        <translation>Erreur de chargement du porte-monnaie %s. Le nom de fichier -wallet indiqué est un doublon.</translation>
-    </message>
-    <message>
-        <source>Starting network threads...</source>
-        <translation>Démarrage des processus réseau…</translation>
-    </message>
-    <message>
-        <source>The wallet will avoid paying less than the minimum relay fee.</source>
-        <translation>Le porte-monnaie évitera de payer moins que les frais minimaux de relais. </translation>
-    </message>
-    <message>
-        <source>This is the minimum transaction fee you pay on every transaction.</source>
-        <translation>Il s’agit des frais minimaux que vous payez pour chaque transaction. </translation>
-    </message>
-    <message>
-        <source>This is the transaction fee you will pay if you send a transaction.</source>
-        <translation>Il s’agit des frais minimaux que vous payez si vous envoyez une transaction.</translation>
-    </message>
-    <message>
-        <source>Transaction amounts must not be negative</source>
-        <translation>Les montants transactionnels ne doivent pas être négatifs</translation>
-    </message>
-    <message>
-        <source>Transaction has too long of a mempool chain</source>
-        <translation>La chaîne de la réserve de mémoire de la transaction est trop longue</translation>
-    </message>
-    <message>
-        <source>Transaction must have at least one recipient</source>
-        <translation>La transaction doit comporter au moins un destinataire</translation>
-    </message>
-    <message>
-        <source>Unknown network specified in -onlynet: '%s'</source>
-        <translation>Réseau inconnu précisé dans -onlynet : « %s »</translation>
-    </message>
-    <message>
-        <source>Insufficient funds</source>
-        <translation>Fonds insuffisants</translation>
-    </message>
-    <message>
-        <source>Cannot upgrade a non HD split wallet without upgrading to support pre split keypool. Please use -upgradewallet=169900 or -upgradewallet with no version specified.</source>
-        <translation>Impossible de mettre à niveau un porte-monnaie divisé non-HD sans mettre à niveau pour prendre en charge la réserve de clés antérieure à la division. Veuillez utiliser -upgradewallet=169900 ou -upgradewallet sans indiquer de version.</translation>
-    </message>
-    <message>
-        <source>Fee estimation failed. Fallbackfee is disabled. Wait a few blocks or enable -fallbackfee.</source>
-        <translation>Échec d’estimation des frais. L’option de frais de repli est désactivée. Attendez quelques blocs ou activez -fallbackfee.</translation>
-    </message>
-    <message>
-        <source>Warning: Private keys detected in wallet {%s} with disabled private keys</source>
-        <translation>Avertissement : Des clés privées ont été détectées dans le porte-monnaie {%s} dont les clés privées sont désactivées.</translation>
-    </message>
-    <message>
-        <source>Cannot write to data directory '%s'; check permissions.</source>
-        <translation>Impossible d’écrire dans le répertoire de données '%s' ; veuillez vérifier les droits.</translation>
-    </message>
-    <message>
-        <source>Loading block index...</source>
-        <translation>Chargement de l’index des blocs…</translation>
-    </message>
-    <message>
-        <source>Loading wallet...</source>
-        <translation>Chargement du porte-monnaie…</translation>
-    </message>
-    <message>
-        <source>Cannot downgrade wallet</source>
-        <translation>Impossible de revenir à une version inférieure du porte-monnaie</translation>
-    </message>
-    <message>
-        <source>Rescanning...</source>
-        <translation>Réanalyse…</translation>
-    </message>
-    <message>
-        <source>Done loading</source>
-        <translation>Chargement terminé</translation>
-    </message>
-</context>
-=======
         <source>Export the data in the current tab to a file</source>
         <translation type="unfinished">Exporter les données de l’onglet actuel vers un fichier</translation>
     </message>
     </context>
->>>>>>> 9e05de1d
 </TS>
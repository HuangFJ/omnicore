--- conflicted
+++ resolved
@@ -1,8 +1,4 @@
-<<<<<<< HEAD
-// Copyright (c) 2011-2019 The Bitcoin Core developers
-=======
 // Copyright (c) 2011-2021 The Bitcoin Core developers
->>>>>>> 9e05de1d
 // Distributed under the MIT software license, see the accompanying
 // file COPYING or http://www.opensource.org/licenses/mit-license.php.
 
@@ -20,12 +16,9 @@
 #include <util/string.h>
 
 #include <utility>
-<<<<<<< HEAD
-=======
 
 #include <QLatin1Char>
 #include <QLatin1String>
->>>>>>> 9e05de1d
 
 RecentRequestsTableModel::RecentRequestsTableModel(WalletModel *parent) :
     QAbstractTableModel(parent), walletModel(parent)

--- conflicted
+++ resolved
@@ -1,8 +1,4 @@
-<<<<<<< HEAD
-// Copyright (c) 2011-2019 The Bitcoin Core developers
-=======
 // Copyright (c) 2011-2021 The Bitcoin Core developers
->>>>>>> 9e05de1d
 // Distributed under the MIT software license, see the accompanying
 // file COPYING or http://www.opensource.org/licenses/mit-license.php.
 
@@ -38,10 +34,7 @@
 #include <QMenu>
 #include <QPoint>
 #include <QScrollBar>
-<<<<<<< HEAD
-=======
 #include <QSettings>
->>>>>>> 9e05de1d
 #include <QTableView>
 #include <QTimer>
 #include <QUrl>
@@ -181,16 +174,6 @@
     contextMenu->addAction(tr("Copy full transaction &details"), this, &TransactionView::copyTxPlainText);
     contextMenu->addAction(tr("&Show transaction details"), this, &TransactionView::showDetails);
     contextMenu->addSeparator();
-<<<<<<< HEAD
-    contextMenu->addAction(bumpFeeAction);
-    contextMenu->addAction(abandonAction);
-    contextMenu->addAction(editLabelAction);
-
-    connect(dateWidget, static_cast<void (QComboBox::*)(int)>(&QComboBox::activated), this, &TransactionView::chooseDate);
-    connect(typeWidget, static_cast<void (QComboBox::*)(int)>(&QComboBox::activated), this, &TransactionView::chooseType);
-    connect(watchOnlyWidget, static_cast<void (QComboBox::*)(int)>(&QComboBox::activated), this, &TransactionView::chooseWatchonly);
-    connect(amountWidget, &QLineEdit::textChanged, amount_typing_delay, static_cast<void (QTimer::*)()>(&QTimer::start));
-=======
     bumpFeeAction = contextMenu->addAction(tr("Increase transaction &fee"));
     GUIUtil::ExceptionSafeConnect(bumpFeeAction, &QAction::triggered, this, &TransactionView::bumpFee);
     bumpFeeAction->setObjectName("bumpFeeAction");
@@ -201,7 +184,6 @@
     connect(typeWidget, qOverload<int>(&QComboBox::activated), this, &TransactionView::chooseType);
     connect(watchOnlyWidget, qOverload<int>(&QComboBox::activated), this, &TransactionView::chooseWatchonly);
     connect(amountWidget, &QLineEdit::textChanged, amount_typing_delay, qOverload<>(&QTimer::start));
->>>>>>> 9e05de1d
     connect(amount_typing_delay, &QTimer::timeout, this, &TransactionView::changedAmount);
     connect(search_widget, &QLineEdit::textChanged, prefix_typing_delay, qOverload<>(&QTimer::start));
     connect(prefix_typing_delay, &QTimer::timeout, this, &TransactionView::changedSearch);
@@ -250,17 +232,12 @@
                 {
                     if (!actions_created) {
                         contextMenu->addSeparator();
-<<<<<<< HEAD
-                    contextMenu->addAction(thirdPartyTxUrlAction);
-                    connect(thirdPartyTxUrlAction, &QAction::triggered, [this, url] { openThirdPartyTxUrl(url); });
-=======
                         actions_created = true;
                     }
                     /*: Transactions table context menu action to show the
                         selected transaction in a third-party block explorer.
                         %1 is a stand-in argument for the URL of the explorer. */
                     contextMenu->addAction(tr("Show in %1").arg(host), [this, url] { openThirdPartyTxUrl(url); });
->>>>>>> 9e05de1d
                 }
             }
         }

// Copyright (c) 2011-2021 The Bitcoin Core developers
// Distributed under the MIT software license, see the accompanying
// file COPYING or http://www.opensource.org/licenses/mit-license.php.

#ifndef BITCOIN_QT_RPCCONSOLE_H
#define BITCOIN_QT_RPCCONSOLE_H

#if defined(HAVE_CONFIG_H)
#include <config/bitcoin-config.h>
#endif

#include <qt/clientmodel.h>
#include <qt/guiutil.h>
#include <qt/peertablemodel.h>

#include <net.h>

#include <QByteArray>
#include <QCompleter>
#include <QThread>
#include <QWidget>

class PlatformStyle;
class RPCExecutor;
class RPCTimerInterface;
class WalletModel;

namespace interfaces {
    class Node;
}

namespace Ui {
    class RPCConsole;
}

QT_BEGIN_NAMESPACE
class QDateTime;
class QMenu;
class QItemSelection;
QT_END_NAMESPACE

/** Local Bitcoin RPC console. */
class RPCConsole: public QWidget
{
    Q_OBJECT

public:
    explicit RPCConsole(interfaces::Node& node, const PlatformStyle *platformStyle, QWidget *parent);
    ~RPCConsole();

    static bool RPCParseCommandLine(interfaces::Node* node, std::string &strResult, const std::string &strCommand, bool fExecute, std::string * const pstrFilteredOut = nullptr, const WalletModel* wallet_model = nullptr);
    static bool RPCExecuteCommandLine(interfaces::Node& node, std::string &strResult, const std::string &strCommand, std::string * const pstrFilteredOut = nullptr, const WalletModel* wallet_model = nullptr) {
        return RPCParseCommandLine(&node, strResult, strCommand, true, pstrFilteredOut, wallet_model);
    }

    void setClientModel(ClientModel *model = nullptr, int bestblock_height = 0, int64_t bestblock_date = 0, double verification_progress = 0.0);

#ifdef ENABLE_WALLET
    void addWallet(WalletModel* const walletModel);
    void removeWallet(WalletModel* const walletModel);
#endif // ENABLE_WALLET

    enum MessageClass {
        MC_ERROR,
        MC_DEBUG,
        CMD_REQUEST,
        CMD_REPLY,
        CMD_ERROR
    };

    enum class TabTypes {
        INFO,
        CONSOLE,
        GRAPH,
        PEERS
    };

    std::vector<TabTypes> tabs() const { return {TabTypes::INFO, TabTypes::CONSOLE, TabTypes::GRAPH, TabTypes::PEERS}; }

    QString tabTitle(TabTypes tab_type) const;
    QKeySequence tabShortcut(TabTypes tab_type) const;

protected:
    virtual bool eventFilter(QObject* obj, QEvent *event) override;
    void keyPressEvent(QKeyEvent *) override;
    void changeEvent(QEvent* e) override;

private Q_SLOTS:
    void on_lineEdit_returnPressed();
    void on_tabWidget_currentChanged(int index);
    /** open the debug.log from the current datadir */
    void on_openDebugLogfileButton_clicked();
    /** change the time range of the network traffic graph */
    void on_sldGraphRange_valueChanged(int value);
    /** update traffic statistics */
    void updateTrafficStats(quint64 totalBytesIn, quint64 totalBytesOut);
    void resizeEvent(QResizeEvent *event) override;
    void showEvent(QShowEvent *event) override;
    void hideEvent(QHideEvent *event) override;
    /** Show custom context menu on Peers tab */
    void showPeersTableContextMenu(const QPoint& point);
    /** Show custom context menu on Bans tab */
    void showBanTableContextMenu(const QPoint& point);
    /** Hides ban table if no bans are present */
    void showOrHideBanTableIfRequired();
    /** clear the selected node */
    void clearSelectedNode();
    /** show detailed information on ui about selected node */
    void updateDetailWidget();

public Q_SLOTS:
    void clear(bool keep_prompt = false);
    void fontBigger();
    void fontSmaller();
    void setFontSize(int newSize);
    /** Append the message to the message widget */
    void message(int category, const QString &msg) { message(category, msg, false); }
    void message(int category, const QString &message, bool html);
    /** Set number of connections shown in the UI */
    void setNumConnections(int count);
    /** Set network state shown in the UI */
    void setNetworkActive(bool networkActive);
    /** Set number of blocks and last block date shown in the UI */
    void setNumBlocks(int count, const QDateTime& blockDate, double nVerificationProgress, SyncType synctype);
    /** Set size (number of transactions and memory usage) of the mempool in the UI */
    void setMempoolSize(long numberOfTxs, size_t dynUsage);
    /** Go forward or back in history */
    void browseHistory(int offset);
    /** Scroll console view to end */
    void scrollToEnd();
    /** Disconnect a selected node on the Peers tab */
    void disconnectSelectedNode();
    /** Ban a selected node on the Peers tab */
    void banSelectedNode(int bantime);
    /** Unban a selected node on the Bans tab */
    void unbanSelectedNode();
    /** set which tab has the focus (is visible) */
    void setTabFocus(enum TabTypes tabType);

private:
    struct TranslatedStrings {
        const QString yes{tr("Yes")}, no{tr("No")}, to{tr("To")}, from{tr("From")},
            ban_for{tr("Ban for")}, na{tr("N/A")}, unknown{tr("Unknown")};
    } const ts;

    void startExecutor();
    void setTrafficGraphRange(int mins);

    enum ColumnWidths
    {
        ADDRESS_COLUMN_WIDTH = 200,
        SUBVERSION_COLUMN_WIDTH = 150,
        PING_COLUMN_WIDTH = 80,
        BANSUBNET_COLUMN_WIDTH = 200,
        BANTIME_COLUMN_WIDTH = 250

    };

    interfaces::Node& m_node;
    Ui::RPCConsole* const ui;
    ClientModel *clientModel = nullptr;
    QStringList history;
    int historyPtr = 0;
    QString cmdBeforeBrowsing;
    QList<NodeId> cachedNodeids;
    const PlatformStyle* const platformStyle;
    RPCTimerInterface *rpcTimerInterface = nullptr;
    QMenu *peersTableContextMenu = nullptr;
    QMenu *banTableContextMenu = nullptr;
    int consoleFontSize = 0;
    QCompleter *autoCompleter = nullptr;
    QThread thread;
    RPCExecutor* m_executor{nullptr};
    WalletModel* m_last_wallet_model{nullptr};
    bool m_is_executing{false};
    QByteArray m_peer_widget_header_state;
    QByteArray m_banlist_widget_header_state;

    /** Update UI with latest network info from model. */
    void updateNetworkState();

<<<<<<< HEAD
=======
    /** Helper for the output of a time duration field. Inputs are UNIX epoch times. */
    QString TimeDurationField(std::chrono::seconds time_now, std::chrono::seconds time_at_event) const
    {
        return time_at_event.count() ? GUIUtil::formatDurationStr(time_now - time_at_event) : tr("Never");
    }

>>>>>>> 9e05de1d
private Q_SLOTS:
    void updateAlerts(const QString& warnings);
};

#endif // BITCOIN_QT_RPCCONSOLE_H<|MERGE_RESOLUTION|>--- conflicted
+++ resolved
@@ -179,15 +179,12 @@
     /** Update UI with latest network info from model. */
     void updateNetworkState();
 
-<<<<<<< HEAD
-=======
     /** Helper for the output of a time duration field. Inputs are UNIX epoch times. */
     QString TimeDurationField(std::chrono::seconds time_now, std::chrono::seconds time_at_event) const
     {
         return time_at_event.count() ? GUIUtil::formatDurationStr(time_now - time_at_event) : tr("Never");
     }
 
->>>>>>> 9e05de1d
 private Q_SLOTS:
     void updateAlerts(const QString& warnings);
 };

<<<<<<< HEAD
// Copyright (c) 2011-2019 The Bitcoin Core developers
=======
// Copyright (c) 2011-2021 The Bitcoin Core developers
>>>>>>> 9e05de1d
// Distributed under the MIT software license, see the accompanying
// file COPYING or http://www.opensource.org/licenses/mit-license.php.

#include <qt/clientmodel.h>

#include <qt/bantablemodel.h>
#include <qt/guiconstants.h>
#include <qt/guiutil.h>
#include <qt/peertablemodel.h>
#include <qt/peertablesortproxy.h>

#include <clientversion.h>
#include <interfaces/handler.h>
#include <interfaces/node.h>
#include <net.h>
#include <netbase.h>
#include <util/system.h>
<<<<<<< HEAD
=======
#include <util/threadnames.h>
#include <util/time.h>
#include <validation.h>
>>>>>>> 9e05de1d

#include <stdint.h>

#include <QDebug>
<<<<<<< HEAD
=======
#include <QMetaObject>
>>>>>>> 9e05de1d
#include <QThread>
#include <QTimer>

static int64_t nLastHeaderTipUpdateNotification = 0;
static int64_t nLastBlockTipUpdateNotification = 0;

ClientModel::ClientModel(interfaces::Node& node, OptionsModel *_optionsModel, QObject *parent) :
    QObject(parent),
    m_node(node),
    optionsModel(_optionsModel),
    peerTableModel(nullptr),
    banTableModel(nullptr),
<<<<<<< HEAD
    m_thread(new QThread(this)),
    lockedOmniStateChanged(false),
    lockedOmniBalanceChanged(false)
=======
    m_thread(new QThread(this))
>>>>>>> 9e05de1d
{
    cachedBestHeaderHeight = -1;
    cachedBestHeaderTime = -1;

    peerTableModel = new PeerTableModel(m_node, this);
    m_peer_table_sort_proxy = new PeerTableSortProxy(this);
    m_peer_table_sort_proxy->setSourceModel(peerTableModel);

    banTableModel = new BanTableModel(m_node, this);

    QTimer* timer = new QTimer;
    timer->setInterval(MODEL_UPDATE_DELAY);
    connect(timer, &QTimer::timeout, [this] {
        // no locking required at this point
        // the following calls will acquire the required lock
        Q_EMIT mempoolSizeChanged(m_node.getMempoolSize(), m_node.getMempoolDynamicUsage());
        Q_EMIT bytesChanged(m_node.getTotalBytesRecv(), m_node.getTotalBytesSent());
    });
    connect(m_thread, &QThread::finished, timer, &QObject::deleteLater);
    connect(m_thread, &QThread::started, [timer] { timer->start(); });
    // move timer to thread so that polling doesn't disturb main event loop
    timer->moveToThread(m_thread);
    m_thread->start();
<<<<<<< HEAD
=======
    QTimer::singleShot(0, timer, []() {
        util::ThreadRename("qt-clientmodl");
    });
>>>>>>> 9e05de1d

    subscribeToCoreSignals();
}

ClientModel::~ClientModel()
{
    unsubscribeFromCoreSignals();

    m_thread->quit();
    m_thread->wait();
}

int ClientModel::getNumConnections(unsigned int flags) const
{
    ConnectionDirection connections = ConnectionDirection::None;

    if(flags == CONNECTIONS_IN)
        connections = ConnectionDirection::In;
    else if (flags == CONNECTIONS_OUT)
        connections = ConnectionDirection::Out;
    else if (flags == CONNECTIONS_ALL)
        connections = ConnectionDirection::Both;

    return m_node.getNodeCount(connections);
}

int ClientModel::getHeaderTipHeight() const
{
    if (cachedBestHeaderHeight == -1) {
        // make sure we initially populate the cache via a cs_main lock
        // otherwise we need to wait for a tip update
        int height;
        int64_t blockTime;
        if (m_node.getHeaderTip(height, blockTime)) {
            cachedBestHeaderHeight = height;
            cachedBestHeaderTime = blockTime;
        }
    }
    return cachedBestHeaderHeight;
}

int64_t ClientModel::getHeaderTipTime() const
{
    if (cachedBestHeaderTime == -1) {
        int height;
        int64_t blockTime;
        if (m_node.getHeaderTip(height, blockTime)) {
            cachedBestHeaderHeight = height;
            cachedBestHeaderTime = blockTime;
        }
    }
    return cachedBestHeaderTime;
}

<<<<<<< HEAD
void ClientModel::updateNumConnections(int numConnections)
=======
int ClientModel::getNumBlocks() const
{
    if (m_cached_num_blocks == -1) {
        m_cached_num_blocks = m_node.getNumBlocks();
    }
    return m_cached_num_blocks;
}

uint256 ClientModel::getBestBlockHash()
>>>>>>> 9e05de1d
{
    uint256 tip{WITH_LOCK(m_cached_tip_mutex, return m_cached_tip_blocks)};

    if (!tip.IsNull()) {
        return tip;
    }

<<<<<<< HEAD
bool ClientModel::tryLockOmniStateChanged()
{
    // Try to avoid Omni queuing too many messages for the UI
    if (lockedOmniStateChanged) {
        return false;
    }

    lockedOmniStateChanged = true;
    return true;
}

bool ClientModel::tryLockOmniBalanceChanged()
{
    // Try to avoid Omni queuing too many messages for the UI
    if (lockedOmniBalanceChanged) {
        return false;
    }

    lockedOmniBalanceChanged = true;
    return true;
}

void ClientModel::updateOmniState()
{
    lockedOmniStateChanged = false;
    Q_EMIT refreshOmniState();
}

void ClientModel::updateOmniPending(bool pending)
{
    Q_EMIT refreshOmniPending(pending);
}

void ClientModel::updateOmniBalance()
{
    lockedOmniBalanceChanged = false;
    Q_EMIT refreshOmniBalance();
}

void ClientModel::invalidateOmniState()
{
    Q_EMIT reinitOmniState();
}

void ClientModel::updateAlert()
{
    Q_EMIT alertsChanged(getStatusBarWarnings());
=======
    // Lock order must be: first `cs_main`, then `m_cached_tip_mutex`.
    // The following will lock `cs_main` (and release it), so we must not
    // own `m_cached_tip_mutex` here.
    tip = m_node.getBestBlockHash();

    LOCK(m_cached_tip_mutex);
    // We checked that `m_cached_tip_blocks` is not null above, but then we
    // released the mutex `m_cached_tip_mutex`, so it could have changed in the
    // meantime. Thus, check again.
    if (m_cached_tip_blocks.IsNull()) {
        m_cached_tip_blocks = tip;
    }
    return m_cached_tip_blocks;
>>>>>>> 9e05de1d
}

enum BlockSource ClientModel::getBlockSource() const
{
    if (m_node.getReindex())
        return BlockSource::REINDEX;
    else if (m_node.getImporting())
        return BlockSource::DISK;
    else if (getNumConnections() > 0)
        return BlockSource::NETWORK;

    return BlockSource::NONE;
}

QString ClientModel::getStatusBarWarnings() const
{
<<<<<<< HEAD
    return QString::fromStdString(m_node.getWarnings());
=======
    return QString::fromStdString(m_node.getWarnings().translated);
>>>>>>> 9e05de1d
}

OptionsModel *ClientModel::getOptionsModel()
{
    return optionsModel;
}

PeerTableModel *ClientModel::getPeerTableModel()
{
    return peerTableModel;
}

PeerTableSortProxy* ClientModel::peerTableSortProxy()
{
    return m_peer_table_sort_proxy;
}

BanTableModel *ClientModel::getBanTableModel()
{
    return banTableModel;
}

QString ClientModel::formatFullVersion() const
{
    return QString::fromStdString(FormatFullVersion());
}

QString ClientModel::formatSubVersion() const
{
    return QString::fromStdString(strSubVersion);
}

bool ClientModel::isReleaseVersion() const
{
    return CLIENT_VERSION_IS_RELEASE;
}

QString ClientModel::formatClientStartupTime() const
{
    return QDateTime::fromSecsSinceEpoch(GetStartupTime()).toString();
}

QString ClientModel::dataDir() const
{
    return GUIUtil::PathToQString(gArgs.GetDataDirNet());
}

QString ClientModel::blocksDir() const
{
    return GUIUtil::PathToQString(gArgs.GetBlocksDirPath());
}

void ClientModel::TipChanged(SynchronizationState sync_state, interfaces::BlockTip tip, double verification_progress, SyncType synctype)
{
<<<<<<< HEAD
    // emits signal "showProgress"
    bool invoked = QMetaObject::invokeMethod(clientmodel, "showProgress", Qt::QueuedConnection,
                              Q_ARG(QString, QString::fromStdString(title)),
                              Q_ARG(int, nProgress));
    assert(invoked);
}

static void NotifyNumConnectionsChanged(ClientModel *clientmodel, int newNumConnections)
{
    // Too noisy: qDebug() << "NotifyNumConnectionsChanged: " + QString::number(newNumConnections);
    bool invoked = QMetaObject::invokeMethod(clientmodel, "updateNumConnections", Qt::QueuedConnection,
                              Q_ARG(int, newNumConnections));
    assert(invoked);
}

static void NotifyNetworkActiveChanged(ClientModel *clientmodel, bool networkActive)
{
    bool invoked = QMetaObject::invokeMethod(clientmodel, "updateNetworkActive", Qt::QueuedConnection,
                              Q_ARG(bool, networkActive));
    assert(invoked);
}

static void NotifyAlertChanged(ClientModel *clientmodel)
{
    qDebug() << "NotifyAlertChanged";
    bool invoked = QMetaObject::invokeMethod(clientmodel, "updateAlert", Qt::QueuedConnection);
    assert(invoked);
}

static void BannedListChanged(ClientModel *clientmodel)
{
    qDebug() << QString("%1: Requesting update for peer banlist").arg(__func__);
    bool invoked = QMetaObject::invokeMethod(clientmodel, "updateBanlist", Qt::QueuedConnection);
    assert(invoked);
}

static void BlockTipChanged(ClientModel *clientmodel, bool initialSync, int height, int64_t blockTime, double verificationProgress, bool fHeader)
{
    // lock free async UI updates in case we have a new block tip
    // during initial sync, only update the UI if the last update
    // was > 250ms (MODEL_UPDATE_DELAY) ago
    int64_t now = 0;
    if (initialSync)
        now = GetTimeMillis();

    int64_t& nLastUpdateNotification = fHeader ? nLastHeaderTipUpdateNotification : nLastBlockTipUpdateNotification;

    if (fHeader) {
=======
    if (synctype == SyncType::HEADER_SYNC) {
>>>>>>> 9e05de1d
        // cache best headers time and height to reduce future cs_main locks
        cachedBestHeaderHeight = tip.block_height;
        cachedBestHeaderTime = tip.block_time;
    } else if (synctype == SyncType::BLOCK_SYNC) {
        m_cached_num_blocks = tip.block_height;
        WITH_LOCK(m_cached_tip_mutex, m_cached_tip_blocks = tip.block_hash;);
    }

<<<<<<< HEAD
    // During initial sync, block notifications, and header notifications from reindexing are both throttled.
    if (!initialSync || (fHeader && !clientmodel->node().getReindex()) || now - nLastUpdateNotification > MODEL_UPDATE_DELAY) {
        //pass an async signal to the UI thread
        bool invoked = QMetaObject::invokeMethod(clientmodel, "numBlocksChanged", Qt::QueuedConnection,
                                  Q_ARG(int, height),
                                  Q_ARG(QDateTime, QDateTime::fromTime_t(blockTime)),
                                  Q_ARG(double, verificationProgress),
                                  Q_ARG(bool, fHeader));
        assert(invoked);
        nLastUpdateNotification = now;
=======
    // Throttle GUI notifications about (a) blocks during initial sync, and (b) both blocks and headers during reindex.
    const bool throttle = (sync_state != SynchronizationState::POST_INIT && synctype == SyncType::BLOCK_SYNC) || sync_state == SynchronizationState::INIT_REINDEX;
    const int64_t now = throttle ? GetTimeMillis() : 0;
    int64_t& nLastUpdateNotification = synctype != SyncType::BLOCK_SYNC ? nLastHeaderTipUpdateNotification : nLastBlockTipUpdateNotification;
    if (throttle && now < nLastUpdateNotification + count_milliseconds(MODEL_UPDATE_DELAY)) {
        return;
>>>>>>> 9e05de1d
    }

    Q_EMIT numBlocksChanged(tip.block_height, QDateTime::fromSecsSinceEpoch(tip.block_time), verification_progress, synctype, sync_state);
    nLastUpdateNotification = now;
}

static void OmniStateChanged(ClientModel *clientmodel)
{
    // This will be triggered for each block that contains Omni layer transactions
    if (clientmodel->tryLockOmniStateChanged()) {
        QMetaObject::invokeMethod(clientmodel, "updateOmniState", Qt::QueuedConnection);
    }
}

static void OmniPendingChanged(ClientModel *clientmodel, bool pending)
{
    // Triggered when Omni pending map adds/removes transactions
    QMetaObject::invokeMethod(clientmodel, "updateOmniPending", Qt::QueuedConnection,
                              Q_ARG(bool, pending));
}

static void OmniBalanceChanged(ClientModel *clientmodel)
{
    // Triggered when a balance for a wallet address changes
    if (clientmodel->tryLockOmniBalanceChanged()) {
        QMetaObject::invokeMethod(clientmodel, "updateOmniBalance", Qt::QueuedConnection);
    }
}

static void OmniStateInvalidated(ClientModel *clientmodel)
{
    // This will be triggered if a reorg invalidates the state
    QMetaObject::invokeMethod(clientmodel, "invalidateOmniState", Qt::QueuedConnection);
}

void ClientModel::subscribeToCoreSignals()
{
<<<<<<< HEAD
    // Connect signals to client
    m_handler_show_progress = m_node.handleShowProgress(std::bind(ShowProgress, this, std::placeholders::_1, std::placeholders::_2));
    m_handler_notify_num_connections_changed = m_node.handleNotifyNumConnectionsChanged(std::bind(NotifyNumConnectionsChanged, this, std::placeholders::_1));
    m_handler_notify_network_active_changed = m_node.handleNotifyNetworkActiveChanged(std::bind(NotifyNetworkActiveChanged, this, std::placeholders::_1));
    m_handler_notify_alert_changed = m_node.handleNotifyAlertChanged(std::bind(NotifyAlertChanged, this));
    m_handler_banned_list_changed = m_node.handleBannedListChanged(std::bind(BannedListChanged, this));
    m_handler_notify_block_tip = m_node.handleNotifyBlockTip(std::bind(BlockTipChanged, this, std::placeholders::_1, std::placeholders::_2, std::placeholders::_3, std::placeholders::_4, false));
    m_handler_notify_header_tip = m_node.handleNotifyHeaderTip(std::bind(BlockTipChanged, this, std::placeholders::_1, std::placeholders::_2, std::placeholders::_3, std::placeholders::_4, true));

    // Connect Omni signals
    m_handler_omni_state_changed = m_node.handleOmniStateChanged(std::bind(OmniStateChanged, this));
    m_handler_omni_pending_changed = m_node.handleOmniPendingChanged(std::bind(OmniPendingChanged, this, std::placeholders::_1));
    m_handler_omni_balance_changed = m_node.handleOmniBalanceChanged(std::bind(OmniBalanceChanged, this));
    m_handler_omni_state_invalidated = m_node.handleOmniStateInvalidated(std::bind(OmniStateInvalidated, this));
=======
    m_handler_show_progress = m_node.handleShowProgress(
        [this](const std::string& title, int progress, [[maybe_unused]] bool resume_possible) {
            Q_EMIT showProgress(QString::fromStdString(title), progress);
        });
    m_handler_notify_num_connections_changed = m_node.handleNotifyNumConnectionsChanged(
        [this](int new_num_connections) {
            Q_EMIT numConnectionsChanged(new_num_connections);
        });
    m_handler_notify_network_active_changed = m_node.handleNotifyNetworkActiveChanged(
        [this](bool network_active) {
            Q_EMIT networkActiveChanged(network_active);
        });
    m_handler_notify_alert_changed = m_node.handleNotifyAlertChanged(
        [this]() {
            qDebug() << "ClientModel: NotifyAlertChanged";
            Q_EMIT alertsChanged(getStatusBarWarnings());
        });
    m_handler_banned_list_changed = m_node.handleBannedListChanged(
        [this]() {
            qDebug() << "ClienModel: Requesting update for peer banlist";
            QMetaObject::invokeMethod(banTableModel, [this] { banTableModel->refresh(); });
        });
    m_handler_notify_block_tip = m_node.handleNotifyBlockTip(
        [this](SynchronizationState sync_state, interfaces::BlockTip tip, double verification_progress) {
            TipChanged(sync_state, tip, verification_progress, SyncType::BLOCK_SYNC);
        });
    m_handler_notify_header_tip = m_node.handleNotifyHeaderTip(
        [this](SynchronizationState sync_state, interfaces::BlockTip tip, bool presync) {
            TipChanged(sync_state, tip, /*verification_progress=*/0.0, presync ? SyncType::HEADER_PRESYNC : SyncType::HEADER_SYNC);
        });
>>>>>>> 9e05de1d
}

void ClientModel::unsubscribeFromCoreSignals()
{
    m_handler_show_progress->disconnect();
    m_handler_notify_num_connections_changed->disconnect();
    m_handler_notify_network_active_changed->disconnect();
    m_handler_notify_alert_changed->disconnect();
    m_handler_banned_list_changed->disconnect();
    m_handler_notify_block_tip->disconnect();
    m_handler_notify_header_tip->disconnect();

    // Disconnect Omni signals
    m_handler_omni_state_changed->disconnect();
    m_handler_omni_pending_changed->disconnect();
    m_handler_omni_balance_changed->disconnect();
    m_handler_omni_state_invalidated->disconnect();
}

bool ClientModel::getProxyInfo(std::string& ip_port) const
{
    Proxy ipv4, ipv6;
    if (m_node.getProxy((Network) 1, ipv4) && m_node.getProxy((Network) 2, ipv6)) {
      ip_port = ipv4.proxy.ToStringIPPort();
      return true;
    }
    return false;
}<|MERGE_RESOLUTION|>--- conflicted
+++ resolved
@@ -1,8 +1,4 @@
-<<<<<<< HEAD
-// Copyright (c) 2011-2019 The Bitcoin Core developers
-=======
 // Copyright (c) 2011-2021 The Bitcoin Core developers
->>>>>>> 9e05de1d
 // Distributed under the MIT software license, see the accompanying
 // file COPYING or http://www.opensource.org/licenses/mit-license.php.
 
@@ -20,20 +16,14 @@
 #include <net.h>
 #include <netbase.h>
 #include <util/system.h>
-<<<<<<< HEAD
-=======
 #include <util/threadnames.h>
 #include <util/time.h>
 #include <validation.h>
->>>>>>> 9e05de1d
 
 #include <stdint.h>
 
 #include <QDebug>
-<<<<<<< HEAD
-=======
 #include <QMetaObject>
->>>>>>> 9e05de1d
 #include <QThread>
 #include <QTimer>
 
@@ -46,13 +36,9 @@
     optionsModel(_optionsModel),
     peerTableModel(nullptr),
     banTableModel(nullptr),
-<<<<<<< HEAD
     m_thread(new QThread(this)),
     lockedOmniStateChanged(false),
     lockedOmniBalanceChanged(false)
-=======
-    m_thread(new QThread(this))
->>>>>>> 9e05de1d
 {
     cachedBestHeaderHeight = -1;
     cachedBestHeaderTime = -1;
@@ -76,12 +62,9 @@
     // move timer to thread so that polling doesn't disturb main event loop
     timer->moveToThread(m_thread);
     m_thread->start();
-<<<<<<< HEAD
-=======
     QTimer::singleShot(0, timer, []() {
         util::ThreadRename("qt-clientmodl");
     });
->>>>>>> 9e05de1d
 
     subscribeToCoreSignals();
 }
@@ -136,9 +119,6 @@
     return cachedBestHeaderTime;
 }
 
-<<<<<<< HEAD
-void ClientModel::updateNumConnections(int numConnections)
-=======
 int ClientModel::getNumBlocks() const
 {
     if (m_cached_num_blocks == -1) {
@@ -148,7 +128,6 @@
 }
 
 uint256 ClientModel::getBestBlockHash()
->>>>>>> 9e05de1d
 {
     uint256 tip{WITH_LOCK(m_cached_tip_mutex, return m_cached_tip_blocks)};
 
@@ -156,55 +135,6 @@
         return tip;
     }
 
-<<<<<<< HEAD
-bool ClientModel::tryLockOmniStateChanged()
-{
-    // Try to avoid Omni queuing too many messages for the UI
-    if (lockedOmniStateChanged) {
-        return false;
-    }
-
-    lockedOmniStateChanged = true;
-    return true;
-}
-
-bool ClientModel::tryLockOmniBalanceChanged()
-{
-    // Try to avoid Omni queuing too many messages for the UI
-    if (lockedOmniBalanceChanged) {
-        return false;
-    }
-
-    lockedOmniBalanceChanged = true;
-    return true;
-}
-
-void ClientModel::updateOmniState()
-{
-    lockedOmniStateChanged = false;
-    Q_EMIT refreshOmniState();
-}
-
-void ClientModel::updateOmniPending(bool pending)
-{
-    Q_EMIT refreshOmniPending(pending);
-}
-
-void ClientModel::updateOmniBalance()
-{
-    lockedOmniBalanceChanged = false;
-    Q_EMIT refreshOmniBalance();
-}
-
-void ClientModel::invalidateOmniState()
-{
-    Q_EMIT reinitOmniState();
-}
-
-void ClientModel::updateAlert()
-{
-    Q_EMIT alertsChanged(getStatusBarWarnings());
-=======
     // Lock order must be: first `cs_main`, then `m_cached_tip_mutex`.
     // The following will lock `cs_main` (and release it), so we must not
     // own `m_cached_tip_mutex` here.
@@ -218,7 +148,6 @@
         m_cached_tip_blocks = tip;
     }
     return m_cached_tip_blocks;
->>>>>>> 9e05de1d
 }
 
 enum BlockSource ClientModel::getBlockSource() const
@@ -235,11 +164,7 @@
 
 QString ClientModel::getStatusBarWarnings() const
 {
-<<<<<<< HEAD
-    return QString::fromStdString(m_node.getWarnings());
-=======
     return QString::fromStdString(m_node.getWarnings().translated);
->>>>>>> 9e05de1d
 }
 
 OptionsModel *ClientModel::getOptionsModel()
@@ -294,58 +219,7 @@
 
 void ClientModel::TipChanged(SynchronizationState sync_state, interfaces::BlockTip tip, double verification_progress, SyncType synctype)
 {
-<<<<<<< HEAD
-    // emits signal "showProgress"
-    bool invoked = QMetaObject::invokeMethod(clientmodel, "showProgress", Qt::QueuedConnection,
-                              Q_ARG(QString, QString::fromStdString(title)),
-                              Q_ARG(int, nProgress));
-    assert(invoked);
-}
-
-static void NotifyNumConnectionsChanged(ClientModel *clientmodel, int newNumConnections)
-{
-    // Too noisy: qDebug() << "NotifyNumConnectionsChanged: " + QString::number(newNumConnections);
-    bool invoked = QMetaObject::invokeMethod(clientmodel, "updateNumConnections", Qt::QueuedConnection,
-                              Q_ARG(int, newNumConnections));
-    assert(invoked);
-}
-
-static void NotifyNetworkActiveChanged(ClientModel *clientmodel, bool networkActive)
-{
-    bool invoked = QMetaObject::invokeMethod(clientmodel, "updateNetworkActive", Qt::QueuedConnection,
-                              Q_ARG(bool, networkActive));
-    assert(invoked);
-}
-
-static void NotifyAlertChanged(ClientModel *clientmodel)
-{
-    qDebug() << "NotifyAlertChanged";
-    bool invoked = QMetaObject::invokeMethod(clientmodel, "updateAlert", Qt::QueuedConnection);
-    assert(invoked);
-}
-
-static void BannedListChanged(ClientModel *clientmodel)
-{
-    qDebug() << QString("%1: Requesting update for peer banlist").arg(__func__);
-    bool invoked = QMetaObject::invokeMethod(clientmodel, "updateBanlist", Qt::QueuedConnection);
-    assert(invoked);
-}
-
-static void BlockTipChanged(ClientModel *clientmodel, bool initialSync, int height, int64_t blockTime, double verificationProgress, bool fHeader)
-{
-    // lock free async UI updates in case we have a new block tip
-    // during initial sync, only update the UI if the last update
-    // was > 250ms (MODEL_UPDATE_DELAY) ago
-    int64_t now = 0;
-    if (initialSync)
-        now = GetTimeMillis();
-
-    int64_t& nLastUpdateNotification = fHeader ? nLastHeaderTipUpdateNotification : nLastBlockTipUpdateNotification;
-
-    if (fHeader) {
-=======
     if (synctype == SyncType::HEADER_SYNC) {
->>>>>>> 9e05de1d
         // cache best headers time and height to reduce future cs_main locks
         cachedBestHeaderHeight = tip.block_height;
         cachedBestHeaderTime = tip.block_time;
@@ -354,29 +228,38 @@
         WITH_LOCK(m_cached_tip_mutex, m_cached_tip_blocks = tip.block_hash;);
     }
 
-<<<<<<< HEAD
-    // During initial sync, block notifications, and header notifications from reindexing are both throttled.
-    if (!initialSync || (fHeader && !clientmodel->node().getReindex()) || now - nLastUpdateNotification > MODEL_UPDATE_DELAY) {
-        //pass an async signal to the UI thread
-        bool invoked = QMetaObject::invokeMethod(clientmodel, "numBlocksChanged", Qt::QueuedConnection,
-                                  Q_ARG(int, height),
-                                  Q_ARG(QDateTime, QDateTime::fromTime_t(blockTime)),
-                                  Q_ARG(double, verificationProgress),
-                                  Q_ARG(bool, fHeader));
-        assert(invoked);
-        nLastUpdateNotification = now;
-=======
     // Throttle GUI notifications about (a) blocks during initial sync, and (b) both blocks and headers during reindex.
     const bool throttle = (sync_state != SynchronizationState::POST_INIT && synctype == SyncType::BLOCK_SYNC) || sync_state == SynchronizationState::INIT_REINDEX;
     const int64_t now = throttle ? GetTimeMillis() : 0;
     int64_t& nLastUpdateNotification = synctype != SyncType::BLOCK_SYNC ? nLastHeaderTipUpdateNotification : nLastBlockTipUpdateNotification;
     if (throttle && now < nLastUpdateNotification + count_milliseconds(MODEL_UPDATE_DELAY)) {
         return;
->>>>>>> 9e05de1d
     }
 
     Q_EMIT numBlocksChanged(tip.block_height, QDateTime::fromSecsSinceEpoch(tip.block_time), verification_progress, synctype, sync_state);
     nLastUpdateNotification = now;
+}
+
+bool ClientModel::tryLockOmniStateChanged()
+{
+    // Try to avoid Omni queuing too many messages for the UI
+    if (lockedOmniStateChanged) {
+        return false;
+    }
+
+    lockedOmniStateChanged = true;
+    return true;
+}
+
+bool ClientModel::tryLockOmniBalanceChanged()
+{
+    // Try to avoid Omni queuing too many messages for the UI
+    if (lockedOmniBalanceChanged) {
+        return false;
+    }
+
+    lockedOmniBalanceChanged = true;
+    return true;
 }
 
 static void OmniStateChanged(ClientModel *clientmodel)
@@ -410,53 +293,42 @@
 
 void ClientModel::subscribeToCoreSignals()
 {
-<<<<<<< HEAD
-    // Connect signals to client
-    m_handler_show_progress = m_node.handleShowProgress(std::bind(ShowProgress, this, std::placeholders::_1, std::placeholders::_2));
-    m_handler_notify_num_connections_changed = m_node.handleNotifyNumConnectionsChanged(std::bind(NotifyNumConnectionsChanged, this, std::placeholders::_1));
-    m_handler_notify_network_active_changed = m_node.handleNotifyNetworkActiveChanged(std::bind(NotifyNetworkActiveChanged, this, std::placeholders::_1));
-    m_handler_notify_alert_changed = m_node.handleNotifyAlertChanged(std::bind(NotifyAlertChanged, this));
-    m_handler_banned_list_changed = m_node.handleBannedListChanged(std::bind(BannedListChanged, this));
-    m_handler_notify_block_tip = m_node.handleNotifyBlockTip(std::bind(BlockTipChanged, this, std::placeholders::_1, std::placeholders::_2, std::placeholders::_3, std::placeholders::_4, false));
-    m_handler_notify_header_tip = m_node.handleNotifyHeaderTip(std::bind(BlockTipChanged, this, std::placeholders::_1, std::placeholders::_2, std::placeholders::_3, std::placeholders::_4, true));
+    m_handler_show_progress = m_node.handleShowProgress(
+        [this](const std::string& title, int progress, [[maybe_unused]] bool resume_possible) {
+            Q_EMIT showProgress(QString::fromStdString(title), progress);
+        });
+    m_handler_notify_num_connections_changed = m_node.handleNotifyNumConnectionsChanged(
+        [this](int new_num_connections) {
+            Q_EMIT numConnectionsChanged(new_num_connections);
+        });
+    m_handler_notify_network_active_changed = m_node.handleNotifyNetworkActiveChanged(
+        [this](bool network_active) {
+            Q_EMIT networkActiveChanged(network_active);
+        });
+    m_handler_notify_alert_changed = m_node.handleNotifyAlertChanged(
+        [this]() {
+            qDebug() << "ClientModel: NotifyAlertChanged";
+            Q_EMIT alertsChanged(getStatusBarWarnings());
+        });
+    m_handler_banned_list_changed = m_node.handleBannedListChanged(
+        [this]() {
+            qDebug() << "ClienModel: Requesting update for peer banlist";
+            QMetaObject::invokeMethod(banTableModel, [this] { banTableModel->refresh(); });
+        });
+    m_handler_notify_block_tip = m_node.handleNotifyBlockTip(
+        [this](SynchronizationState sync_state, interfaces::BlockTip tip, double verification_progress) {
+            TipChanged(sync_state, tip, verification_progress, SyncType::BLOCK_SYNC);
+        });
+    m_handler_notify_header_tip = m_node.handleNotifyHeaderTip(
+        [this](SynchronizationState sync_state, interfaces::BlockTip tip, bool presync) {
+            TipChanged(sync_state, tip, /*verification_progress=*/0.0, presync ? SyncType::HEADER_PRESYNC : SyncType::HEADER_SYNC);
+        });
 
     // Connect Omni signals
     m_handler_omni_state_changed = m_node.handleOmniStateChanged(std::bind(OmniStateChanged, this));
     m_handler_omni_pending_changed = m_node.handleOmniPendingChanged(std::bind(OmniPendingChanged, this, std::placeholders::_1));
     m_handler_omni_balance_changed = m_node.handleOmniBalanceChanged(std::bind(OmniBalanceChanged, this));
     m_handler_omni_state_invalidated = m_node.handleOmniStateInvalidated(std::bind(OmniStateInvalidated, this));
-=======
-    m_handler_show_progress = m_node.handleShowProgress(
-        [this](const std::string& title, int progress, [[maybe_unused]] bool resume_possible) {
-            Q_EMIT showProgress(QString::fromStdString(title), progress);
-        });
-    m_handler_notify_num_connections_changed = m_node.handleNotifyNumConnectionsChanged(
-        [this](int new_num_connections) {
-            Q_EMIT numConnectionsChanged(new_num_connections);
-        });
-    m_handler_notify_network_active_changed = m_node.handleNotifyNetworkActiveChanged(
-        [this](bool network_active) {
-            Q_EMIT networkActiveChanged(network_active);
-        });
-    m_handler_notify_alert_changed = m_node.handleNotifyAlertChanged(
-        [this]() {
-            qDebug() << "ClientModel: NotifyAlertChanged";
-            Q_EMIT alertsChanged(getStatusBarWarnings());
-        });
-    m_handler_banned_list_changed = m_node.handleBannedListChanged(
-        [this]() {
-            qDebug() << "ClienModel: Requesting update for peer banlist";
-            QMetaObject::invokeMethod(banTableModel, [this] { banTableModel->refresh(); });
-        });
-    m_handler_notify_block_tip = m_node.handleNotifyBlockTip(
-        [this](SynchronizationState sync_state, interfaces::BlockTip tip, double verification_progress) {
-            TipChanged(sync_state, tip, verification_progress, SyncType::BLOCK_SYNC);
-        });
-    m_handler_notify_header_tip = m_node.handleNotifyHeaderTip(
-        [this](SynchronizationState sync_state, interfaces::BlockTip tip, bool presync) {
-            TipChanged(sync_state, tip, /*verification_progress=*/0.0, presync ? SyncType::HEADER_PRESYNC : SyncType::HEADER_SYNC);
-        });
->>>>>>> 9e05de1d
 }
 
 void ClientModel::unsubscribeFromCoreSignals()

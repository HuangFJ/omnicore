--- conflicted
+++ resolved
@@ -605,15 +605,6 @@
     std::string strTXText;
 
     // first of all check if the TX is a pending tx, if so grab details from pending map
-<<<<<<< HEAD
-    PendingMap::iterator it = my_pending.find(txid);
-    if (it != my_pending.end()) {
-        CMPPending *p_pending = &(it->second);
-        strTXText = "*** THIS TRANSACTION IS UNCONFIRMED ***\n" + p_pending->desc;
-    } else {
-        int pop = populateRPCTransactionObject(txid, txobj, "", true);
-        if (0<=pop) strTXText = write_string(Value(txobj), true);
-=======
     bool fPending = false;
     {
         LOCK(cs_pending);
@@ -625,25 +616,13 @@
             fPending = true;
         }
     }
+
     if (!fPending) {
-        // grab details usual way
-        int pop = populateRPCTransactionObject(txid, &txobj, "");
-        if (0<=pop) {
-            strTXText = write_string(Value(txobj), true);
-            // manipulate for STO if needed
-            size_t pos = strTXText.find("Send To Owners");
-            if (pos!=std::string::npos) {
-                Array receiveArray;
-                uint64_t tmpAmount = 0;
-                uint64_t tmpSTOFee = 0;
-                s_stolistdb->getRecipients(txid, "", &receiveArray, &tmpAmount, &tmpSTOFee);
-                txobj.push_back(Pair("recipients", receiveArray));
-                //rewrite string
-                strTXText = write_string(Value(txobj), true);
-            }
-        }
->>>>>>> 7b3677ab
-    }
+        // otherwise grab details via the RPC populator
+        int pop = populateRPCTransactionObject(txid, txobj, "", true);
+        if (0<=pop) strTXText = write_string(Value(txobj), true);
+    }
+
     if (!strTXText.empty()) {
         PopulateSimpleDialog(strTXText, "Transaction Information", "Transaction Information");
     }

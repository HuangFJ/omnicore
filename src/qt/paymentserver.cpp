--- conflicted
+++ resolved
@@ -1,8 +1,4 @@
-<<<<<<< HEAD
-// Copyright (c) 2011-2019 The Bitcoin Core developers
-=======
 // Copyright (c) 2011-2021 The Bitcoin Core developers
->>>>>>> 9e05de1d
 // Distributed under the MIT software license, see the accompanying
 // file COPYING or http://www.opensource.org/licenses/mit-license.php.
 
@@ -86,27 +82,7 @@
 
         if (arg.startsWith(BITCOIN_IPC_PREFIX, Qt::CaseInsensitive)) // bitcoin: URI
         {
-<<<<<<< HEAD
-            if (savedPaymentRequests.contains(arg)) continue;
             savedPaymentRequests.insert(arg);
-
-            SendCoinsRecipient r;
-            if (GUIUtil::parseBitcoinURI(arg, &r) && !r.address.isEmpty())
-            {
-                auto tempChainParams = CreateChainParams(CBaseChainParams::MAIN);
-
-                if (IsValidDestinationString(r.address.toStdString(), *tempChainParams)) {
-                    node.selectParams(CBaseChainParams::MAIN);
-                } else {
-                    tempChainParams = CreateChainParams(CBaseChainParams::TESTNET);
-                    if (IsValidDestinationString(r.address.toStdString(), *tempChainParams)) {
-                        node.selectParams(CBaseChainParams::TESTNET);
-                    }
-                }
-            }
-=======
-            savedPaymentRequests.insert(arg);
->>>>>>> 9e05de1d
         }
     }
 }
@@ -182,13 +158,7 @@
     }
 }
 
-<<<<<<< HEAD
-PaymentServer::~PaymentServer()
-{
-}
-=======
 PaymentServer::~PaymentServer() = default;
->>>>>>> 9e05de1d
 
 //
 // OSX-specific way of handling bitcoin: URIs
@@ -239,17 +209,6 @@
             SendCoinsRecipient recipient;
             if (GUIUtil::parseBitcoinURI(s, &recipient))
             {
-<<<<<<< HEAD
-                if (!IsValidDestinationString(recipient.address.toStdString())) {
-                    if (uri.hasQueryItem("r")) {  // payment request
-                        Q_EMIT message(tr("URI handling"),
-                            tr("Cannot process payment request because BIP70 is not supported.")+
-                            tr("Due to widespread security flaws in BIP70 it's strongly recommended that any merchant instructions to switch wallets be ignored.")+
-                            tr("If you are receiving this error you should request the merchant provide a BIP21 compatible URI."),
-                            CClientUIInterface::ICON_WARNING);
-                    }
-                    Q_EMIT message(tr("URI handling"), tr("Invalid payment address %1").arg(recipient.address),
-=======
                 std::string error_msg;
                 const CTxDestination dest = DecodeDestination(recipient.address.toStdString(), error_msg);
 
@@ -262,7 +221,6 @@
                             CClientUIInterface::ICON_WARNING);
                     }
                     Q_EMIT message(tr("URI handling"), QString::fromStdString(error_msg),
->>>>>>> 9e05de1d
                         CClientUIInterface::MSG_ERROR);
                 }
                 else
@@ -280,15 +238,9 @@
     if (QFile::exists(s)) // payment request file
     {
         Q_EMIT message(tr("Payment request file handling"),
-<<<<<<< HEAD
-            tr("Cannot process payment request because BIP70 is not supported.")+
-            tr("Due to widespread security flaws in BIP70 it's strongly recommended that any merchant instructions to switch wallets be ignored.")+
-            tr("If you are receiving this error you should request the merchant provide a BIP21 compatible URI."),
-=======
             tr("Cannot process payment request because BIP70 is not supported.\n"
                "Due to widespread security flaws in BIP70 it's strongly recommended that any merchant instructions to switch wallets be ignored.\n"
                "If you are receiving this error you should request the merchant provide a BIP21 compatible URI."),
->>>>>>> 9e05de1d
             CClientUIInterface::ICON_WARNING);
     }
 }

<<<<<<< HEAD
// Copyright (c) 2011-2020 The Bitcoin Core developers
=======
// Copyright (c) 2011-2021 The Bitcoin Core developers
>>>>>>> 9e05de1d
// Distributed under the MIT software license, see the accompanying
// file COPYING or http://www.opensource.org/licenses/mit-license.php.

#ifndef BITCOIN_QT_GUIUTIL_H
#define BITCOIN_QT_GUIUTIL_H

#include <consensus/amount.h>
#include <fs.h>
#include <net.h>
#include <netaddress.h>
#include <util/check.h>

#include <QApplication>
#include <QEvent>
#include <QHeaderView>
#include <QItemDelegate>
#include <QLabel>
#include <QMessageBox>
#include <QMetaObject>
#include <QObject>
#include <QProgressBar>
#include <QString>
#include <QTableView>

#include <cassert>
#include <chrono>
#include <utility>

class PlatformStyle;
class QValidatedLineEdit;
class SendCoinsRecipient;

namespace interfaces
{
    class Node;
}

QT_BEGIN_NAMESPACE
class QAbstractButton;
class QAbstractItemView;
class QAction;
class QDateTime;
class QDialog;
class QFont;
class QKeySequence;
class QLineEdit;
class QMenu;
class QPoint;
class QProgressDialog;
class QUrl;
class QWidget;
QT_END_NAMESPACE

/** Utility functions used by the Bitcoin Qt UI.
 */
namespace GUIUtil
{
    // Use this flags to prevent a "What's This" button in the title bar of the dialog on Windows.
    constexpr auto dialog_flags = Qt::WindowTitleHint | Qt::WindowSystemMenuHint | Qt::WindowCloseButtonHint;

    // Create human-readable string from date
    QString dateTimeStr(const QDateTime &datetime);
    QString dateTimeStr(qint64 nTime);

    // Return a monospace font
    QFont fixedPitchFont(bool use_embedded_font = false);

    // Set up widget for address
    void setupAddressWidget(QValidatedLineEdit *widget, QWidget *parent);

    /**
     * Connects an additional shortcut to a QAbstractButton. Works around the
     * one shortcut limitation of the button's shortcut property.
     * @param[in] button    QAbstractButton to assign shortcut to
     * @param[in] shortcut  QKeySequence to use as shortcut
     */
    void AddButtonShortcut(QAbstractButton* button, const QKeySequence& shortcut);

    // Parse "bitcoin:" URI into recipient object, return true on successful parsing
    bool parseBitcoinURI(const QUrl &uri, SendCoinsRecipient *out);
    bool parseBitcoinURI(QString uri, SendCoinsRecipient *out);
    QString formatBitcoinURI(const SendCoinsRecipient &info);

    // Returns true if given address+amount meets "dust" definition
    bool isDust(interfaces::Node& node, const QString& address, const CAmount& amount);

    // HTML escaping for rich text controls
    QString HtmlEscape(const QString& str, bool fMultiLine=false);
    QString HtmlEscape(const std::string& str, bool fMultiLine=false);

    /** Copy a field of the currently selected entry of a view to the clipboard. Does nothing if nothing
        is selected.
       @param[in] column  Data column to extract from the model
       @param[in] role    Data role to extract from the model
       @see  TransactionView::copyLabel, TransactionView::copyAmount, TransactionView::copyAddress
     */
    void copyEntryData(const QAbstractItemView *view, int column, int role=Qt::EditRole);

    /** Return a field of the currently selected entry as a QString. Does nothing if nothing
        is selected.
       @param[in] column  Data column to extract from the model
       @see  TransactionView::copyLabel, TransactionView::copyAmount, TransactionView::copyAddress
     */
    QList<QModelIndex> getEntryData(const QAbstractItemView *view, int column);

    /** Returns true if the specified field of the currently selected view entry is not empty.
       @param[in] column  Data column to extract from the model
       @param[in] role    Data role to extract from the model
       @see  TransactionView::contextualMenu
     */
    bool hasEntryData(const QAbstractItemView *view, int column, int role);

    void setClipboard(const QString& str);

    /**
<<<<<<< HEAD
=======
     * Loads the font from the file specified by file_name, aborts if it fails.
     */
    void LoadFont(const QString& file_name);

    /**
>>>>>>> 9e05de1d
     * Determine default data directory for operating system.
     */
    QString getDefaultDataDirectory();

<<<<<<< HEAD
=======
    /**
     * Extract first suffix from filter pattern "Description (*.foo)" or "Description (*.foo *.bar ...).
     *
     * @param[in] filter Filter specification such as "Comma Separated Files (*.csv)"
     * @return QString
     */
    QString ExtractFirstSuffixFromFilter(const QString& filter);

>>>>>>> 9e05de1d
    /** Get save filename, mimics QFileDialog::getSaveFileName, except that it appends a default suffix
        when no suffix is provided by the user.

      @param[in] parent  Parent window (or 0)
      @param[in] caption Window caption (or empty, for default)
      @param[in] dir     Starting directory (or empty, to default to documents directory)
      @param[in] filter  Filter specification such as "Comma Separated Files (*.csv)"
      @param[out] selectedSuffixOut  Pointer to return the suffix (file type) that was selected (or 0).
                  Can be useful when choosing the save file format based on suffix.
     */
    QString getSaveFileName(QWidget *parent, const QString &caption, const QString &dir,
        const QString &filter,
        QString *selectedSuffixOut);

    /** Get open filename, convenience wrapper for QFileDialog::getOpenFileName.

      @param[in] parent  Parent window (or 0)
      @param[in] caption Window caption (or empty, for default)
      @param[in] dir     Starting directory (or empty, to default to documents directory)
      @param[in] filter  Filter specification such as "Comma Separated Files (*.csv)"
      @param[out] selectedSuffixOut  Pointer to return the suffix (file type) that was selected (or 0).
                  Can be useful when choosing the save file format based on suffix.
     */
    QString getOpenFileName(QWidget *parent, const QString &caption, const QString &dir,
        const QString &filter,
        QString *selectedSuffixOut);

    /** Get connection type to call object slot in GUI thread with invokeMethod. The call will be blocking.

       @returns If called from the GUI thread, return a Qt::DirectConnection.
                If called from another thread, return a Qt::BlockingQueuedConnection.
    */
    Qt::ConnectionType blockingGUIThreadConnection();

    // Determine whether a widget is hidden behind other windows
    bool isObscured(QWidget *w);

    // Activate, show and raise the widget
    void bringToFront(QWidget* w);

    // Set shortcut to close window
    void handleCloseWindowShortcut(QWidget* w);

    // Open debug.log
    void openDebugLogfile();

    // Open the config file
    bool openBitcoinConf();

    /** Qt event filter that intercepts ToolTipChange events, and replaces the tooltip with a rich text
      representation if needed. This assures that Qt can word-wrap long tooltip messages.
      Tooltips longer than the provided size threshold (in characters) are wrapped.
     */
    class ToolTipToRichTextFilter : public QObject
    {
        Q_OBJECT

    public:
        explicit ToolTipToRichTextFilter(int size_threshold, QObject *parent = nullptr);

    protected:
        bool eventFilter(QObject *obj, QEvent *evt) override;

    private:
        int size_threshold;
    };

    /**
     * Qt event filter that intercepts QEvent::FocusOut events for QLabel objects, and
     * resets their `textInteractionFlags' property to get rid of the visible cursor.
     *
     * This is a temporary fix of QTBUG-59514.
     */
    class LabelOutOfFocusEventFilter : public QObject
    {
        Q_OBJECT

    public:
        explicit LabelOutOfFocusEventFilter(QObject* parent);
        bool eventFilter(QObject* watched, QEvent* event) override;
    };

    bool GetStartOnSystemStartup();
    bool SetStartOnSystemStartup(bool fAutoStart);

    /** Convert QString to OS specific boost path through UTF-8 */
    fs::path QStringToPath(const QString &path);

    /** Convert OS specific boost path to QString through UTF-8 */
    QString PathToQString(const fs::path &path);

    /** Convert enum Network to QString */
    QString NetworkToQString(Network net);

    /** Convert enum ConnectionType to QString */
    QString ConnectionTypeToQString(ConnectionType conn_type, bool prepend_direction);

    /** Convert seconds into a QString with days, hours, mins, secs */
    QString formatDurationStr(std::chrono::seconds dur);

    /** Convert peer connection time to a QString denominated in the most relevant unit. */
    QString FormatPeerAge(std::chrono::seconds time_connected);

    /** Format CNodeStats.nServices bitmask into a user-readable string */
    QString formatServicesStr(quint64 mask);

<<<<<<< HEAD
    /* Format a CNodeStats.m_ping_usec into a user-readable string or display N/A, if 0*/
    QString formatPingTime(int64_t ping_usec);
=======
    /** Format a CNodeStats.m_last_ping_time into a user-readable string or display N/A, if 0 */
    QString formatPingTime(std::chrono::microseconds ping_time);
>>>>>>> 9e05de1d

    /** Format a CNodeCombinedStats.nTimeOffset into a user-readable string */
    QString formatTimeOffset(int64_t nTimeOffset);

    QString formatNiceTimeOffset(qint64 secs);

    QString formatBytes(uint64_t bytes);

    qreal calculateIdealFontSize(int width, const QString& text, QFont font, qreal minPointSize = 4, qreal startPointSize = 14);

    class ThemedLabel : public QLabel
    {
        Q_OBJECT

    public:
        explicit ThemedLabel(const PlatformStyle* platform_style, QWidget* parent = nullptr);
        void setThemedPixmap(const QString& image_filename, int width, int height);

    protected:
        void changeEvent(QEvent* e) override;

    private:
        const PlatformStyle* m_platform_style;
        QString m_image_filename;
        int m_pixmap_width;
        int m_pixmap_height;
        void updateThemedPixmap();
    };

    class ClickableLabel : public ThemedLabel
    {
        Q_OBJECT

    public:
        explicit ClickableLabel(const PlatformStyle* platform_style, QWidget* parent = nullptr);

    Q_SIGNALS:
        /** Emitted when the label is clicked. The relative mouse coordinates of the click are
         * passed to the signal.
         */
        void clicked(const QPoint& point);
    protected:
        void mouseReleaseEvent(QMouseEvent *event) override;
    };

    class ClickableProgressBar : public QProgressBar
    {
        Q_OBJECT

    Q_SIGNALS:
        /** Emitted when the progressbar is clicked. The relative mouse coordinates of the click are
         * passed to the signal.
         */
        void clicked(const QPoint& point);
    protected:
        void mouseReleaseEvent(QMouseEvent *event) override;
    };

    typedef ClickableProgressBar ProgressBar;

    class ItemDelegate : public QItemDelegate
    {
        Q_OBJECT
    public:
        ItemDelegate(QObject* parent) : QItemDelegate(parent) {}

    Q_SIGNALS:
        void keyEscapePressed();

    private:
        bool eventFilter(QObject *object, QEvent *event) override;
    };

    // Fix known bugs in QProgressDialog class.
    void PolishProgressDialog(QProgressDialog* dialog);

    /**
     * Returns the distance in pixels appropriate for drawing a subsequent character after text.
     *
<<<<<<< HEAD
     * In Qt 5.12 and before the QFontMetrics::width() is used and it is deprecated since Qt 13.0.
=======
     * In Qt 5.12 and before the QFontMetrics::width() is used and it is deprecated since Qt 5.13.
>>>>>>> 9e05de1d
     * In Qt 5.11 the QFontMetrics::horizontalAdvance() was introduced.
     */
    int TextWidth(const QFontMetrics& fm, const QString& text);

    /**
     * Writes to debug.log short info about the used Qt and the host system.
     */
    void LogQtInfo();
<<<<<<< HEAD
=======

    /**
     * Call QMenu::popup() only on supported QT_QPA_PLATFORM.
     */
    void PopupMenu(QMenu* menu, const QPoint& point, QAction* at_action = nullptr);

    /**
     * Returns the start-moment of the day in local time.
     *
     * QDateTime::QDateTime(const QDate& date) is deprecated since Qt 5.15.
     * QDate::startOfDay() was introduced in Qt 5.14.
     */
    QDateTime StartOfDay(const QDate& date);

    /**
     * Returns true if pixmap has been set.
     *
     * QPixmap* QLabel::pixmap() is deprecated since Qt 5.15.
     */
    bool HasPixmap(const QLabel* label);
    QImage GetImage(const QLabel* label);

    /**
     * Splits the string into substrings wherever separator occurs, and returns
     * the list of those strings. Empty strings do not appear in the result.
     *
     * QString::split() signature differs in different Qt versions:
     *  - QString::SplitBehavior is deprecated since Qt 5.15
     *  - Qt::SplitBehavior was introduced in Qt 5.14
     * If {QString|Qt}::SkipEmptyParts behavior is required, use this
     * function instead of QString::split().
     */
    template <typename SeparatorType>
    QStringList SplitSkipEmptyParts(const QString& string, const SeparatorType& separator)
    {
    #if (QT_VERSION >= QT_VERSION_CHECK(5, 14, 0))
        return string.split(separator, Qt::SkipEmptyParts);
    #else
        return string.split(separator, QString::SkipEmptyParts);
    #endif
    }


    /**
     * Replaces a plain text link with an HTML tagged one.
     */
    QString MakeHtmlLink(const QString& source, const QString& link);

    void PrintSlotException(
        const std::exception* exception,
        const QObject* sender,
        const QObject* receiver);

    /**
     * A drop-in replacement of QObject::connect function
     * (see: https://doc.qt.io/qt-5/qobject.html#connect-3), that
     * guaranties that all exceptions are handled within the slot.
     *
     * NOTE: This function is incompatible with Qt private signals.
     */
    template <typename Sender, typename Signal, typename Receiver, typename Slot>
    auto ExceptionSafeConnect(
        Sender sender, Signal signal, Receiver receiver, Slot method,
        Qt::ConnectionType type = Qt::AutoConnection)
    {
        return QObject::connect(
            sender, signal, receiver,
            [sender, receiver, method](auto&&... args) {
                bool ok{true};
                try {
                    (receiver->*method)(std::forward<decltype(args)>(args)...);
                } catch (const NonFatalCheckError& e) {
                    PrintSlotException(&e, sender, receiver);
                    ok = QMetaObject::invokeMethod(
                        qApp, "handleNonFatalException",
                        blockingGUIThreadConnection(),
                        Q_ARG(QString, QString::fromStdString(e.what())));
                } catch (const std::exception& e) {
                    PrintSlotException(&e, sender, receiver);
                    ok = QMetaObject::invokeMethod(
                        qApp, "handleRunawayException",
                        blockingGUIThreadConnection(),
                        Q_ARG(QString, QString::fromStdString(e.what())));
                } catch (...) {
                    PrintSlotException(nullptr, sender, receiver);
                    ok = QMetaObject::invokeMethod(
                        qApp, "handleRunawayException",
                        blockingGUIThreadConnection(),
                        Q_ARG(QString, "Unknown failure occurred."));
                }
                assert(ok);
            },
            type);
    }

    /**
     * Shows a QDialog instance asynchronously, and deletes it on close.
     */
    void ShowModalDialogAsynchronously(QDialog* dialog);

    inline bool IsEscapeOrBack(int key)
    {
        if (key == Qt::Key_Escape) return true;
#ifdef Q_OS_ANDROID
        if (key == Qt::Key_Back) return true;
#endif // Q_OS_ANDROID
        return false;
    }

>>>>>>> 9e05de1d
} // namespace GUIUtil

#endif // BITCOIN_QT_GUIUTIL_H<|MERGE_RESOLUTION|>--- conflicted
+++ resolved
@@ -1,8 +1,4 @@
-<<<<<<< HEAD
-// Copyright (c) 2011-2020 The Bitcoin Core developers
-=======
 // Copyright (c) 2011-2021 The Bitcoin Core developers
->>>>>>> 9e05de1d
 // Distributed under the MIT software license, see the accompanying
 // file COPYING or http://www.opensource.org/licenses/mit-license.php.
 
@@ -118,20 +114,15 @@
     void setClipboard(const QString& str);
 
     /**
-<<<<<<< HEAD
-=======
      * Loads the font from the file specified by file_name, aborts if it fails.
      */
     void LoadFont(const QString& file_name);
 
     /**
->>>>>>> 9e05de1d
      * Determine default data directory for operating system.
      */
     QString getDefaultDataDirectory();
 
-<<<<<<< HEAD
-=======
     /**
      * Extract first suffix from filter pattern "Description (*.foo)" or "Description (*.foo *.bar ...).
      *
@@ -140,7 +131,6 @@
      */
     QString ExtractFirstSuffixFromFilter(const QString& filter);
 
->>>>>>> 9e05de1d
     /** Get save filename, mimics QFileDialog::getSaveFileName, except that it appends a default suffix
         when no suffix is provided by the user.
 
@@ -209,6 +199,45 @@
     };
 
     /**
+     * Makes a QTableView last column feel as if it was being resized from its left border.
+     * Also makes sure the column widths are never larger than the table's viewport.
+     * In Qt, all columns are resizable from the right, but it's not intuitive resizing the last column from the right.
+     * Usually our second to last columns behave as if stretched, and when on stretch mode, columns aren't resizable
+     * interactively or programmatically.
+     *
+     * This helper object takes care of this issue.
+     *
+     */
+    class TableViewLastColumnResizingFixer: public QObject
+    {
+        Q_OBJECT
+
+    public:
+        TableViewLastColumnResizingFixer(QTableView* table, int lastColMinimumWidth, int allColsMinimumWidth, QObject *parent);
+        void stretchColumnWidth(int column);
+
+    private:
+        QTableView* tableView;
+        int lastColumnMinimumWidth;
+        int allColumnsMinimumWidth;
+        int lastColumnIndex;
+        int columnCount;
+        int secondToLastColumnIndex;
+
+        void adjustTableColumnsWidth();
+        int getAvailableWidthForColumn(int column);
+        int getColumnsWidth();
+        void connectViewHeadersSignals();
+        void disconnectViewHeadersSignals();
+        void setViewHeaderResizeMode(int logicalIndex, QHeaderView::ResizeMode resizeMode);
+        void resizeColumn(int nColumnIndex, int width);
+
+    private Q_SLOTS:
+        void on_sectionResized(int logicalIndex, int oldSize, int newSize);
+        void on_geometriesChanged();
+    };
+
+    /**
      * Qt event filter that intercepts QEvent::FocusOut events for QLabel objects, and
      * resets their `textInteractionFlags' property to get rid of the visible cursor.
      *
@@ -247,13 +276,8 @@
     /** Format CNodeStats.nServices bitmask into a user-readable string */
     QString formatServicesStr(quint64 mask);
 
-<<<<<<< HEAD
-    /* Format a CNodeStats.m_ping_usec into a user-readable string or display N/A, if 0*/
-    QString formatPingTime(int64_t ping_usec);
-=======
     /** Format a CNodeStats.m_last_ping_time into a user-readable string or display N/A, if 0 */
     QString formatPingTime(std::chrono::microseconds ping_time);
->>>>>>> 9e05de1d
 
     /** Format a CNodeCombinedStats.nTimeOffset into a user-readable string */
     QString formatTimeOffset(int64_t nTimeOffset);
@@ -333,11 +357,7 @@
     /**
      * Returns the distance in pixels appropriate for drawing a subsequent character after text.
      *
-<<<<<<< HEAD
-     * In Qt 5.12 and before the QFontMetrics::width() is used and it is deprecated since Qt 13.0.
-=======
      * In Qt 5.12 and before the QFontMetrics::width() is used and it is deprecated since Qt 5.13.
->>>>>>> 9e05de1d
      * In Qt 5.11 the QFontMetrics::horizontalAdvance() was introduced.
      */
     int TextWidth(const QFontMetrics& fm, const QString& text);
@@ -346,8 +366,6 @@
      * Writes to debug.log short info about the used Qt and the host system.
      */
     void LogQtInfo();
-<<<<<<< HEAD
-=======
 
     /**
      * Call QMenu::popup() only on supported QT_QPA_PLATFORM.
@@ -457,7 +475,6 @@
         return false;
     }
 
->>>>>>> 9e05de1d
 } // namespace GUIUtil
 
 #endif // BITCOIN_QT_GUIUTIL_H
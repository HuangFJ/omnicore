<<<<<<< HEAD
// Copyright (c) 2012-2019 The Bitcoin Core developers
=======
// Copyright (c) 2012-2021 The Bitcoin Core developers
>>>>>>> 9e05de1d
// Distributed under the MIT software license, see the accompanying
// file COPYING or http://www.opensource.org/licenses/mit-license.php.

#include <dbwrapper.h>

#include <fs.h>
#include <logging.h>
#include <random.h>
#include <tinyformat.h>
#include <util/strencodings.h>
#include <util/system.h>

#include <algorithm>
#include <cassert>
#include <cstdarg>
#include <cstdint>
#include <cstdio>
#include <leveldb/cache.h>
#include <leveldb/db.h>
#include <leveldb/env.h>
#include <leveldb/filter_policy.h>
#include <leveldb/helpers/memenv/memenv.h>
#include <leveldb/iterator.h>
#include <leveldb/options.h>
#include <leveldb/status.h>
#include <memory>
#include <optional>

class CBitcoinLevelDBLogger : public leveldb::Logger {
public:
    // This code is adapted from posix_logger.h, which is why it is using vsprintf.
    // Please do not do this in normal code
    void Logv(const char * format, va_list ap) override {
            if (!LogAcceptCategory(BCLog::LEVELDB, BCLog::Level::Debug)) {
                return;
            }
            char buffer[500];
            for (int iter = 0; iter < 2; iter++) {
                char* base;
                int bufsize;
                if (iter == 0) {
                    bufsize = sizeof(buffer);
                    base = buffer;
                }
                else {
                    bufsize = 30000;
                    base = new char[bufsize];
                }
                char* p = base;
                char* limit = base + bufsize;

                // Print the message
                if (p < limit) {
                    va_list backup_ap;
                    va_copy(backup_ap, ap);
                    // Do not use vsnprintf elsewhere in bitcoin source code, see above.
                    p += vsnprintf(p, limit - p, format, backup_ap);
                    va_end(backup_ap);
                }

                // Truncate to available space if necessary
                if (p >= limit) {
                    if (iter == 0) {
                        continue;       // Try again with larger buffer
                    }
                    else {
                        p = limit - 1;
                    }
                }

                // Add newline if necessary
                if (p == base || p[-1] != '\n') {
                    *p++ = '\n';
                }

                assert(p <= limit);
                base[std::min(bufsize - 1, (int)(p - base))] = '\0';
                LogPrintLevel(BCLog::LEVELDB, BCLog::Level::Debug, "%s", base);  /* Continued */
                if (base != buffer) {
                    delete[] base;
                }
                break;
            }
    }
};

static void SetMaxOpenFiles(leveldb::Options *options) {
    // On most platforms the default setting of max_open_files (which is 1000)
    // is optimal. On Windows using a large file count is OK because the handles
    // do not interfere with select() loops. On 64-bit Unix hosts this value is
    // also OK, because up to that amount LevelDB will use an mmap
    // implementation that does not use extra file descriptors (the fds are
    // closed after being mmap'ed).
    //
    // Increasing the value beyond the default is dangerous because LevelDB will
    // fall back to a non-mmap implementation when the file count is too large.
    // On 32-bit Unix host we should decrease the value because the handles use
    // up real fds, and we want to avoid fd exhaustion issues.
    //
    // See PR #12495 for further discussion.

    int default_open_files = options->max_open_files;
#ifndef WIN32
    if (sizeof(void*) < 8) {
        options->max_open_files = 64;
    }
#endif
    LogPrint(BCLog::LEVELDB, "LevelDB using max_open_files=%d (default=%d)\n",
             options->max_open_files, default_open_files);
}

static leveldb::Options GetOptions(size_t nCacheSize)
{
    leveldb::Options options;
    options.block_cache = leveldb::NewLRUCache(nCacheSize / 2);
    options.write_buffer_size = nCacheSize / 4; // up to two write buffers may be held in memory simultaneously
    options.filter_policy = leveldb::NewBloomFilterPolicy(10);
    options.compression = leveldb::kNoCompression;
    options.info_log = new CBitcoinLevelDBLogger();
    if (leveldb::kMajorVersion > 1 || (leveldb::kMajorVersion == 1 && leveldb::kMinorVersion >= 16)) {
        // LevelDB versions before 1.16 consider short writes to be corruption. Only trigger error
        // on corruption in later versions.
        options.paranoid_checks = true;
    }
    SetMaxOpenFiles(&options);
    return options;
}

CDBWrapper::CDBWrapper(const fs::path& path, size_t nCacheSize, bool fMemory, bool fWipe, bool obfuscate)
<<<<<<< HEAD
    : m_name{path.stem().string()}
=======
    : m_name{fs::PathToString(path.stem())}
>>>>>>> 9e05de1d
{
    penv = nullptr;
    readoptions.verify_checksums = true;
    iteroptions.verify_checksums = true;
    iteroptions.fill_cache = false;
    syncoptions.sync = true;
    options = GetOptions(nCacheSize);
    options.create_if_missing = true;
    if (fMemory) {
        penv = leveldb::NewMemEnv(leveldb::Env::Default());
        options.env = penv;
    } else {
        if (fWipe) {
            LogPrintf("Wiping LevelDB in %s\n", fs::PathToString(path));
            leveldb::Status result = leveldb::DestroyDB(fs::PathToString(path), options);
            dbwrapper_private::HandleError(result);
        }
        TryCreateDirectories(path);
        LogPrintf("Opening LevelDB in %s\n", fs::PathToString(path));
    }
    // PathToString() return value is safe to pass to leveldb open function,
    // because on POSIX leveldb passes the byte string directly to ::open(), and
    // on Windows it converts from UTF-8 to UTF-16 before calling ::CreateFileW
    // (see env_posix.cc and env_windows.cc).
    leveldb::Status status = leveldb::DB::Open(options, fs::PathToString(path), &pdb);
    dbwrapper_private::HandleError(status);
    LogPrintf("Opened LevelDB successfully\n");

    if (gArgs.GetBoolArg("-forcecompactdb", false)) {
        LogPrintf("Starting database compaction of %s\n", fs::PathToString(path));
        pdb->CompactRange(nullptr, nullptr);
        LogPrintf("Finished database compaction of %s\n", fs::PathToString(path));
    }

    // The base-case obfuscation key, which is a noop.
    obfuscate_key = std::vector<unsigned char>(OBFUSCATE_KEY_NUM_BYTES, '\000');

    bool key_exists = Read(OBFUSCATE_KEY_KEY, obfuscate_key);

    if (!key_exists && obfuscate && IsEmpty()) {
        // Initialize non-degenerate obfuscation if it won't upset
        // existing, non-obfuscated data.
        std::vector<unsigned char> new_key = CreateObfuscateKey();

        // Write `new_key` so we don't obfuscate the key with itself
        Write(OBFUSCATE_KEY_KEY, new_key);
        obfuscate_key = new_key;

        LogPrintf("Wrote new obfuscate key for %s: %s\n", fs::PathToString(path), HexStr(obfuscate_key));
    }

    LogPrintf("Using obfuscation key for %s: %s\n", fs::PathToString(path), HexStr(obfuscate_key));
}

CDBWrapper::~CDBWrapper()
{
    delete pdb;
    pdb = nullptr;
    delete options.filter_policy;
    options.filter_policy = nullptr;
    delete options.info_log;
    options.info_log = nullptr;
    delete options.block_cache;
    options.block_cache = nullptr;
    delete penv;
    options.env = nullptr;
}

bool CDBWrapper::WriteBatch(CDBBatch& batch, bool fSync)
{
    const bool log_memory = LogAcceptCategory(BCLog::LEVELDB, BCLog::Level::Debug);
    double mem_before = 0;
    if (log_memory) {
        mem_before = DynamicMemoryUsage() / 1024.0 / 1024;
    }
    leveldb::Status status = pdb->Write(fSync ? syncoptions : writeoptions, &batch.batch);
    dbwrapper_private::HandleError(status);
    if (log_memory) {
        double mem_after = DynamicMemoryUsage() / 1024.0 / 1024;
        LogPrint(BCLog::LEVELDB, "WriteBatch memory usage: db=%s, before=%.1fMiB, after=%.1fMiB\n",
                 m_name, mem_before, mem_after);
    }
    return true;
}

size_t CDBWrapper::DynamicMemoryUsage() const
{
    std::string memory;
    std::optional<size_t> parsed;
    if (!pdb->GetProperty("leveldb.approximate-memory-usage", &memory) || !(parsed = ToIntegral<size_t>(memory))) {
        LogPrint(BCLog::LEVELDB, "Failed to get approximate-memory-usage property\n");
        return 0;
    }
    return parsed.value();
}

// Prefixed with null character to avoid collisions with other keys
//
// We must use a string constructor which specifies length so that we copy
// past the null-terminator.
const std::string CDBWrapper::OBFUSCATE_KEY_KEY("\000obfuscate_key", 14);

const unsigned int CDBWrapper::OBFUSCATE_KEY_NUM_BYTES = 8;

/**
 * Returns a string (consisting of 8 random bytes) suitable for use as an
 * obfuscating XOR key.
 */
std::vector<unsigned char> CDBWrapper::CreateObfuscateKey() const
{
    std::vector<uint8_t> ret(OBFUSCATE_KEY_NUM_BYTES);
    GetRandBytes(ret);
    return ret;
}

bool CDBWrapper::IsEmpty()
{
    std::unique_ptr<CDBIterator> it(NewIterator());
    it->SeekToFirst();
    return !(it->Valid());
}

CDBIterator::~CDBIterator() { delete piter; }
bool CDBIterator::Valid() const { return piter->Valid(); }
void CDBIterator::SeekToFirst() { piter->SeekToFirst(); }
void CDBIterator::Next() { piter->Next(); }

namespace dbwrapper_private {

void HandleError(const leveldb::Status& status)
{
    if (status.ok())
        return;
    const std::string errmsg = "Fatal LevelDB error: " + status.ToString();
    LogPrintf("%s\n", errmsg);
    LogPrintf("You can use -debug=leveldb to get more complete diagnostic messages\n");
    throw dbwrapper_error(errmsg);
}

const std::vector<unsigned char>& GetObfuscateKey(const CDBWrapper &w)
{
    return w.obfuscate_key;
}

} // namespace dbwrapper_private<|MERGE_RESOLUTION|>--- conflicted
+++ resolved
@@ -1,8 +1,4 @@
-<<<<<<< HEAD
-// Copyright (c) 2012-2019 The Bitcoin Core developers
-=======
 // Copyright (c) 2012-2021 The Bitcoin Core developers
->>>>>>> 9e05de1d
 // Distributed under the MIT software license, see the accompanying
 // file COPYING or http://www.opensource.org/licenses/mit-license.php.
 
@@ -132,11 +128,7 @@
 }
 
 CDBWrapper::CDBWrapper(const fs::path& path, size_t nCacheSize, bool fMemory, bool fWipe, bool obfuscate)
-<<<<<<< HEAD
-    : m_name{path.stem().string()}
-=======
     : m_name{fs::PathToString(path.stem())}
->>>>>>> 9e05de1d
 {
     penv = nullptr;
     readoptions.verify_checksums = true;

--- conflicted
+++ resolved
@@ -1,8 +1,4 @@
-<<<<<<< HEAD
-// Copyright (c) 2009-2019 The Bitcoin Core developers
-=======
 // Copyright (c) 2009-2021 The Bitcoin Core developers
->>>>>>> 9e05de1d
 // Distributed under the MIT software license, see the accompanying
 // file COPYING or http://www.opensource.org/licenses/mit-license.php.
 
@@ -18,12 +14,9 @@
 #include <prevector.h>
 #include <random.h>
 #include <serialize.h>
-<<<<<<< HEAD
-=======
 #include <tinyformat.h>
 #include <util/strencodings.h>
 #include <util/string.h>
->>>>>>> 9e05de1d
 
 #include <array>
 #include <cstdint>
@@ -123,83 +116,6 @@
  */
 class CNetAddr
 {
-<<<<<<< HEAD
-    protected:
-        unsigned char ip[16]; // in network byte order
-        uint32_t scopeId{0}; // for scoped/link-local ipv6 addresses
-
-    public:
-        CNetAddr();
-        explicit CNetAddr(const struct in_addr& ipv4Addr);
-        void SetIP(const CNetAddr& ip);
-
-        /**
-         * Set raw IPv4 or IPv6 address (in network byte order)
-         * @note Only NET_IPV4 and NET_IPV6 are allowed for network.
-         */
-        void SetRaw(Network network, const uint8_t *data);
-
-        bool SetInternal(const std::string& name);
-
-        bool SetSpecial(const std::string &strName); // for Tor addresses
-        bool IsBindAny() const; // INADDR_ANY equivalent
-        bool IsIPv4() const;    // IPv4 mapped address (::FFFF:0:0/96, 0.0.0.0/0)
-        bool IsIPv6() const;    // IPv6 address (not mapped IPv4, not Tor)
-        bool IsRFC1918() const; // IPv4 private networks (10.0.0.0/8, 192.168.0.0/16, 172.16.0.0/12)
-        bool IsRFC2544() const; // IPv4 inter-network communications (198.18.0.0/15)
-        bool IsRFC6598() const; // IPv4 ISP-level NAT (100.64.0.0/10)
-        bool IsRFC5737() const; // IPv4 documentation addresses (192.0.2.0/24, 198.51.100.0/24, 203.0.113.0/24)
-        bool IsRFC3849() const; // IPv6 documentation address (2001:0DB8::/32)
-        bool IsRFC3927() const; // IPv4 autoconfig (169.254.0.0/16)
-        bool IsRFC3964() const; // IPv6 6to4 tunnelling (2002::/16)
-        bool IsRFC4193() const; // IPv6 unique local (FC00::/7)
-        bool IsRFC4380() const; // IPv6 Teredo tunnelling (2001::/32)
-        bool IsRFC4843() const; // IPv6 ORCHID (deprecated) (2001:10::/28)
-        bool IsRFC7343() const; // IPv6 ORCHIDv2 (2001:20::/28)
-        bool IsRFC4862() const; // IPv6 autoconfig (FE80::/64)
-        bool IsRFC6052() const; // IPv6 well-known prefix for IPv4-embedded address (64:FF9B::/96)
-        bool IsRFC6145() const; // IPv6 IPv4-translated address (::FFFF:0:0:0/96) (actually defined in RFC2765)
-        bool IsHeNet() const;   // IPv6 Hurricane Electric - https://he.net (2001:0470::/36)
-        bool IsTor() const;
-        bool IsLocal() const;
-        bool IsRoutable() const;
-        bool IsInternal() const;
-        bool IsValid() const;
-        enum Network GetNetwork() const;
-        std::string ToString() const;
-        std::string ToStringIP() const;
-        unsigned int GetByte(int n) const;
-        uint64_t GetHash() const;
-        bool GetInAddr(struct in_addr* pipv4Addr) const;
-        uint32_t GetNetClass() const;
-
-        //! For IPv4, mapped IPv4, SIIT translated IPv4, Teredo, 6to4 tunneled addresses, return the relevant IPv4 address as a uint32.
-        uint32_t GetLinkedIPv4() const;
-        //! Whether this address has a linked IPv4 address (see GetLinkedIPv4()).
-        bool HasLinkedIPv4() const;
-
-        // The AS on the BGP path to the node we use to diversify
-        // peers in AddrMan bucketing based on the AS infrastructure.
-        // The ip->AS mapping depends on how asmap is constructed.
-        uint32_t GetMappedAS(const std::vector<bool> &asmap) const;
-
-        std::vector<unsigned char> GetGroup(const std::vector<bool> &asmap) const;
-        std::vector<unsigned char> GetAddrBytes() const { return {std::begin(ip), std::end(ip)}; }
-        int GetReachabilityFrom(const CNetAddr *paddrPartner = nullptr) const;
-
-        explicit CNetAddr(const struct in6_addr& pipv6Addr, const uint32_t scope = 0);
-        bool GetIn6Addr(struct in6_addr* pipv6Addr) const;
-
-        friend bool operator==(const CNetAddr& a, const CNetAddr& b);
-        friend bool operator!=(const CNetAddr& a, const CNetAddr& b) { return !(a == b); }
-        friend bool operator<(const CNetAddr& a, const CNetAddr& b);
-
-        ADD_SERIALIZE_METHODS;
-
-        template <typename Stream, typename Operation>
-        inline void SerializationOp(Stream& s, Operation ser_action) {
-            READWRITE(ip);
-=======
 protected:
     /**
      * Raw representation of the network address.
@@ -313,7 +229,6 @@
             SerializeV2Stream(s);
         } else {
             SerializeV1Stream(s);
->>>>>>> 9e05de1d
         }
     }
 

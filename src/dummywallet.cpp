--- conflicted
+++ resolved
@@ -1,8 +1,4 @@
-<<<<<<< HEAD
-// Copyright (c) 2018-2020 The Bitcoin Core developers
-=======
 // Copyright (c) 2018-2021 The Bitcoin Core developers
->>>>>>> 9e05de1d
 // Distributed under the MIT software license, see the accompanying
 // file COPYING or http://www.opensource.org/licenses/mit-license.php.
 
@@ -10,21 +6,13 @@
 #include <walletinitinterface.h>
 #include <support/allocators/secure.h>
 
-<<<<<<< HEAD
-class CWallet;
-enum class WalletCreationStatus;
-=======
 class ArgsManager;
->>>>>>> 9e05de1d
 
 namespace interfaces {
 class Chain;
 class Handler;
 class Wallet;
-<<<<<<< HEAD
-=======
 class WalletLoader;
->>>>>>> 9e05de1d
 }
 
 class DummyWalletInit : public WalletInitInterface {
@@ -33,41 +21,20 @@
     bool HasWalletSupport() const override {return false;}
     void AddWalletOptions(ArgsManager& argsman) const override;
     bool ParameterInteraction() const override {return true;}
-<<<<<<< HEAD
-    void Construct(NodeContext& node) const override {LogPrintf("No wallet support compiled in!\n");}
-=======
     void Construct(node::NodeContext& node) const override {LogPrintf("No wallet support compiled in!\n");}
->>>>>>> 9e05de1d
 };
 
 void DummyWalletInit::AddWalletOptions(ArgsManager& argsman) const
 {
-<<<<<<< HEAD
-    gArgs.AddHiddenArgs({
-        "-addresstype",
-        "-avoidpartialspends",
-        "-changetype",
-=======
     argsman.AddHiddenArgs({
         "-addresstype",
         "-avoidpartialspends",
         "-changetype",
         "-consolidatefeerate=<amt>",
->>>>>>> 9e05de1d
         "-disablewallet",
         "-discardfee=<amt>",
         "-fallbackfee=<amt>",
         "-keypool=<n>",
-<<<<<<< HEAD
-        "-maxtxfee=<amt>",
-        "-mintxfee=<amt>",
-        "-paytxfee=<amt>",
-        "-rescan",
-        "-salvagewallet",
-        "-spendzeroconfchange",
-        "-txconfirmtarget=<n>",
-        "-upgradewallet",
-=======
         "-maxapsfee=<n>",
         "-maxtxfee=<amt>",
         "-mintxfee=<amt>",
@@ -75,70 +42,25 @@
         "-signer=<cmd>",
         "-spendzeroconfchange",
         "-txconfirmtarget=<n>",
->>>>>>> 9e05de1d
         "-wallet=<path>",
         "-walletbroadcast",
         "-walletdir=<dir>",
         "-walletnotify=<cmd>",
         "-walletrbf",
-<<<<<<< HEAD
-        "-zapwallettxes=<mode>",
-=======
->>>>>>> 9e05de1d
         "-dblogsize=<n>",
         "-flushwallet",
         "-privdb",
         "-walletrejectlongchains",
-<<<<<<< HEAD
-=======
         "-walletcrosschain",
         "-unsafesqlitesync",
->>>>>>> 9e05de1d
     });
 }
 
 const WalletInitInterface& g_wallet_init_interface = DummyWalletInit();
 
-<<<<<<< HEAD
-fs::path GetWalletDir()
-{
-    throw std::logic_error("Wallet function called in non-wallet build.");
-}
-
-std::vector<fs::path> ListWalletDir()
-{
-    throw std::logic_error("Wallet function called in non-wallet build.");
-}
-
-std::vector<std::shared_ptr<CWallet>> GetWallets()
-{
-    throw std::logic_error("Wallet function called in non-wallet build.");
-}
-
-std::shared_ptr<CWallet> LoadWallet(interfaces::Chain& chain, const std::string& name, std::string& error, std::vector<std::string>& warnings)
-{
-    throw std::logic_error("Wallet function called in non-wallet build.");
-}
-
-WalletCreationStatus CreateWallet(interfaces::Chain& chain, const SecureString& passphrase, uint64_t wallet_creation_flags, const std::string& name, std::string& error, std::vector<std::string>& warnings, std::shared_ptr<CWallet>& result)
-{
-    throw std::logic_error("Wallet function called in non-wallet build.");
-}
-
-using LoadWalletFn = std::function<void(std::unique_ptr<interfaces::Wallet> wallet)>;
-std::unique_ptr<interfaces::Handler> HandleLoadWallet(LoadWalletFn load_wallet)
-{
-    throw std::logic_error("Wallet function called in non-wallet build.");
-}
-
-namespace interfaces {
-
-std::unique_ptr<Wallet> MakeWallet(const std::shared_ptr<CWallet>& wallet)
-=======
 namespace interfaces {
 
 std::unique_ptr<WalletLoader> MakeWalletLoader(Chain& chain, ArgsManager& args)
->>>>>>> 9e05de1d
 {
     throw std::logic_error("Wallet function called in non-wallet build.");
 }

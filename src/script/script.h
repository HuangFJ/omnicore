// Copyright (c) 2009-2010 Satoshi Nakamoto
<<<<<<< HEAD
// Copyright (c) 2009-2019 The Bitcoin Core developers
=======
// Copyright (c) 2009-2021 The Bitcoin Core developers
>>>>>>> 9e05de1d
// Distributed under the MIT software license, see the accompanying
// file COPYING or http://www.opensource.org/licenses/mit-license.php.

#ifndef BITCOIN_SCRIPT_SCRIPT_H
#define BITCOIN_SCRIPT_SCRIPT_H

#include <attributes.h>
#include <crypto/common.h>
#include <prevector.h>
#include <serialize.h>

#include <assert.h>
#include <climits>
#include <limits>
#include <stdexcept>
#include <stdint.h>
#include <string.h>
#include <string>
#include <vector>

// Maximum number of bytes pushable to the stack
static const unsigned int MAX_SCRIPT_ELEMENT_SIZE = 520;

// Maximum number of non-push operations per script
static const int MAX_OPS_PER_SCRIPT = 201;

// Maximum number of public keys per multisig
static const int MAX_PUBKEYS_PER_MULTISIG = 20;

/** The limit of keys in OP_CHECKSIGADD-based scripts. It is due to the stack limit in BIP342. */
static constexpr unsigned int MAX_PUBKEYS_PER_MULTI_A = 999;

// Maximum script length in bytes
static const int MAX_SCRIPT_SIZE = 10000;

// Maximum number of values on script interpreter stack
static const int MAX_STACK_SIZE = 1000;

// Threshold for nLockTime: below this value it is interpreted as block number,
// otherwise as UNIX timestamp.
static const unsigned int LOCKTIME_THRESHOLD = 500000000; // Tue Nov  5 00:53:20 1985 UTC

// Maximum nLockTime. Since a lock time indicates the last invalid timestamp, a
// transaction with this lock time will never be valid unless lock time
// checking is disabled (by setting all input sequence numbers to
// SEQUENCE_FINAL).
static const uint32_t LOCKTIME_MAX = 0xFFFFFFFFU;

// Tag for input annex. If there are at least two witness elements for a transaction input,
// and the first byte of the last element is 0x50, this last element is called annex, and
// has meanings independent of the script
static constexpr unsigned int ANNEX_TAG = 0x50;

// Validation weight per passing signature (Tapscript only, see BIP 342).
static constexpr int64_t VALIDATION_WEIGHT_PER_SIGOP_PASSED{50};

// How much weight budget is added to the witness size (Tapscript only, see BIP 342).
static constexpr int64_t VALIDATION_WEIGHT_OFFSET{50};

template <typename T>
std::vector<unsigned char> ToByteVector(const T& in)
{
    return std::vector<unsigned char>(in.begin(), in.end());
}

/** Script opcodes */
enum opcodetype
{
    // push value
    OP_0 = 0x00,
    OP_FALSE = OP_0,
    OP_PUSHDATA1 = 0x4c,
    OP_PUSHDATA2 = 0x4d,
    OP_PUSHDATA4 = 0x4e,
    OP_1NEGATE = 0x4f,
    OP_RESERVED = 0x50,
    OP_1 = 0x51,
    OP_TRUE=OP_1,
    OP_2 = 0x52,
    OP_3 = 0x53,
    OP_4 = 0x54,
    OP_5 = 0x55,
    OP_6 = 0x56,
    OP_7 = 0x57,
    OP_8 = 0x58,
    OP_9 = 0x59,
    OP_10 = 0x5a,
    OP_11 = 0x5b,
    OP_12 = 0x5c,
    OP_13 = 0x5d,
    OP_14 = 0x5e,
    OP_15 = 0x5f,
    OP_16 = 0x60,

    // control
    OP_NOP = 0x61,
    OP_VER = 0x62,
    OP_IF = 0x63,
    OP_NOTIF = 0x64,
    OP_VERIF = 0x65,
    OP_VERNOTIF = 0x66,
    OP_ELSE = 0x67,
    OP_ENDIF = 0x68,
    OP_VERIFY = 0x69,
    OP_RETURN = 0x6a,

    // stack ops
    OP_TOALTSTACK = 0x6b,
    OP_FROMALTSTACK = 0x6c,
    OP_2DROP = 0x6d,
    OP_2DUP = 0x6e,
    OP_3DUP = 0x6f,
    OP_2OVER = 0x70,
    OP_2ROT = 0x71,
    OP_2SWAP = 0x72,
    OP_IFDUP = 0x73,
    OP_DEPTH = 0x74,
    OP_DROP = 0x75,
    OP_DUP = 0x76,
    OP_NIP = 0x77,
    OP_OVER = 0x78,
    OP_PICK = 0x79,
    OP_ROLL = 0x7a,
    OP_ROT = 0x7b,
    OP_SWAP = 0x7c,
    OP_TUCK = 0x7d,

    // splice ops
    OP_CAT = 0x7e,
    OP_SUBSTR = 0x7f,
    OP_LEFT = 0x80,
    OP_RIGHT = 0x81,
    OP_SIZE = 0x82,

    // bit logic
    OP_INVERT = 0x83,
    OP_AND = 0x84,
    OP_OR = 0x85,
    OP_XOR = 0x86,
    OP_EQUAL = 0x87,
    OP_EQUALVERIFY = 0x88,
    OP_RESERVED1 = 0x89,
    OP_RESERVED2 = 0x8a,

    // numeric
    OP_1ADD = 0x8b,
    OP_1SUB = 0x8c,
    OP_2MUL = 0x8d,
    OP_2DIV = 0x8e,
    OP_NEGATE = 0x8f,
    OP_ABS = 0x90,
    OP_NOT = 0x91,
    OP_0NOTEQUAL = 0x92,

    OP_ADD = 0x93,
    OP_SUB = 0x94,
    OP_MUL = 0x95,
    OP_DIV = 0x96,
    OP_MOD = 0x97,
    OP_LSHIFT = 0x98,
    OP_RSHIFT = 0x99,

    OP_BOOLAND = 0x9a,
    OP_BOOLOR = 0x9b,
    OP_NUMEQUAL = 0x9c,
    OP_NUMEQUALVERIFY = 0x9d,
    OP_NUMNOTEQUAL = 0x9e,
    OP_LESSTHAN = 0x9f,
    OP_GREATERTHAN = 0xa0,
    OP_LESSTHANOREQUAL = 0xa1,
    OP_GREATERTHANOREQUAL = 0xa2,
    OP_MIN = 0xa3,
    OP_MAX = 0xa4,

    OP_WITHIN = 0xa5,

    // crypto
    OP_RIPEMD160 = 0xa6,
    OP_SHA1 = 0xa7,
    OP_SHA256 = 0xa8,
    OP_HASH160 = 0xa9,
    OP_HASH256 = 0xaa,
    OP_CODESEPARATOR = 0xab,
    OP_CHECKSIG = 0xac,
    OP_CHECKSIGVERIFY = 0xad,
    OP_CHECKMULTISIG = 0xae,
    OP_CHECKMULTISIGVERIFY = 0xaf,

    // expansion
    OP_NOP1 = 0xb0,
    OP_CHECKLOCKTIMEVERIFY = 0xb1,
    OP_NOP2 = OP_CHECKLOCKTIMEVERIFY,
    OP_CHECKSEQUENCEVERIFY = 0xb2,
    OP_NOP3 = OP_CHECKSEQUENCEVERIFY,
    OP_NOP4 = 0xb3,
    OP_NOP5 = 0xb4,
    OP_NOP6 = 0xb5,
    OP_NOP7 = 0xb6,
    OP_NOP8 = 0xb7,
    OP_NOP9 = 0xb8,
    OP_NOP10 = 0xb9,

<<<<<<< HEAD
    // template matching params
    OP_SMALLINTEGER = 0xfa,
    OP_PUBKEYS = 0xfb,
    OP_PUBKEYHASH = 0xfd,
    OP_PUBKEY = 0xfe,
=======
    // Opcode added by BIP 342 (Tapscript)
    OP_CHECKSIGADD = 0xba,
>>>>>>> 9e05de1d

    OP_INVALIDOPCODE = 0xff,
};

// Maximum value that an opcode can be
static const unsigned int MAX_OPCODE = OP_NOP10;

std::string GetOpName(opcodetype opcode);

class scriptnum_error : public std::runtime_error
{
public:
    explicit scriptnum_error(const std::string& str) : std::runtime_error(str) {}
};

class CScriptNum
{
/**
 * Numeric opcodes (OP_1ADD, etc) are restricted to operating on 4-byte integers.
 * The semantics are subtle, though: operands must be in the range [-2^31 +1...2^31 -1],
 * but results may overflow (and are valid as long as they are not used in a subsequent
 * numeric operation). CScriptNum enforces those semantics by storing results as
 * an int64 and allowing out-of-range values to be returned as a vector of bytes but
 * throwing an exception if arithmetic is done or the result is interpreted as an integer.
 */
public:

    explicit CScriptNum(const int64_t& n)
    {
        m_value = n;
    }

    static const size_t nDefaultMaxNumSize = 4;

    explicit CScriptNum(const std::vector<unsigned char>& vch, bool fRequireMinimal,
                        const size_t nMaxNumSize = nDefaultMaxNumSize)
    {
        if (vch.size() > nMaxNumSize) {
            throw scriptnum_error("script number overflow");
        }
        if (fRequireMinimal && vch.size() > 0) {
            // Check that the number is encoded with the minimum possible
            // number of bytes.
            //
            // If the most-significant-byte - excluding the sign bit - is zero
            // then we're not minimal. Note how this test also rejects the
            // negative-zero encoding, 0x80.
            if ((vch.back() & 0x7f) == 0) {
                // One exception: if there's more than one byte and the most
                // significant bit of the second-most-significant-byte is set
                // it would conflict with the sign bit. An example of this case
                // is +-255, which encode to 0xff00 and 0xff80 respectively.
                // (big-endian).
                if (vch.size() <= 1 || (vch[vch.size() - 2] & 0x80) == 0) {
                    throw scriptnum_error("non-minimally encoded script number");
                }
            }
        }
        m_value = set_vch(vch);
    }

    inline bool operator==(const int64_t& rhs) const    { return m_value == rhs; }
    inline bool operator!=(const int64_t& rhs) const    { return m_value != rhs; }
    inline bool operator<=(const int64_t& rhs) const    { return m_value <= rhs; }
    inline bool operator< (const int64_t& rhs) const    { return m_value <  rhs; }
    inline bool operator>=(const int64_t& rhs) const    { return m_value >= rhs; }
    inline bool operator> (const int64_t& rhs) const    { return m_value >  rhs; }

    inline bool operator==(const CScriptNum& rhs) const { return operator==(rhs.m_value); }
    inline bool operator!=(const CScriptNum& rhs) const { return operator!=(rhs.m_value); }
    inline bool operator<=(const CScriptNum& rhs) const { return operator<=(rhs.m_value); }
    inline bool operator< (const CScriptNum& rhs) const { return operator< (rhs.m_value); }
    inline bool operator>=(const CScriptNum& rhs) const { return operator>=(rhs.m_value); }
    inline bool operator> (const CScriptNum& rhs) const { return operator> (rhs.m_value); }

    inline CScriptNum operator+(   const int64_t& rhs)    const { return CScriptNum(m_value + rhs);}
    inline CScriptNum operator-(   const int64_t& rhs)    const { return CScriptNum(m_value - rhs);}
    inline CScriptNum operator+(   const CScriptNum& rhs) const { return operator+(rhs.m_value);   }
    inline CScriptNum operator-(   const CScriptNum& rhs) const { return operator-(rhs.m_value);   }

    inline CScriptNum& operator+=( const CScriptNum& rhs)       { return operator+=(rhs.m_value);  }
    inline CScriptNum& operator-=( const CScriptNum& rhs)       { return operator-=(rhs.m_value);  }

    inline CScriptNum operator&(   const int64_t& rhs)    const { return CScriptNum(m_value & rhs);}
    inline CScriptNum operator&(   const CScriptNum& rhs) const { return operator&(rhs.m_value);   }

    inline CScriptNum& operator&=( const CScriptNum& rhs)       { return operator&=(rhs.m_value);  }

    inline CScriptNum operator-()                         const
    {
        assert(m_value != std::numeric_limits<int64_t>::min());
        return CScriptNum(-m_value);
    }

    inline CScriptNum& operator=( const int64_t& rhs)
    {
        m_value = rhs;
        return *this;
    }

    inline CScriptNum& operator+=( const int64_t& rhs)
    {
        assert(rhs == 0 || (rhs > 0 && m_value <= std::numeric_limits<int64_t>::max() - rhs) ||
                           (rhs < 0 && m_value >= std::numeric_limits<int64_t>::min() - rhs));
        m_value += rhs;
        return *this;
    }

    inline CScriptNum& operator-=( const int64_t& rhs)
    {
        assert(rhs == 0 || (rhs > 0 && m_value >= std::numeric_limits<int64_t>::min() + rhs) ||
                           (rhs < 0 && m_value <= std::numeric_limits<int64_t>::max() + rhs));
        m_value -= rhs;
        return *this;
    }

    inline CScriptNum& operator&=( const int64_t& rhs)
    {
        m_value &= rhs;
        return *this;
    }

    int getint() const
    {
        if (m_value > std::numeric_limits<int>::max())
            return std::numeric_limits<int>::max();
        else if (m_value < std::numeric_limits<int>::min())
            return std::numeric_limits<int>::min();
        return m_value;
    }

    int64_t GetInt64() const { return m_value; }

    std::vector<unsigned char> getvch() const
    {
        return serialize(m_value);
    }

    static std::vector<unsigned char> serialize(const int64_t& value)
    {
        if(value == 0)
            return std::vector<unsigned char>();

        std::vector<unsigned char> result;
        const bool neg = value < 0;
        uint64_t absvalue = neg ? ~static_cast<uint64_t>(value) + 1 : static_cast<uint64_t>(value);

        while(absvalue)
        {
            result.push_back(absvalue & 0xff);
            absvalue >>= 8;
        }

//    - If the most significant byte is >= 0x80 and the value is positive, push a
//    new zero-byte to make the significant byte < 0x80 again.

//    - If the most significant byte is >= 0x80 and the value is negative, push a
//    new 0x80 byte that will be popped off when converting to an integral.

//    - If the most significant byte is < 0x80 and the value is negative, add
//    0x80 to it, since it will be subtracted and interpreted as a negative when
//    converting to an integral.

        if (result.back() & 0x80)
            result.push_back(neg ? 0x80 : 0);
        else if (neg)
            result.back() |= 0x80;

        return result;
    }

private:
    static int64_t set_vch(const std::vector<unsigned char>& vch)
    {
      if (vch.empty())
          return 0;

      int64_t result = 0;
      for (size_t i = 0; i != vch.size(); ++i)
          result |= static_cast<int64_t>(vch[i]) << 8*i;

      // If the input vector's most significant byte is 0x80, remove it from
      // the result's msb and return a negative.
      if (vch.back() & 0x80)
          return -((int64_t)(result & ~(0x80ULL << (8 * (vch.size() - 1)))));

      return result;
    }

    int64_t m_value;
};

/**
 * We use a prevector for the script to reduce the considerable memory overhead
 *  of vectors in cases where they normally contain a small number of small elements.
 * Tests in October 2015 showed use of this reduced dbcache memory usage by 23%
 *  and made an initial sync 13% faster.
 */
typedef prevector<28, unsigned char> CScriptBase;

bool GetScriptOp(CScriptBase::const_iterator& pc, CScriptBase::const_iterator end, opcodetype& opcodeRet, std::vector<unsigned char>* pvchRet);

/** Serialized script, used inside transaction inputs and outputs */
class CScript : public CScriptBase
{
protected:
    CScript& push_int64(int64_t n)
    {
        if (n == -1 || (n >= 1 && n <= 16))
        {
            push_back(n + (OP_1 - 1));
        }
        else if (n == 0)
        {
            push_back(OP_0);
        }
        else
        {
            *this << CScriptNum::serialize(n);
        }
        return *this;
    }
public:
    CScript() { }
    CScript(const_iterator pbegin, const_iterator pend) : CScriptBase(pbegin, pend) { }
    CScript(std::vector<unsigned char>::const_iterator pbegin, std::vector<unsigned char>::const_iterator pend) : CScriptBase(pbegin, pend) { }
    CScript(const unsigned char* pbegin, const unsigned char* pend) : CScriptBase(pbegin, pend) { }

    SERIALIZE_METHODS(CScript, obj) { READWRITEAS(CScriptBase, obj); }

    explicit CScript(int64_t b) { operator<<(b); }
    explicit CScript(opcodetype b)     { operator<<(b); }
    explicit CScript(const CScriptNum& b) { operator<<(b); }
    // delete non-existent constructor to defend against future introduction
    // e.g. via prevector
    explicit CScript(const std::vector<unsigned char>& b) = delete;

    /** Delete non-existent operator to defend against future introduction */
    CScript& operator<<(const CScript& b) = delete;

    CScript& operator<<(int64_t b) LIFETIMEBOUND { return push_int64(b); }

    CScript& operator<<(opcodetype opcode) LIFETIMEBOUND
    {
        if (opcode < 0 || opcode > 0xff)
            throw std::runtime_error("CScript::operator<<(): invalid opcode");
        insert(end(), (unsigned char)opcode);
        return *this;
    }

    CScript& operator<<(const CScriptNum& b) LIFETIMEBOUND
    {
        *this << b.getvch();
        return *this;
    }

    CScript& operator<<(const std::vector<unsigned char>& b) LIFETIMEBOUND
    {
        if (b.size() < OP_PUSHDATA1)
        {
            insert(end(), (unsigned char)b.size());
        }
        else if (b.size() <= 0xff)
        {
            insert(end(), OP_PUSHDATA1);
            insert(end(), (unsigned char)b.size());
        }
        else if (b.size() <= 0xffff)
        {
            insert(end(), OP_PUSHDATA2);
            uint8_t _data[2];
            WriteLE16(_data, b.size());
            insert(end(), _data, _data + sizeof(_data));
        }
        else
        {
            insert(end(), OP_PUSHDATA4);
            uint8_t _data[4];
            WriteLE32(_data, b.size());
            insert(end(), _data, _data + sizeof(_data));
        }
        insert(end(), b.begin(), b.end());
        return *this;
    }

    bool GetOp(const_iterator& pc, opcodetype& opcodeRet, std::vector<unsigned char>& vchRet) const
    {
        return GetScriptOp(pc, end(), opcodeRet, &vchRet);
    }

    bool GetOp(const_iterator& pc, opcodetype& opcodeRet) const
    {
        return GetScriptOp(pc, end(), opcodeRet, nullptr);
    }

    /** Encode/decode small integers: */
    static int DecodeOP_N(opcodetype opcode)
    {
        if (opcode == OP_0)
            return 0;
        assert(opcode >= OP_1 && opcode <= OP_16);
        return (int)opcode - (int)(OP_1 - 1);
    }
    static opcodetype EncodeOP_N(int n)
    {
        assert(n >= 0 && n <= 16);
        if (n == 0)
            return OP_0;
        return (opcodetype)(OP_1+n-1);
    }

    /**
     * Pre-version-0.6, Bitcoin always counted CHECKMULTISIGs
     * as 20 sigops. With pay-to-script-hash, that changed:
     * CHECKMULTISIGs serialized in scriptSigs are
     * counted more accurately, assuming they are of the form
     *  ... OP_N CHECKMULTISIG ...
     */
    unsigned int GetSigOpCount(bool fAccurate) const;

    /**
     * Accurately count sigOps, including sigOps in
     * pay-to-script-hash transactions:
     */
    unsigned int GetSigOpCount(const CScript& scriptSig) const;

    bool IsPayToScriptHash() const;
    bool IsPayToWitnessScriptHash() const;
    bool IsWitnessProgram(int& version, std::vector<unsigned char>& program) const;

    /** Called by IsStandardTx and P2SH/BIP62 VerifyScript (which makes it consensus-critical). */
    bool IsPushOnly(const_iterator pc) const;
    bool IsPushOnly() const;

    /** Check if the script contains valid OP_CODES */
    bool HasValidOps() const;

    /**
     * Returns whether the script is guaranteed to fail at execution,
     * regardless of the initial stack. This allows outputs to be pruned
     * instantly when entering the UTXO set.
     */
    bool IsUnspendable() const
    {
        return (size() > 0 && *begin() == OP_RETURN) || (size() > MAX_SCRIPT_SIZE);
    }

    void clear()
    {
        // The default prevector::clear() does not release memory
        CScriptBase::clear();
        shrink_to_fit();
    }

    bool IsPayToPubkey() const;
    bool IsPayToPubkeyHash() const;
    bool IsPayToWitnessPubkeyHash() const;
};

struct CScriptWitness
{
    // Note that this encodes the data elements being pushed, rather than
    // encoding them as a CScript that pushes them.
    std::vector<std::vector<unsigned char> > stack;

    // Some compilers complain without a default constructor
    CScriptWitness() { }

    bool IsNull() const { return stack.empty(); }

    void SetNull() { stack.clear(); stack.shrink_to_fit(); }

    std::string ToString() const;
};

<<<<<<< HEAD
=======
/** Test for OP_SUCCESSx opcodes as defined by BIP342. */
bool IsOpSuccess(const opcodetype& opcode);

bool CheckMinimalPush(const std::vector<unsigned char>& data, opcodetype opcode);

/** Build a script by concatenating other scripts, or any argument accepted by CScript::operator<<. */
template<typename... Ts>
CScript BuildScript(Ts&&... inputs)
{
    CScript ret;
    int cnt{0};

    ([&ret, &cnt] (Ts&& input) {
        if constexpr (std::is_same_v<std::remove_cv_t<std::remove_reference_t<Ts>>, CScript>) {
            // If it is a CScript, extend ret with it. Move or copy the first element instead.
            if (cnt == 0) {
                ret = std::forward<Ts>(input);
            } else {
                ret.insert(ret.end(), input.begin(), input.end());
            }
        } else {
            // Otherwise invoke CScript::operator<<.
            ret << input;
        }
        cnt++;
    } (std::forward<Ts>(inputs)), ...);

    return ret;
}

>>>>>>> 9e05de1d
#endif // BITCOIN_SCRIPT_SCRIPT_H<|MERGE_RESOLUTION|>--- conflicted
+++ resolved
@@ -1,9 +1,5 @@
 // Copyright (c) 2009-2010 Satoshi Nakamoto
-<<<<<<< HEAD
-// Copyright (c) 2009-2019 The Bitcoin Core developers
-=======
 // Copyright (c) 2009-2021 The Bitcoin Core developers
->>>>>>> 9e05de1d
 // Distributed under the MIT software license, see the accompanying
 // file COPYING or http://www.opensource.org/licenses/mit-license.php.
 
@@ -206,16 +202,14 @@
     OP_NOP9 = 0xb8,
     OP_NOP10 = 0xb9,
 
-<<<<<<< HEAD
+    // Opcode added by BIP 342 (Tapscript)
+    OP_CHECKSIGADD = 0xba,
+
     // template matching params
     OP_SMALLINTEGER = 0xfa,
     OP_PUBKEYS = 0xfb,
     OP_PUBKEYHASH = 0xfd,
     OP_PUBKEY = 0xfe,
-=======
-    // Opcode added by BIP 342 (Tapscript)
-    OP_CHECKSIGADD = 0xba,
->>>>>>> 9e05de1d
 
     OP_INVALIDOPCODE = 0xff,
 };
@@ -591,8 +585,6 @@
     std::string ToString() const;
 };
 
-<<<<<<< HEAD
-=======
 /** Test for OP_SUCCESSx opcodes as defined by BIP342. */
 bool IsOpSuccess(const opcodetype& opcode);
 
@@ -623,5 +615,4 @@
     return ret;
 }
 
->>>>>>> 9e05de1d
 #endif // BITCOIN_SCRIPT_SCRIPT_H
// Copyright (c) 2009-2010 Satoshi Nakamoto
<<<<<<< HEAD
// Copyright (c) 2009-2020 The Bitcoin Core developers
=======
// Copyright (c) 2009-2021 The Bitcoin Core developers
>>>>>>> 9e05de1d
// Distributed under the MIT software license, see the accompanying
// file COPYING or http://www.opensource.org/licenses/mit-license.php.

#include <fs.h>
#include <logging.h>
<<<<<<< HEAD
#include <util/threadnames.h>
#include <util/time.h>

#include <mutex>
=======
#include <util/string.h>
#include <util/threadnames.h>
#include <util/time.h>

#include <algorithm>
#include <array>
#include <mutex>
#include <optional>
>>>>>>> 9e05de1d

const char * const DEFAULT_DEBUGLOGFILE = "debug.log";
constexpr auto MAX_USER_SETABLE_SEVERITY_LEVEL{BCLog::Level::Info};

BCLog::Logger& LogInstance()
{
/**
 * NOTE: the logger instances is leaked on exit. This is ugly, but will be
 * cleaned up by the OS/libc. Defining a logger as a global object doesn't work
 * since the order of destruction of static/global objects is undefined.
 * Consider if the logger gets destroyed, and then some later destructor calls
 * LogPrintf, maybe indirectly, and you get a core dump at shutdown trying to
 * access the logger. When the shutdown sequence is fully audited and tested,
 * explicit destruction of these objects can be implemented by changing this
 * from a raw pointer to a std::unique_ptr.
 * Since the ~Logger() destructor is never called, the Logger class and all
 * its subclasses must have implicitly-defined destructors.
 *
 * This method of initialization was originally introduced in
 * ee3374234c60aba2cc4c5cd5cac1c0aefc2d817c.
 */
    static BCLog::Logger* g_logger{new BCLog::Logger()};
    return *g_logger;
}

bool fLogIPs = DEFAULT_LOGIPS;

/** Flag to indicate, whether the Omni Core log file should be reopened. */
std::atomic<bool> fReopenOmniCoreLog(false);

/** override to print to omni log to console */
std::atomic<bool> fOmniCoreConsoleLog(false);

static int FileWriteStr(const std::string &str, FILE *fp)
{
    return fwrite(str.data(), 1, str.size(), fp);
}

bool BCLog::Logger::StartLogging()
{
<<<<<<< HEAD
    std::lock_guard<std::mutex> scoped_lock(m_cs);
=======
    StdLockGuard scoped_lock(m_cs);
>>>>>>> 9e05de1d

    assert(m_buffering);
    assert(m_fileout == nullptr);

    if (m_print_to_file) {
        assert(!m_file_path.empty());
        m_fileout = fsbridge::fopen(m_file_path, "a");
        if (!m_fileout) {
            return false;
        }

        setbuf(m_fileout, nullptr); // unbuffered

        // Add newlines to the logfile to distinguish this execution from the
        // last one.
        FileWriteStr("\n\n\n\n\n", m_fileout);
    }

    // dump buffered messages from before we opened the log
    m_buffering = false;
    while (!m_msgs_before_open.empty()) {
        const std::string& s = m_msgs_before_open.front();

        if (m_print_to_file) FileWriteStr(s, m_fileout);
        if (m_print_to_console) fwrite(s.data(), 1, s.size(), stdout);
        for (const auto& cb : m_print_callbacks) {
            cb(s);
        }

        m_msgs_before_open.pop_front();
    }
    if (m_print_to_console) fflush(stdout);

    return true;
}

void BCLog::Logger::DisconnectTestLogger()
{
<<<<<<< HEAD
    std::lock_guard<std::mutex> scoped_lock(m_cs);
=======
    StdLockGuard scoped_lock(m_cs);
>>>>>>> 9e05de1d
    m_buffering = true;
    if (m_fileout != nullptr) fclose(m_fileout);
    m_fileout = nullptr;
    m_print_callbacks.clear();
}

void BCLog::Logger::EnableCategory(BCLog::LogFlags flag)
{
    m_categories |= flag;
}

bool BCLog::Logger::EnableCategory(const std::string& str)
{
    BCLog::LogFlags flag;
    if (!GetLogCategory(flag, str)) {
        if (str == "db") {
            // DEPRECATION: Added in 0.20, should start returning an error in 0.21
            LogPrintf("Warning: logging category 'db' is deprecated, use 'walletdb' instead\n");
            EnableCategory(BCLog::WALLETDB);
            return true;
        }
        return false;
    }
    EnableCategory(flag);
    return true;
}

void BCLog::Logger::DisableCategory(BCLog::LogFlags flag)
{
    m_categories &= ~flag;
}

bool BCLog::Logger::DisableCategory(const std::string& str)
{
    BCLog::LogFlags flag;
    if (!GetLogCategory(flag, str)) return false;
    DisableCategory(flag);
    return true;
}

bool BCLog::Logger::WillLogCategory(BCLog::LogFlags category) const
{
    return (m_categories.load(std::memory_order_relaxed) & category) != 0;
}

bool BCLog::Logger::WillLogCategoryLevel(BCLog::LogFlags category, BCLog::Level level) const
{
    // Log messages at Warning and Error level unconditionally, so that
    // important troubleshooting information doesn't get lost.
    if (level >= BCLog::Level::Warning) return true;

    if (!WillLogCategory(category)) return false;

    StdLockGuard scoped_lock(m_cs);
    const auto it{m_category_log_levels.find(category)};
    return level >= (it == m_category_log_levels.end() ? LogLevel() : it->second);
}

bool BCLog::Logger::DefaultShrinkDebugFile() const
{
    return m_categories == BCLog::NONE;
}

struct CLogCategoryDesc {
    BCLog::LogFlags flag;
    std::string category;
};

const CLogCategoryDesc LogCategories[] =
{
    {BCLog::NONE, "0"},
    {BCLog::NONE, ""},
    {BCLog::NET, "net"},
    {BCLog::TOR, "tor"},
    {BCLog::MEMPOOL, "mempool"},
    {BCLog::HTTP, "http"},
    {BCLog::BENCH, "bench"},
    {BCLog::ZMQ, "zmq"},
    {BCLog::WALLETDB, "walletdb"},
    {BCLog::RPC, "rpc"},
    {BCLog::ESTIMATEFEE, "estimatefee"},
    {BCLog::ADDRMAN, "addrman"},
    {BCLog::SELECTCOINS, "selectcoins"},
    {BCLog::REINDEX, "reindex"},
    {BCLog::CMPCTBLOCK, "cmpctblock"},
    {BCLog::RAND, "rand"},
    {BCLog::PRUNE, "prune"},
    {BCLog::PROXY, "proxy"},
    {BCLog::MEMPOOLREJ, "mempoolrej"},
    {BCLog::LIBEVENT, "libevent"},
    {BCLog::COINDB, "coindb"},
    {BCLog::QT, "qt"},
    {BCLog::LEVELDB, "leveldb"},
    {BCLog::VALIDATION, "validation"},
<<<<<<< HEAD
    {BCLog::HANDLER, "handler"},
=======
    {BCLog::I2P, "i2p"},
    {BCLog::IPC, "ipc"},
#ifdef DEBUG_LOCKCONTENTION
    {BCLog::LOCK, "lock"},
#endif
    {BCLog::UTIL, "util"},
    {BCLog::BLOCKSTORE, "blockstorage"},
>>>>>>> 9e05de1d
    {BCLog::ALL, "1"},
    {BCLog::ALL, "all"},
};

bool GetLogCategory(BCLog::LogFlags& flag, const std::string& str)
{
    if (str.empty()) {
        flag = BCLog::ALL;
        return true;
    }
    for (const CLogCategoryDesc& category_desc : LogCategories) {
        if (category_desc.category == str) {
            flag = category_desc.flag;
            return true;
        }
    }
    return false;
}

std::string BCLog::Logger::LogLevelToStr(BCLog::Level level) const
{
    switch (level) {
    case BCLog::Level::Trace:
        return "trace";
    case BCLog::Level::Debug:
        return "debug";
    case BCLog::Level::Info:
        return "info";
    case BCLog::Level::Warning:
        return "warning";
    case BCLog::Level::Error:
        return "error";
    case BCLog::Level::None:
        return "";
    }
    assert(false);
}

std::string LogCategoryToStr(BCLog::LogFlags category)
{
    // Each log category string representation should sync with LogCategories
    switch (category) {
    case BCLog::LogFlags::NONE:
        return "";
    case BCLog::LogFlags::NET:
        return "net";
    case BCLog::LogFlags::TOR:
        return "tor";
    case BCLog::LogFlags::MEMPOOL:
        return "mempool";
    case BCLog::LogFlags::HTTP:
        return "http";
    case BCLog::LogFlags::BENCH:
        return "bench";
    case BCLog::LogFlags::ZMQ:
        return "zmq";
    case BCLog::LogFlags::WALLETDB:
        return "walletdb";
    case BCLog::LogFlags::RPC:
        return "rpc";
    case BCLog::LogFlags::ESTIMATEFEE:
        return "estimatefee";
    case BCLog::LogFlags::ADDRMAN:
        return "addrman";
    case BCLog::LogFlags::SELECTCOINS:
        return "selectcoins";
    case BCLog::LogFlags::REINDEX:
        return "reindex";
    case BCLog::LogFlags::CMPCTBLOCK:
        return "cmpctblock";
    case BCLog::LogFlags::RAND:
        return "rand";
    case BCLog::LogFlags::PRUNE:
        return "prune";
    case BCLog::LogFlags::PROXY:
        return "proxy";
    case BCLog::LogFlags::MEMPOOLREJ:
        return "mempoolrej";
    case BCLog::LogFlags::LIBEVENT:
        return "libevent";
    case BCLog::LogFlags::COINDB:
        return "coindb";
    case BCLog::LogFlags::QT:
        return "qt";
    case BCLog::LogFlags::LEVELDB:
        return "leveldb";
    case BCLog::LogFlags::VALIDATION:
        return "validation";
    case BCLog::LogFlags::I2P:
        return "i2p";
    case BCLog::LogFlags::IPC:
        return "ipc";
#ifdef DEBUG_LOCKCONTENTION
    case BCLog::LogFlags::LOCK:
        return "lock";
#endif
    case BCLog::LogFlags::UTIL:
        return "util";
    case BCLog::LogFlags::BLOCKSTORE:
        return "blockstorage";
    case BCLog::LogFlags::ALL:
        return "all";
    }
    assert(false);
}

static std::optional<BCLog::Level> GetLogLevel(const std::string& level_str)
{
    if (level_str == "trace") {
        return BCLog::Level::Trace;
    } else if (level_str == "debug") {
        return BCLog::Level::Debug;
    } else if (level_str == "info") {
        return BCLog::Level::Info;
    } else if (level_str == "warning") {
        return BCLog::Level::Warning;
    } else if (level_str == "error") {
        return BCLog::Level::Error;
    } else if (level_str == "none") {
        return BCLog::Level::None;
    } else {
        return std::nullopt;
    }
}

std::vector<LogCategory> BCLog::Logger::LogCategoriesList() const
{
    // Sort log categories by alphabetical order.
    std::array<CLogCategoryDesc, std::size(LogCategories)> categories;
    std::copy(std::begin(LogCategories), std::end(LogCategories), categories.begin());
    std::sort(categories.begin(), categories.end(), [](auto a, auto b) { return a.category < b.category; });

    std::vector<LogCategory> ret;
    for (const CLogCategoryDesc& category_desc : categories) {
        if (category_desc.flag == BCLog::NONE || category_desc.flag == BCLog::ALL) continue;
        LogCategory catActive;
        catActive.category = category_desc.category;
        catActive.active = WillLogCategory(category_desc.flag);
        ret.push_back(catActive);
    }
    return ret;
}

<<<<<<< HEAD
=======
/** Log severity levels that can be selected by the user. */
static constexpr std::array<BCLog::Level, 3> LogLevelsList()
{
    return {BCLog::Level::Info, BCLog::Level::Debug, BCLog::Level::Trace};
}

std::string BCLog::Logger::LogLevelsString() const
{
    const auto& levels = LogLevelsList();
    return Join(std::vector<BCLog::Level>{levels.begin(), levels.end()}, ", ", [this](BCLog::Level level) { return LogLevelToStr(level); });
}

>>>>>>> 9e05de1d
std::string BCLog::Logger::LogTimestampStr(const std::string& str)
{
    std::string strStamped;

    if (!m_log_timestamps)
        return str;

    if (m_started_new_line) {
        int64_t nTimeMicros = GetTimeMicros();
        strStamped = FormatISO8601DateTime(nTimeMicros/1000000);
        if (m_log_time_micros) {
            strStamped.pop_back();
            strStamped += strprintf(".%06dZ", nTimeMicros%1000000);
        }
        std::chrono::seconds mocktime = GetMockTime();
        if (mocktime > 0s) {
            strStamped += " (mocktime: " + FormatISO8601DateTime(count_seconds(mocktime)) + ")";
        }
        strStamped += ' ' + str;
    } else
        strStamped = str;

    return strStamped;
}

namespace BCLog {
    /** Belts and suspenders: make sure outgoing log messages don't contain
     * potentially suspicious characters, such as terminal control codes.
     *
     * This escapes control characters except newline ('\n') in C syntax.
     * It escapes instead of removes them to still allow for troubleshooting
     * issues where they accidentally end up in strings.
     */
    std::string LogEscapeMessage(const std::string& str) {
        std::string ret;
        for (char ch_in : str) {
            uint8_t ch = (uint8_t)ch_in;
            if ((ch >= 32 || ch == '\n') && ch != '\x7f') {
                ret += ch_in;
            } else {
                ret += strprintf("\\x%02x", ch);
            }
        }
        return ret;
    }
<<<<<<< HEAD
}

void BCLog::Logger::LogPrintStr(const std::string& str)
{
    std::lock_guard<std::mutex> scoped_lock(m_cs);
    std::string str_prefixed = LogEscapeMessage(str);

    if (m_log_threadnames && m_started_new_line) {
        str_prefixed.insert(0, "[" + util::ThreadGetInternalName() + "] ");
=======
} // namespace BCLog

void BCLog::Logger::LogPrintStr(const std::string& str, const std::string& logging_function, const std::string& source_file, int source_line, BCLog::LogFlags category, BCLog::Level level)
{
    StdLockGuard scoped_lock(m_cs);
    std::string str_prefixed = LogEscapeMessage(str);

    if ((category != LogFlags::NONE || level != Level::None) && m_started_new_line) {
        std::string s{"["};

        if (category != LogFlags::NONE) {
            s += LogCategoryToStr(category);
        }

        if (category != LogFlags::NONE && level != Level::None) {
            // Only add separator if both flag and level are not NONE
            s += ":";
        }

        if (level != Level::None) {
            s += LogLevelToStr(level);
        }

        s += "] ";
        str_prefixed.insert(0, s);
    }

    if (m_log_sourcelocations && m_started_new_line) {
        str_prefixed.insert(0, "[" + RemovePrefix(source_file, "./") + ":" + ToString(source_line) + "] [" + logging_function + "] ");
    }

    if (m_log_threadnames && m_started_new_line) {
        const auto& threadname = util::ThreadGetInternalName();
        str_prefixed.insert(0, "[" + (threadname.empty() ? "unknown" : threadname) + "] ");
>>>>>>> 9e05de1d
    }

    str_prefixed = LogTimestampStr(str_prefixed);

    m_started_new_line = !str.empty() && str[str.size()-1] == '\n';

    if (m_buffering) {
        // buffer if we haven't started logging yet
        m_msgs_before_open.push_back(str_prefixed);
        return;
    }

    if (m_print_to_console) {
        // print to console
        fwrite(str_prefixed.data(), 1, str_prefixed.size(), stdout);
        fflush(stdout);
    }
    for (const auto& cb : m_print_callbacks) {
        cb(str_prefixed);
    }
    if (m_print_to_file) {
        assert(m_fileout != nullptr);

        // reopen the log file, if requested
        if (m_reopen_file) {
            m_reopen_file = false;
            FILE* new_fileout = fsbridge::fopen(m_file_path, "a");
            if (new_fileout) {
                setbuf(new_fileout, nullptr); // unbuffered
                fclose(m_fileout);
                m_fileout = new_fileout;
            }
        }
        FileWriteStr(str_prefixed, m_fileout);
    }
}

void BCLog::Logger::ShrinkDebugFile()
{
    // Amount of debug.log to save at end when shrinking (must fit in memory)
    constexpr size_t RECENT_DEBUG_HISTORY_SIZE = 10 * 1000000;

    assert(!m_file_path.empty());

    // Scroll debug.log if it's getting too big
    FILE* file = fsbridge::fopen(m_file_path, "r");

    // Special files (e.g. device nodes) may not have a size.
    size_t log_size = 0;
    try {
        log_size = fs::file_size(m_file_path);
    } catch (const fs::filesystem_error&) {}

    // If debug.log file is more than 10% bigger the RECENT_DEBUG_HISTORY_SIZE
    // trim it down by saving only the last RECENT_DEBUG_HISTORY_SIZE bytes
    if (file && log_size > 11 * (RECENT_DEBUG_HISTORY_SIZE / 10))
    {
        // Restart the file with some of the end
        std::vector<char> vch(RECENT_DEBUG_HISTORY_SIZE, 0);
        if (fseek(file, -((long)vch.size()), SEEK_END)) {
            LogPrintf("Failed to shrink debug log file: fseek(...) failed\n");
            fclose(file);
            return;
        }
        int nBytes = fread(vch.data(), 1, vch.size(), file);
        fclose(file);

        file = fsbridge::fopen(m_file_path, "w");
        if (file)
        {
            fwrite(vch.data(), 1, nBytes, file);
            fclose(file);
        }
    }
    else if (file != nullptr)
        fclose(file);
}

bool BCLog::Logger::SetLogLevel(const std::string& level_str)
{
    const auto level = GetLogLevel(level_str);
    if (!level.has_value() || level.value() > MAX_USER_SETABLE_SEVERITY_LEVEL) return false;
    m_log_level = level.value();
    return true;
}

bool BCLog::Logger::SetCategoryLogLevel(const std::string& category_str, const std::string& level_str)
{
    BCLog::LogFlags flag;
    if (!GetLogCategory(flag, category_str)) return false;

    const auto level = GetLogLevel(level_str);
    if (!level.has_value() || level.value() > MAX_USER_SETABLE_SEVERITY_LEVEL) return false;

    StdLockGuard scoped_lock(m_cs);
    m_category_log_levels[flag] = level.value();
    return true;
}<|MERGE_RESOLUTION|>--- conflicted
+++ resolved
@@ -1,20 +1,10 @@
 // Copyright (c) 2009-2010 Satoshi Nakamoto
-<<<<<<< HEAD
-// Copyright (c) 2009-2020 The Bitcoin Core developers
-=======
 // Copyright (c) 2009-2021 The Bitcoin Core developers
->>>>>>> 9e05de1d
 // Distributed under the MIT software license, see the accompanying
 // file COPYING or http://www.opensource.org/licenses/mit-license.php.
 
 #include <fs.h>
 #include <logging.h>
-<<<<<<< HEAD
-#include <util/threadnames.h>
-#include <util/time.h>
-
-#include <mutex>
-=======
 #include <util/string.h>
 #include <util/threadnames.h>
 #include <util/time.h>
@@ -23,7 +13,6 @@
 #include <array>
 #include <mutex>
 #include <optional>
->>>>>>> 9e05de1d
 
 const char * const DEFAULT_DEBUGLOGFILE = "debug.log";
 constexpr auto MAX_USER_SETABLE_SEVERITY_LEVEL{BCLog::Level::Info};
@@ -64,11 +53,7 @@
 
 bool BCLog::Logger::StartLogging()
 {
-<<<<<<< HEAD
-    std::lock_guard<std::mutex> scoped_lock(m_cs);
-=======
     StdLockGuard scoped_lock(m_cs);
->>>>>>> 9e05de1d
 
     assert(m_buffering);
     assert(m_fileout == nullptr);
@@ -107,11 +92,7 @@
 
 void BCLog::Logger::DisconnectTestLogger()
 {
-<<<<<<< HEAD
-    std::lock_guard<std::mutex> scoped_lock(m_cs);
-=======
     StdLockGuard scoped_lock(m_cs);
->>>>>>> 9e05de1d
     m_buffering = true;
     if (m_fileout != nullptr) fclose(m_fileout);
     m_fileout = nullptr;
@@ -206,9 +187,6 @@
     {BCLog::QT, "qt"},
     {BCLog::LEVELDB, "leveldb"},
     {BCLog::VALIDATION, "validation"},
-<<<<<<< HEAD
-    {BCLog::HANDLER, "handler"},
-=======
     {BCLog::I2P, "i2p"},
     {BCLog::IPC, "ipc"},
 #ifdef DEBUG_LOCKCONTENTION
@@ -216,7 +194,6 @@
 #endif
     {BCLog::UTIL, "util"},
     {BCLog::BLOCKSTORE, "blockstorage"},
->>>>>>> 9e05de1d
     {BCLog::ALL, "1"},
     {BCLog::ALL, "all"},
 };
@@ -313,6 +290,8 @@
     case BCLog::LogFlags::LOCK:
         return "lock";
 #endif
+    case BCLog::HANDLER:
+        return "handler";
     case BCLog::LogFlags::UTIL:
         return "util";
     case BCLog::LogFlags::BLOCKSTORE:
@@ -360,8 +339,6 @@
     return ret;
 }
 
-<<<<<<< HEAD
-=======
 /** Log severity levels that can be selected by the user. */
 static constexpr std::array<BCLog::Level, 3> LogLevelsList()
 {
@@ -374,7 +351,6 @@
     return Join(std::vector<BCLog::Level>{levels.begin(), levels.end()}, ", ", [this](BCLog::Level level) { return LogLevelToStr(level); });
 }
 
->>>>>>> 9e05de1d
 std::string BCLog::Logger::LogTimestampStr(const std::string& str)
 {
     std::string strStamped;
@@ -420,17 +396,6 @@
         }
         return ret;
     }
-<<<<<<< HEAD
-}
-
-void BCLog::Logger::LogPrintStr(const std::string& str)
-{
-    std::lock_guard<std::mutex> scoped_lock(m_cs);
-    std::string str_prefixed = LogEscapeMessage(str);
-
-    if (m_log_threadnames && m_started_new_line) {
-        str_prefixed.insert(0, "[" + util::ThreadGetInternalName() + "] ");
-=======
 } // namespace BCLog
 
 void BCLog::Logger::LogPrintStr(const std::string& str, const std::string& logging_function, const std::string& source_file, int source_line, BCLog::LogFlags category, BCLog::Level level)
@@ -465,7 +430,6 @@
     if (m_log_threadnames && m_started_new_line) {
         const auto& threadname = util::ThreadGetInternalName();
         str_prefixed.insert(0, "[" + (threadname.empty() ? "unknown" : threadname) + "] ");
->>>>>>> 9e05de1d
     }
 
     str_prefixed = LogTimestampStr(str_prefixed);

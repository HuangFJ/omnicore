# Copyright (c) 2015-2016 The Bitcoin Core developers
# Distributed under the MIT software license, see the accompanying
# file COPYING or http://www.opensource.org/licenses/mit-license.php.

bin_PROGRAMS += bench/bench_bitcoin
BENCH_SRCDIR = bench
BENCH_BINARY = bench/bench_bitcoin$(EXEEXT)

RAW_BENCH_FILES = \
  bench/data/block413567.raw
GENERATED_BENCH_FILES = $(RAW_BENCH_FILES:.raw=.raw.h)

bench_bench_bitcoin_SOURCES = \
  $(RAW_BENCH_FILES) \
  bench/addrman.cpp \
  bench/base58.cpp \
  bench/bech32.cpp \
  bench/bench.cpp \
  bench/bench.h \
  bench/bench_bitcoin.cpp \
  bench/block_assemble.cpp \
  bench/ccoins_caching.cpp \
  bench/chacha20.cpp \
  bench/chacha_poly_aead.cpp \
  bench/checkblock.cpp \
  bench/checkqueue.cpp \
<<<<<<< HEAD
  bench/data.h \
  bench/data.cpp \
  bench/duplicate_inputs.cpp \
  bench/examples.cpp \
  bench/rollingbloom.cpp \
  bench/chacha20.cpp \
  bench/chacha_poly_aead.cpp \
  bench/crypto_hash.cpp \
  bench/ccoins_caching.cpp \
  bench/gcs_filter.cpp \
  bench/merkle_root.cpp \
  bench/mempool_eviction.cpp \
  bench/mempool_stress.cpp \
  bench/rpc_blockchain.cpp \
  bench/rpc_mempool.cpp \
  bench/util_time.cpp \
  bench/verify_script.cpp \
  bench/base58.cpp \
  bench/bech32.cpp \
  bench/lockedpool.cpp \
  bench/poly1305.cpp \
  bench/prevector.cpp

nodist_bench_bench_bitcoin_SOURCES = $(GENERATED_BENCH_FILES)

bench_bench_bitcoin_CPPFLAGS = $(AM_CPPFLAGS) $(BITCOIN_INCLUDES) $(EVENT_CFLAGS) $(EVENT_PTHREADS_CFLAGS) -I$(builddir)/bench/
bench_bench_bitcoin_CXXFLAGS = $(AM_CXXFLAGS) $(PIE_FLAGS)
bench_bench_bitcoin_LDADD = \
  $(LIBBITCOIN_SERVER) \
=======
  bench/crypto_hash.cpp \
  bench/data.cpp \
  bench/data.h \
  bench/descriptors.cpp \
  bench/duplicate_inputs.cpp \
  bench/examples.cpp \
  bench/gcs_filter.cpp \
  bench/hashpadding.cpp \
  bench/lockedpool.cpp \
  bench/logging.cpp \
  bench/mempool_eviction.cpp \
  bench/mempool_stress.cpp \
  bench/merkle_root.cpp \
  bench/nanobench.cpp \
  bench/nanobench.h \
  bench/peer_eviction.cpp \
  bench/poly1305.cpp \
  bench/prevector.cpp \
  bench/rollingbloom.cpp \
  bench/rpc_blockchain.cpp \
  bench/rpc_mempool.cpp \
  bench/strencodings.cpp \
  bench/util_time.cpp \
  bench/verify_script.cpp

nodist_bench_bench_bitcoin_SOURCES = $(GENERATED_BENCH_FILES)

bench_bench_bitcoin_CPPFLAGS = $(AM_CPPFLAGS) $(BITCOIN_INCLUDES) $(BOOST_CPPFLAGS) $(EVENT_CFLAGS) $(EVENT_PTHREADS_CFLAGS) -I$(builddir)/bench/
bench_bench_bitcoin_CXXFLAGS = $(AM_CXXFLAGS) $(PIE_FLAGS)
bench_bench_bitcoin_LDADD = \
  $(LIBTEST_UTIL) \
  $(LIBBITCOIN_NODE) \
>>>>>>> 9e05de1d
  $(LIBBITCOIN_WALLET) \
  $(LIBBITCOIN_COMMON) \
  $(LIBBITCOIN_UTIL) \
  $(LIBBITCOIN_CONSENSUS) \
  $(LIBBITCOIN_CRYPTO) \
  $(LIBTEST_UTIL) \
  $(LIBLEVELDB) \
  $(LIBMEMENV) \
  $(LIBSECP256K1) \
  $(LIBUNIVALUE) \
  $(EVENT_PTHREADS_LIBS) \
  $(EVENT_LIBS)

if ENABLE_ZMQ
bench_bench_bitcoin_LDADD += $(LIBBITCOIN_ZMQ) $(ZMQ_LIBS)
endif

if ENABLE_WALLET
bench_bench_bitcoin_SOURCES += bench/coin_selection.cpp
bench_bench_bitcoin_SOURCES += bench/wallet_balance.cpp
<<<<<<< HEAD
endif

bench_bench_bitcoin_LDADD += $(BOOST_LIBS) $(BDB_LIBS) $(EVENT_PTHREADS_LIBS) $(EVENT_LIBS) $(MINIUPNPC_LIBS)
bench_bench_bitcoin_LDFLAGS = $(RELDFLAGS) $(AM_LDFLAGS) $(LIBTOOL_APP_LDFLAGS)
=======
bench_bench_bitcoin_SOURCES += bench/wallet_loading.cpp
endif

bench_bench_bitcoin_LDADD += $(BDB_LIBS) $(EVENT_PTHREADS_LIBS) $(EVENT_LIBS) $(MINIUPNPC_LIBS) $(NATPMP_LIBS) $(SQLITE_LIBS)
bench_bench_bitcoin_LDFLAGS = $(RELDFLAGS) $(AM_LDFLAGS) $(LIBTOOL_APP_LDFLAGS) $(PTHREAD_FLAGS)
>>>>>>> 9e05de1d

CLEAN_BITCOIN_BENCH = bench/*.gcda bench/*.gcno $(GENERATED_BENCH_FILES)

CLEANFILES += $(CLEAN_BITCOIN_BENCH)

bench/data.cpp: bench/data/block413567.raw.h

bitcoin_bench: $(BENCH_BINARY)

bench: $(BENCH_BINARY) FORCE
	$(BENCH_BINARY)

bitcoin_bench_clean : FORCE
<<<<<<< HEAD
	rm -f $(CLEAN_BITCOIN_BENCH) $(bench_bench_bitcoin_OBJECTS) $(BENCH_BINARY)

%.raw.h: %.raw
	@$(MKDIR_P) $(@D)
	@{ \
	 echo "static unsigned const char $(*F)_raw[] = {" && \
	 $(HEXDUMP) -v -e '8/1 "0x%02x, "' -e '"\n"' $< | $(SED) -e 's/0x  ,//g' && \
	 echo "};"; \
	} > "$@.new" && mv -f "$@.new" "$@"
	@echo "Generated $@"
=======
	rm -f $(CLEAN_BITCOIN_BENCH) $(bench_bench_bitcoin_OBJECTS) $(BENCH_BINARY)
>>>>>>> 9e05de1d
<|MERGE_RESOLUTION|>--- conflicted
+++ resolved
@@ -24,37 +24,6 @@
   bench/chacha_poly_aead.cpp \
   bench/checkblock.cpp \
   bench/checkqueue.cpp \
-<<<<<<< HEAD
-  bench/data.h \
-  bench/data.cpp \
-  bench/duplicate_inputs.cpp \
-  bench/examples.cpp \
-  bench/rollingbloom.cpp \
-  bench/chacha20.cpp \
-  bench/chacha_poly_aead.cpp \
-  bench/crypto_hash.cpp \
-  bench/ccoins_caching.cpp \
-  bench/gcs_filter.cpp \
-  bench/merkle_root.cpp \
-  bench/mempool_eviction.cpp \
-  bench/mempool_stress.cpp \
-  bench/rpc_blockchain.cpp \
-  bench/rpc_mempool.cpp \
-  bench/util_time.cpp \
-  bench/verify_script.cpp \
-  bench/base58.cpp \
-  bench/bech32.cpp \
-  bench/lockedpool.cpp \
-  bench/poly1305.cpp \
-  bench/prevector.cpp
-
-nodist_bench_bench_bitcoin_SOURCES = $(GENERATED_BENCH_FILES)
-
-bench_bench_bitcoin_CPPFLAGS = $(AM_CPPFLAGS) $(BITCOIN_INCLUDES) $(EVENT_CFLAGS) $(EVENT_PTHREADS_CFLAGS) -I$(builddir)/bench/
-bench_bench_bitcoin_CXXFLAGS = $(AM_CXXFLAGS) $(PIE_FLAGS)
-bench_bench_bitcoin_LDADD = \
-  $(LIBBITCOIN_SERVER) \
-=======
   bench/crypto_hash.cpp \
   bench/data.cpp \
   bench/data.h \
@@ -87,7 +56,6 @@
 bench_bench_bitcoin_LDADD = \
   $(LIBTEST_UTIL) \
   $(LIBBITCOIN_NODE) \
->>>>>>> 9e05de1d
   $(LIBBITCOIN_WALLET) \
   $(LIBBITCOIN_COMMON) \
   $(LIBBITCOIN_UTIL) \
@@ -108,18 +76,11 @@
 if ENABLE_WALLET
 bench_bench_bitcoin_SOURCES += bench/coin_selection.cpp
 bench_bench_bitcoin_SOURCES += bench/wallet_balance.cpp
-<<<<<<< HEAD
-endif
-
-bench_bench_bitcoin_LDADD += $(BOOST_LIBS) $(BDB_LIBS) $(EVENT_PTHREADS_LIBS) $(EVENT_LIBS) $(MINIUPNPC_LIBS)
-bench_bench_bitcoin_LDFLAGS = $(RELDFLAGS) $(AM_LDFLAGS) $(LIBTOOL_APP_LDFLAGS)
-=======
 bench_bench_bitcoin_SOURCES += bench/wallet_loading.cpp
 endif
 
 bench_bench_bitcoin_LDADD += $(BDB_LIBS) $(EVENT_PTHREADS_LIBS) $(EVENT_LIBS) $(MINIUPNPC_LIBS) $(NATPMP_LIBS) $(SQLITE_LIBS)
 bench_bench_bitcoin_LDFLAGS = $(RELDFLAGS) $(AM_LDFLAGS) $(LIBTOOL_APP_LDFLAGS) $(PTHREAD_FLAGS)
->>>>>>> 9e05de1d
 
 CLEAN_BITCOIN_BENCH = bench/*.gcda bench/*.gcno $(GENERATED_BENCH_FILES)
 
@@ -133,17 +94,4 @@
 	$(BENCH_BINARY)
 
 bitcoin_bench_clean : FORCE
-<<<<<<< HEAD
-	rm -f $(CLEAN_BITCOIN_BENCH) $(bench_bench_bitcoin_OBJECTS) $(BENCH_BINARY)
-
-%.raw.h: %.raw
-	@$(MKDIR_P) $(@D)
-	@{ \
-	 echo "static unsigned const char $(*F)_raw[] = {" && \
-	 $(HEXDUMP) -v -e '8/1 "0x%02x, "' -e '"\n"' $< | $(SED) -e 's/0x  ,//g' && \
-	 echo "};"; \
-	} > "$@.new" && mv -f "$@.new" "$@"
-	@echo "Generated $@"
-=======
-	rm -f $(CLEAN_BITCOIN_BENCH) $(bench_bench_bitcoin_OBJECTS) $(BENCH_BINARY)
->>>>>>> 9e05de1d
+	rm -f $(CLEAN_BITCOIN_BENCH) $(bench_bench_bitcoin_OBJECTS) $(BENCH_BINARY)
--- conflicted
+++ resolved
@@ -9,9 +9,6 @@
 #include <primitives/transaction.h>
 #include <util/error.h>
 
-<<<<<<< HEAD
-struct NodeContext;
-=======
 class CBlockIndex;
 class CTxMemPool;
 namespace Consensus {
@@ -27,7 +24,6 @@
  * by these RPCs and the GUI. This can be overridden with the maxfeerate argument.
  */
 static const CFeeRate DEFAULT_MAX_RAW_TX_FEE_RATE{COIN / 10};
->>>>>>> 9e05de1d
 
 /**
  * Submit a transaction to the mempool and (optionally) relay it to all P2P peers.
@@ -46,9 +42,6 @@
  * @param[in]  wait_callback wait until callbacks have been processed to avoid stale result due to a sequentially RPC.
  * return error
  */
-<<<<<<< HEAD
-NODISCARD TransactionError BroadcastTransaction(NodeContext& node, CTransactionRef tx, std::string& err_string, const CAmount& max_tx_fee, bool relay, bool wait_callback);
-=======
 [[nodiscard]] TransactionError BroadcastTransaction(NodeContext& node, CTransactionRef tx, std::string& err_string, const CAmount& max_tx_fee, bool relay, bool wait_callback);
 
 /**
@@ -66,6 +59,5 @@
  */
 CTransactionRef GetTransaction(const CBlockIndex* const block_index, const CTxMemPool* const mempool, const uint256& hash, const Consensus::Params& consensusParams, uint256& hashBlock);
 } // namespace node
->>>>>>> 9e05de1d
 
 #endif // BITCOIN_NODE_TRANSACTION_H
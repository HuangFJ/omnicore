<<<<<<< HEAD
// Copyright (c) 2009-2019 The Bitcoin Core developers
=======
// Copyright (c) 2009-2021 The Bitcoin Core developers
>>>>>>> 9e05de1d
// Copyright (c) 2017 The Zcash developers
// Distributed under the MIT software license, see the accompanying
// file COPYING or http://www.opensource.org/licenses/mit-license.php.

#include <key.h>

#include <crypto/common.h>
#include <crypto/hmac_sha512.h>
#include <hash.h>
#include <random.h>

#include <secp256k1.h>
#include <secp256k1_extrakeys.h>
#include <secp256k1_recovery.h>
#include <secp256k1_schnorrsig.h>

static secp256k1_context* secp256k1_context_sign = nullptr;

/** These functions are taken from the libsecp256k1 distribution and are very ugly. */

/**
 * This parses a format loosely based on a DER encoding of the ECPrivateKey type from
 * section C.4 of SEC 1 <https://www.secg.org/sec1-v2.pdf>, with the following caveats:
 *
 * * The octet-length of the SEQUENCE must be encoded as 1 or 2 octets. It is not
 *   required to be encoded as one octet if it is less than 256, as DER would require.
 * * The octet-length of the SEQUENCE must not be greater than the remaining
 *   length of the key encoding, but need not match it (i.e. the encoding may contain
 *   junk after the encoded SEQUENCE).
 * * The privateKey OCTET STRING is zero-filled on the left to 32 octets.
 * * Anything after the encoding of the privateKey OCTET STRING is ignored, whether
 *   or not it is validly encoded DER.
 *
 * out32 must point to an output buffer of length at least 32 bytes.
 */
int ec_seckey_import_der(const secp256k1_context* ctx, unsigned char *out32, const unsigned char *seckey, size_t seckeylen) {
    const unsigned char *end = seckey + seckeylen;
    memset(out32, 0, 32);
    /* sequence header */
    if (end - seckey < 1 || *seckey != 0x30u) {
        return 0;
    }
    seckey++;
    /* sequence length constructor */
    if (end - seckey < 1 || !(*seckey & 0x80u)) {
        return 0;
    }
    ptrdiff_t lenb = *seckey & ~0x80u; seckey++;
    if (lenb < 1 || lenb > 2) {
        return 0;
    }
    if (end - seckey < lenb) {
        return 0;
    }
    /* sequence length */
    ptrdiff_t len = seckey[lenb-1] | (lenb > 1 ? seckey[lenb-2] << 8 : 0u);
    seckey += lenb;
    if (end - seckey < len) {
        return 0;
    }
    /* sequence element 0: version number (=1) */
    if (end - seckey < 3 || seckey[0] != 0x02u || seckey[1] != 0x01u || seckey[2] != 0x01u) {
        return 0;
    }
    seckey += 3;
    /* sequence element 1: octet string, up to 32 bytes */
    if (end - seckey < 2 || seckey[0] != 0x04u) {
        return 0;
    }
    ptrdiff_t oslen = seckey[1];
    seckey += 2;
    if (oslen > 32 || end - seckey < oslen) {
        return 0;
    }
    memcpy(out32 + (32 - oslen), seckey, oslen);
    if (!secp256k1_ec_seckey_verify(ctx, out32)) {
        memset(out32, 0, 32);
        return 0;
    }
    return 1;
}

/**
 * This serializes to a DER encoding of the ECPrivateKey type from section C.4 of SEC 1
 * <https://www.secg.org/sec1-v2.pdf>. The optional parameters and publicKey fields are
 * included.
 *
<<<<<<< HEAD
 * privkey must point to an output buffer of length at least CKey::SIZE bytes.
 * privkeylen must initially be set to the size of the privkey buffer. Upon return it
 * will be set to the number of bytes used in the buffer.
 * key32 must point to a 32-byte raw private key.
 */
static int ec_privkey_export_der(const secp256k1_context *ctx, unsigned char *privkey, size_t *privkeylen, const unsigned char *key32, bool compressed) {
    assert(*privkeylen >= CKey::SIZE);
=======
 * seckey must point to an output buffer of length at least CKey::SIZE bytes.
 * seckeylen must initially be set to the size of the seckey buffer. Upon return it
 * will be set to the number of bytes used in the buffer.
 * key32 must point to a 32-byte raw private key.
 */
int ec_seckey_export_der(const secp256k1_context *ctx, unsigned char *seckey, size_t *seckeylen, const unsigned char *key32, bool compressed) {
    assert(*seckeylen >= CKey::SIZE);
>>>>>>> 9e05de1d
    secp256k1_pubkey pubkey;
    size_t pubkeylen = 0;
    if (!secp256k1_ec_pubkey_create(ctx, &pubkey, key32)) {
        *seckeylen = 0;
        return 0;
    }
    if (compressed) {
        static const unsigned char begin[] = {
            0x30,0x81,0xD3,0x02,0x01,0x01,0x04,0x20
        };
        static const unsigned char middle[] = {
            0xA0,0x81,0x85,0x30,0x81,0x82,0x02,0x01,0x01,0x30,0x2C,0x06,0x07,0x2A,0x86,0x48,
            0xCE,0x3D,0x01,0x01,0x02,0x21,0x00,0xFF,0xFF,0xFF,0xFF,0xFF,0xFF,0xFF,0xFF,0xFF,
            0xFF,0xFF,0xFF,0xFF,0xFF,0xFF,0xFF,0xFF,0xFF,0xFF,0xFF,0xFF,0xFF,0xFF,0xFF,0xFF,
            0xFF,0xFF,0xFE,0xFF,0xFF,0xFC,0x2F,0x30,0x06,0x04,0x01,0x00,0x04,0x01,0x07,0x04,
            0x21,0x02,0x79,0xBE,0x66,0x7E,0xF9,0xDC,0xBB,0xAC,0x55,0xA0,0x62,0x95,0xCE,0x87,
            0x0B,0x07,0x02,0x9B,0xFC,0xDB,0x2D,0xCE,0x28,0xD9,0x59,0xF2,0x81,0x5B,0x16,0xF8,
            0x17,0x98,0x02,0x21,0x00,0xFF,0xFF,0xFF,0xFF,0xFF,0xFF,0xFF,0xFF,0xFF,0xFF,0xFF,
            0xFF,0xFF,0xFF,0xFF,0xFE,0xBA,0xAE,0xDC,0xE6,0xAF,0x48,0xA0,0x3B,0xBF,0xD2,0x5E,
            0x8C,0xD0,0x36,0x41,0x41,0x02,0x01,0x01,0xA1,0x24,0x03,0x22,0x00
        };
        unsigned char *ptr = seckey;
        memcpy(ptr, begin, sizeof(begin)); ptr += sizeof(begin);
        memcpy(ptr, key32, 32); ptr += 32;
        memcpy(ptr, middle, sizeof(middle)); ptr += sizeof(middle);
        pubkeylen = CPubKey::COMPRESSED_SIZE;
        secp256k1_ec_pubkey_serialize(ctx, ptr, &pubkeylen, &pubkey, SECP256K1_EC_COMPRESSED);
        ptr += pubkeylen;
<<<<<<< HEAD
        *privkeylen = ptr - privkey;
        assert(*privkeylen == CKey::COMPRESSED_SIZE);
=======
        *seckeylen = ptr - seckey;
        assert(*seckeylen == CKey::COMPRESSED_SIZE);
>>>>>>> 9e05de1d
    } else {
        static const unsigned char begin[] = {
            0x30,0x82,0x01,0x13,0x02,0x01,0x01,0x04,0x20
        };
        static const unsigned char middle[] = {
            0xA0,0x81,0xA5,0x30,0x81,0xA2,0x02,0x01,0x01,0x30,0x2C,0x06,0x07,0x2A,0x86,0x48,
            0xCE,0x3D,0x01,0x01,0x02,0x21,0x00,0xFF,0xFF,0xFF,0xFF,0xFF,0xFF,0xFF,0xFF,0xFF,
            0xFF,0xFF,0xFF,0xFF,0xFF,0xFF,0xFF,0xFF,0xFF,0xFF,0xFF,0xFF,0xFF,0xFF,0xFF,0xFF,
            0xFF,0xFF,0xFE,0xFF,0xFF,0xFC,0x2F,0x30,0x06,0x04,0x01,0x00,0x04,0x01,0x07,0x04,
            0x41,0x04,0x79,0xBE,0x66,0x7E,0xF9,0xDC,0xBB,0xAC,0x55,0xA0,0x62,0x95,0xCE,0x87,
            0x0B,0x07,0x02,0x9B,0xFC,0xDB,0x2D,0xCE,0x28,0xD9,0x59,0xF2,0x81,0x5B,0x16,0xF8,
            0x17,0x98,0x48,0x3A,0xDA,0x77,0x26,0xA3,0xC4,0x65,0x5D,0xA4,0xFB,0xFC,0x0E,0x11,
            0x08,0xA8,0xFD,0x17,0xB4,0x48,0xA6,0x85,0x54,0x19,0x9C,0x47,0xD0,0x8F,0xFB,0x10,
            0xD4,0xB8,0x02,0x21,0x00,0xFF,0xFF,0xFF,0xFF,0xFF,0xFF,0xFF,0xFF,0xFF,0xFF,0xFF,
            0xFF,0xFF,0xFF,0xFF,0xFE,0xBA,0xAE,0xDC,0xE6,0xAF,0x48,0xA0,0x3B,0xBF,0xD2,0x5E,
            0x8C,0xD0,0x36,0x41,0x41,0x02,0x01,0x01,0xA1,0x44,0x03,0x42,0x00
        };
        unsigned char *ptr = seckey;
        memcpy(ptr, begin, sizeof(begin)); ptr += sizeof(begin);
        memcpy(ptr, key32, 32); ptr += 32;
        memcpy(ptr, middle, sizeof(middle)); ptr += sizeof(middle);
        pubkeylen = CPubKey::SIZE;
        secp256k1_ec_pubkey_serialize(ctx, ptr, &pubkeylen, &pubkey, SECP256K1_EC_UNCOMPRESSED);
        ptr += pubkeylen;
<<<<<<< HEAD
        *privkeylen = ptr - privkey;
        assert(*privkeylen == CKey::SIZE);
=======
        *seckeylen = ptr - seckey;
        assert(*seckeylen == CKey::SIZE);
>>>>>>> 9e05de1d
    }
    return 1;
}

bool CKey::Check(const unsigned char *vch) {
    return secp256k1_ec_seckey_verify(secp256k1_context_sign, vch);
}

void CKey::MakeNewKey(bool fCompressedIn) {
    do {
        GetStrongRandBytes(keydata);
    } while (!Check(keydata.data()));
    fValid = true;
    fCompressed = fCompressedIn;
}

bool CKey::Negate()
{
    assert(fValid);
<<<<<<< HEAD
    return secp256k1_ec_privkey_negate(secp256k1_context_sign, keydata.data());
=======
    return secp256k1_ec_seckey_negate(secp256k1_context_sign, keydata.data());
>>>>>>> 9e05de1d
}

CPrivKey CKey::GetPrivKey() const {
    assert(fValid);
    CPrivKey seckey;
    int ret;
<<<<<<< HEAD
    size_t privkeylen;
    privkey.resize(SIZE);
    privkeylen = SIZE;
    ret = ec_privkey_export_der(secp256k1_context_sign, privkey.data(), &privkeylen, begin(), fCompressed);
=======
    size_t seckeylen;
    seckey.resize(SIZE);
    seckeylen = SIZE;
    ret = ec_seckey_export_der(secp256k1_context_sign, seckey.data(), &seckeylen, begin(), fCompressed);
>>>>>>> 9e05de1d
    assert(ret);
    seckey.resize(seckeylen);
    return seckey;
}

CPubKey CKey::GetPubKey() const {
    assert(fValid);
    secp256k1_pubkey pubkey;
    size_t clen = CPubKey::SIZE;
    CPubKey result;
    int ret = secp256k1_ec_pubkey_create(secp256k1_context_sign, &pubkey, begin());
    assert(ret);
    secp256k1_ec_pubkey_serialize(secp256k1_context_sign, (unsigned char*)result.begin(), &clen, &pubkey, fCompressed ? SECP256K1_EC_COMPRESSED : SECP256K1_EC_UNCOMPRESSED);
    assert(result.size() == clen);
    assert(result.IsValid());
    return result;
}

// Check that the sig has a low R value and will be less than 71 bytes
bool SigHasLowR(const secp256k1_ecdsa_signature* sig)
{
    unsigned char compact_sig[64];
    secp256k1_ecdsa_signature_serialize_compact(secp256k1_context_sign, compact_sig, sig);

    // In DER serialization, all values are interpreted as big-endian, signed integers. The highest bit in the integer indicates
    // its signed-ness; 0 is positive, 1 is negative. When the value is interpreted as a negative integer, it must be converted
    // to a positive value by prepending a 0x00 byte so that the highest bit is 0. We can avoid this prepending by ensuring that
    // our highest bit is always 0, and thus we must check that the first byte is less than 0x80.
    return compact_sig[0] < 0x80;
}

bool CKey::Sign(const uint256 &hash, std::vector<unsigned char>& vchSig, bool grind, uint32_t test_case) const {
    if (!fValid)
        return false;
    vchSig.resize(CPubKey::SIGNATURE_SIZE);
    size_t nSigLen = CPubKey::SIGNATURE_SIZE;
    unsigned char extra_entropy[32] = {0};
    WriteLE32(extra_entropy, test_case);
    secp256k1_ecdsa_signature sig;
    uint32_t counter = 0;
    int ret = secp256k1_ecdsa_sign(secp256k1_context_sign, &sig, hash.begin(), begin(), secp256k1_nonce_function_rfc6979, (!grind && test_case) ? extra_entropy : nullptr);

    // Grind for low R
    while (ret && !SigHasLowR(&sig) && grind) {
        WriteLE32(extra_entropy, ++counter);
        ret = secp256k1_ecdsa_sign(secp256k1_context_sign, &sig, hash.begin(), begin(), secp256k1_nonce_function_rfc6979, extra_entropy);
    }
    assert(ret);
    secp256k1_ecdsa_signature_serialize_der(secp256k1_context_sign, vchSig.data(), &nSigLen, &sig);
    vchSig.resize(nSigLen);
    // Additional verification step to prevent using a potentially corrupted signature
    secp256k1_pubkey pk;
    ret = secp256k1_ec_pubkey_create(secp256k1_context_sign, &pk, begin());
    assert(ret);
    ret = secp256k1_ecdsa_verify(GetVerifyContext(), &sig, hash.begin(), &pk);
    assert(ret);
    return true;
}

bool CKey::VerifyPubKey(const CPubKey& pubkey) const {
    if (pubkey.IsCompressed() != fCompressed) {
        return false;
    }
    unsigned char rnd[8];
    std::string str = "Bitcoin key verification\n";
    GetRandBytes(rnd);
    uint256 hash;
    CHash256().Write(MakeUCharSpan(str)).Write(rnd).Finalize(hash);
    std::vector<unsigned char> vchSig;
    Sign(hash, vchSig);
    return pubkey.Verify(hash, vchSig);
}

bool CKey::SignCompact(const uint256 &hash, std::vector<unsigned char>& vchSig) const {
    if (!fValid)
        return false;
    vchSig.resize(CPubKey::COMPACT_SIGNATURE_SIZE);
    int rec = -1;
    secp256k1_ecdsa_recoverable_signature rsig;
    int ret = secp256k1_ecdsa_sign_recoverable(secp256k1_context_sign, &rsig, hash.begin(), begin(), secp256k1_nonce_function_rfc6979, nullptr);
    assert(ret);
    ret = secp256k1_ecdsa_recoverable_signature_serialize_compact(secp256k1_context_sign, &vchSig[1], &rec, &rsig);
    assert(ret);
    assert(rec != -1);
    vchSig[0] = 27 + rec + (fCompressed ? 4 : 0);
    // Additional verification step to prevent using a potentially corrupted signature
    secp256k1_pubkey epk, rpk;
    ret = secp256k1_ec_pubkey_create(secp256k1_context_sign, &epk, begin());
    assert(ret);
    ret = secp256k1_ecdsa_recover(GetVerifyContext(), &rpk, &rsig, hash.begin());
    assert(ret);
    ret = secp256k1_ec_pubkey_cmp(GetVerifyContext(), &epk, &rpk);
    assert(ret == 0);
    return true;
}

bool CKey::SignSchnorr(const uint256& hash, Span<unsigned char> sig, const uint256* merkle_root, const uint256& aux) const
{
    assert(sig.size() == 64);
    secp256k1_keypair keypair;
    if (!secp256k1_keypair_create(secp256k1_context_sign, &keypair, begin())) return false;
    if (merkle_root) {
        secp256k1_xonly_pubkey pubkey;
        if (!secp256k1_keypair_xonly_pub(secp256k1_context_sign, &pubkey, nullptr, &keypair)) return false;
        unsigned char pubkey_bytes[32];
        if (!secp256k1_xonly_pubkey_serialize(secp256k1_context_sign, pubkey_bytes, &pubkey)) return false;
        uint256 tweak = XOnlyPubKey(pubkey_bytes).ComputeTapTweakHash(merkle_root->IsNull() ? nullptr : merkle_root);
        if (!secp256k1_keypair_xonly_tweak_add(GetVerifyContext(), &keypair, tweak.data())) return false;
    }
    bool ret = secp256k1_schnorrsig_sign32(secp256k1_context_sign, sig.data(), hash.data(), &keypair, aux.data());
    if (ret) {
        // Additional verification step to prevent using a potentially corrupted signature
        secp256k1_xonly_pubkey pubkey_verify;
        ret = secp256k1_keypair_xonly_pub(GetVerifyContext(), &pubkey_verify, nullptr, &keypair);
        ret &= secp256k1_schnorrsig_verify(GetVerifyContext(), sig.data(), hash.begin(), 32, &pubkey_verify);
    }
    if (!ret) memory_cleanse(sig.data(), sig.size());
    memory_cleanse(&keypair, sizeof(keypair));
    return ret;
}

bool CKey::Load(const CPrivKey &seckey, const CPubKey &vchPubKey, bool fSkipCheck=false) {
    if (!ec_seckey_import_der(secp256k1_context_sign, (unsigned char*)begin(), seckey.data(), seckey.size()))
        return false;
    fCompressed = vchPubKey.IsCompressed();
    fValid = true;

    if (fSkipCheck)
        return true;

    return VerifyPubKey(vchPubKey);
}

bool CKey::Derive(CKey& keyChild, ChainCode &ccChild, unsigned int nChild, const ChainCode& cc) const {
    assert(IsValid());
    assert(IsCompressed());
    std::vector<unsigned char, secure_allocator<unsigned char>> vout(64);
    if ((nChild >> 31) == 0) {
        CPubKey pubkey = GetPubKey();
        assert(pubkey.size() == CPubKey::COMPRESSED_SIZE);
        BIP32Hash(cc, nChild, *pubkey.begin(), pubkey.begin()+1, vout.data());
    } else {
        assert(size() == 32);
        BIP32Hash(cc, nChild, 0, begin(), vout.data());
    }
    memcpy(ccChild.begin(), vout.data()+32, 32);
    memcpy((unsigned char*)keyChild.begin(), begin(), 32);
    bool ret = secp256k1_ec_seckey_tweak_add(secp256k1_context_sign, (unsigned char*)keyChild.begin(), vout.data());
    keyChild.fCompressed = true;
    keyChild.fValid = ret;
    return ret;
}

bool CExtKey::Derive(CExtKey &out, unsigned int _nChild) const {
    if (nDepth == std::numeric_limits<unsigned char>::max()) return false;
    out.nDepth = nDepth + 1;
    CKeyID id = key.GetPubKey().GetID();
    memcpy(out.vchFingerprint, &id, 4);
    out.nChild = _nChild;
    return key.Derive(out.key, out.chaincode, _nChild, chaincode);
}

void CExtKey::SetSeed(Span<const std::byte> seed)
{
    static const unsigned char hashkey[] = {'B','i','t','c','o','i','n',' ','s','e','e','d'};
    std::vector<unsigned char, secure_allocator<unsigned char>> vout(64);
    CHMAC_SHA512{hashkey, sizeof(hashkey)}.Write(UCharCast(seed.data()), seed.size()).Finalize(vout.data());
    key.Set(vout.data(), vout.data() + 32, true);
    memcpy(chaincode.begin(), vout.data() + 32, 32);
    nDepth = 0;
    nChild = 0;
    memset(vchFingerprint, 0, sizeof(vchFingerprint));
}

CExtPubKey CExtKey::Neuter() const {
    CExtPubKey ret;
    ret.nDepth = nDepth;
    memcpy(ret.vchFingerprint, vchFingerprint, 4);
    ret.nChild = nChild;
    ret.pubkey = key.GetPubKey();
    ret.chaincode = chaincode;
    return ret;
}

void CExtKey::Encode(unsigned char code[BIP32_EXTKEY_SIZE]) const {
    code[0] = nDepth;
    memcpy(code+1, vchFingerprint, 4);
    WriteBE32(code+5, nChild);
    memcpy(code+9, chaincode.begin(), 32);
    code[41] = 0;
    assert(key.size() == 32);
    memcpy(code+42, key.begin(), 32);
}

void CExtKey::Decode(const unsigned char code[BIP32_EXTKEY_SIZE]) {
    nDepth = code[0];
    memcpy(vchFingerprint, code+1, 4);
    nChild = ReadBE32(code+5);
    memcpy(chaincode.begin(), code+9, 32);
    key.Set(code+42, code+BIP32_EXTKEY_SIZE, true);
    if ((nDepth == 0 && (nChild != 0 || ReadLE32(vchFingerprint) != 0)) || code[41] != 0) key = CKey();
}

bool ECC_InitSanityCheck() {
    CKey key;
    key.MakeNewKey(true);
    CPubKey pubkey = key.GetPubKey();
    return key.VerifyPubKey(pubkey);
}

void ECC_Start() {
    assert(secp256k1_context_sign == nullptr);

    secp256k1_context *ctx = secp256k1_context_create(SECP256K1_CONTEXT_SIGN);
    assert(ctx != nullptr);

    {
        // Pass in a random blinding seed to the secp256k1 context.
        std::vector<unsigned char, secure_allocator<unsigned char>> vseed(32);
        GetRandBytes(vseed);
        bool ret = secp256k1_context_randomize(ctx, vseed.data());
        assert(ret);
    }

    secp256k1_context_sign = ctx;
}

void ECC_Stop() {
    secp256k1_context *ctx = secp256k1_context_sign;
    secp256k1_context_sign = nullptr;

    if (ctx) {
        secp256k1_context_destroy(ctx);
    }
}<|MERGE_RESOLUTION|>--- conflicted
+++ resolved
@@ -1,8 +1,4 @@
-<<<<<<< HEAD
-// Copyright (c) 2009-2019 The Bitcoin Core developers
-=======
 // Copyright (c) 2009-2021 The Bitcoin Core developers
->>>>>>> 9e05de1d
 // Copyright (c) 2017 The Zcash developers
 // Distributed under the MIT software license, see the accompanying
 // file COPYING or http://www.opensource.org/licenses/mit-license.php.
@@ -90,15 +86,6 @@
  * <https://www.secg.org/sec1-v2.pdf>. The optional parameters and publicKey fields are
  * included.
  *
-<<<<<<< HEAD
- * privkey must point to an output buffer of length at least CKey::SIZE bytes.
- * privkeylen must initially be set to the size of the privkey buffer. Upon return it
- * will be set to the number of bytes used in the buffer.
- * key32 must point to a 32-byte raw private key.
- */
-static int ec_privkey_export_der(const secp256k1_context *ctx, unsigned char *privkey, size_t *privkeylen, const unsigned char *key32, bool compressed) {
-    assert(*privkeylen >= CKey::SIZE);
-=======
  * seckey must point to an output buffer of length at least CKey::SIZE bytes.
  * seckeylen must initially be set to the size of the seckey buffer. Upon return it
  * will be set to the number of bytes used in the buffer.
@@ -106,7 +93,6 @@
  */
 int ec_seckey_export_der(const secp256k1_context *ctx, unsigned char *seckey, size_t *seckeylen, const unsigned char *key32, bool compressed) {
     assert(*seckeylen >= CKey::SIZE);
->>>>>>> 9e05de1d
     secp256k1_pubkey pubkey;
     size_t pubkeylen = 0;
     if (!secp256k1_ec_pubkey_create(ctx, &pubkey, key32)) {
@@ -135,13 +121,8 @@
         pubkeylen = CPubKey::COMPRESSED_SIZE;
         secp256k1_ec_pubkey_serialize(ctx, ptr, &pubkeylen, &pubkey, SECP256K1_EC_COMPRESSED);
         ptr += pubkeylen;
-<<<<<<< HEAD
-        *privkeylen = ptr - privkey;
-        assert(*privkeylen == CKey::COMPRESSED_SIZE);
-=======
         *seckeylen = ptr - seckey;
         assert(*seckeylen == CKey::COMPRESSED_SIZE);
->>>>>>> 9e05de1d
     } else {
         static const unsigned char begin[] = {
             0x30,0x82,0x01,0x13,0x02,0x01,0x01,0x04,0x20
@@ -166,13 +147,8 @@
         pubkeylen = CPubKey::SIZE;
         secp256k1_ec_pubkey_serialize(ctx, ptr, &pubkeylen, &pubkey, SECP256K1_EC_UNCOMPRESSED);
         ptr += pubkeylen;
-<<<<<<< HEAD
-        *privkeylen = ptr - privkey;
-        assert(*privkeylen == CKey::SIZE);
-=======
         *seckeylen = ptr - seckey;
         assert(*seckeylen == CKey::SIZE);
->>>>>>> 9e05de1d
     }
     return 1;
 }
@@ -192,28 +168,17 @@
 bool CKey::Negate()
 {
     assert(fValid);
-<<<<<<< HEAD
-    return secp256k1_ec_privkey_negate(secp256k1_context_sign, keydata.data());
-=======
     return secp256k1_ec_seckey_negate(secp256k1_context_sign, keydata.data());
->>>>>>> 9e05de1d
 }
 
 CPrivKey CKey::GetPrivKey() const {
     assert(fValid);
     CPrivKey seckey;
     int ret;
-<<<<<<< HEAD
-    size_t privkeylen;
-    privkey.resize(SIZE);
-    privkeylen = SIZE;
-    ret = ec_privkey_export_der(secp256k1_context_sign, privkey.data(), &privkeylen, begin(), fCompressed);
-=======
     size_t seckeylen;
     seckey.resize(SIZE);
     seckeylen = SIZE;
     ret = ec_seckey_export_der(secp256k1_context_sign, seckey.data(), &seckeylen, begin(), fCompressed);
->>>>>>> 9e05de1d
     assert(ret);
     seckey.resize(seckeylen);
     return seckey;

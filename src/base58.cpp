--- conflicted
+++ resolved
@@ -1,8 +1,4 @@
-<<<<<<< HEAD
-// Copyright (c) 2014-2019 The Bitcoin Core developers
-=======
 // Copyright (c) 2014-2021 The Bitcoin Core developers
->>>>>>> 9e05de1d
 // Distributed under the MIT software license, see the accompanying
 // file COPYING or http://www.opensource.org/licenses/mit-license.php.
 
@@ -39,11 +35,7 @@
     -1,-1,-1,-1,-1,-1,-1,-1, -1,-1,-1,-1,-1,-1,-1,-1,
 };
 
-<<<<<<< HEAD
-bool DecodeBase58(const char* psz, std::vector<unsigned char>& vch, int max_ret_len)
-=======
 [[nodiscard]] static bool DecodeBase58(const char* psz, std::vector<unsigned char>& vch, int max_ret_len)
->>>>>>> 9e05de1d
 {
     // Skip leading spaces.
     while (*psz && IsSpace(*psz))
@@ -132,20 +124,9 @@
     return str;
 }
 
-<<<<<<< HEAD
-std::string EncodeBase58(const std::vector<unsigned char>& vch)
-{
-    return EncodeBase58(vch.data(), vch.data() + vch.size());
-}
-
-bool DecodeBase58(const std::string& str, std::vector<unsigned char>& vchRet, int max_ret_len)
-{
-    if (!ValidAsCString(str)) {
-=======
 bool DecodeBase58(const std::string& str, std::vector<unsigned char>& vchRet, int max_ret_len)
 {
     if (!ContainsNoNUL(str)) {
->>>>>>> 9e05de1d
         return false;
     }
     return DecodeBase58(str.c_str(), vchRet, max_ret_len);
@@ -160,11 +141,7 @@
     return EncodeBase58(vch);
 }
 
-<<<<<<< HEAD
-bool DecodeBase58Check(const char* psz, std::vector<unsigned char>& vchRet, int max_ret_len)
-=======
 [[nodiscard]] static bool DecodeBase58Check(const char* psz, std::vector<unsigned char>& vchRet, int max_ret_len)
->>>>>>> 9e05de1d
 {
     if (!DecodeBase58(psz, vchRet, max_ret_len > std::numeric_limits<int>::max() - 4 ? std::numeric_limits<int>::max() : max_ret_len + 4) ||
         (vchRet.size() < 4)) {
@@ -183,11 +160,7 @@
 
 bool DecodeBase58Check(const std::string& str, std::vector<unsigned char>& vchRet, int max_ret)
 {
-<<<<<<< HEAD
-    if (!ValidAsCString(str)) {
-=======
     if (!ContainsNoNUL(str)) {
->>>>>>> 9e05de1d
         return false;
     }
     return DecodeBase58Check(str.c_str(), vchRet, max_ret);

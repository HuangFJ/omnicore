--- conflicted
+++ resolved
@@ -1,9 +1,5 @@
 // Copyright (c) 2009-2010 Satoshi Nakamoto
-<<<<<<< HEAD
-// Copyright (c) 2009-2019 The Bitcoin Core developers
-=======
 // Copyright (c) 2009-2021 The Bitcoin Core developers
->>>>>>> 9e05de1d
 // Distributed under the MIT software license, see the accompanying
 // file COPYING or http://www.opensource.org/licenses/mit-license.php.
 
@@ -13,11 +9,7 @@
 #include <clientversion.h>
 #include <fs.h>
 #include <streams.h>
-<<<<<<< HEAD
-#include <util/system.h>
-=======
 #include <support/allocators/secure.h>
->>>>>>> 9e05de1d
 
 #include <atomic>
 #include <memory>
@@ -34,205 +26,10 @@
 class DatabaseBatch
 {
 private:
-<<<<<<< HEAD
-    bool fDbEnvInit;
-    bool fMockDb;
-    // Don't change into fs::path, as that can result in
-    // shutdown problems/crashes caused by a static initialized internal pointer.
-    std::string strPath;
-
-public:
-    std::unique_ptr<DbEnv> dbenv;
-    std::map<std::string, int> mapFileUseCount;
-    std::map<std::string, std::reference_wrapper<BerkeleyDatabase>> m_databases;
-    std::unordered_map<std::string, WalletDatabaseFileId> m_fileids;
-    std::condition_variable_any m_db_in_use;
-
-    BerkeleyEnvironment(const fs::path& env_directory);
-    BerkeleyEnvironment();
-    ~BerkeleyEnvironment();
-    void Reset();
-
-    bool IsMock() const { return fMockDb; }
-    bool IsInitialized() const { return fDbEnvInit; }
-    bool IsDatabaseLoaded(const std::string& db_filename) const { return m_databases.find(db_filename) != m_databases.end(); }
-    fs::path Directory() const { return strPath; }
-
-    /**
-     * Verify that database file strFile is OK. If it is not,
-     * call the callback to try to recover.
-     * This must be called BEFORE strFile is opened.
-     * Returns true if strFile is OK.
-     */
-    enum class VerifyResult { VERIFY_OK,
-                        RECOVER_OK,
-                        RECOVER_FAIL };
-    typedef bool (*recoverFunc_type)(const fs::path& file_path, std::string& out_backup_filename);
-    VerifyResult Verify(const std::string& strFile, recoverFunc_type recoverFunc, std::string& out_backup_filename);
-    /**
-     * Salvage data from a file that Verify says is bad.
-     * fAggressive sets the DB_AGGRESSIVE flag (see berkeley DB->verify() method documentation).
-     * Appends binary key/value pairs to vResult, returns true if successful.
-     * NOTE: reads the entire database into memory, so cannot be used
-     * for huge databases.
-     */
-    typedef std::pair<std::vector<unsigned char>, std::vector<unsigned char> > KeyValPair;
-    bool Salvage(const std::string& strFile, bool fAggressive, std::vector<KeyValPair>& vResult);
-
-    bool Open(bool retry);
-    void Close();
-    void Flush(bool fShutdown);
-    void CheckpointLSN(const std::string& strFile);
-
-    void CloseDb(const std::string& strFile);
-    void ReloadDbEnv();
-
-    DbTxn* TxnBegin(int flags = DB_TXN_WRITE_NOSYNC)
-    {
-        DbTxn* ptxn = nullptr;
-        int ret = dbenv->txn_begin(nullptr, &ptxn, flags);
-        if (!ptxn || ret != 0)
-            return nullptr;
-        return ptxn;
-    }
-};
-
-/** Return whether a wallet database is currently loaded. */
-bool IsWalletLoaded(const fs::path& wallet_path);
-
-/** Given a wallet directory path or legacy file path, return path to main data file in the wallet database. */
-fs::path WalletDataFilePath(const fs::path& wallet_path);
-
-/** Get BerkeleyEnvironment and database filename given a wallet path. */
-std::shared_ptr<BerkeleyEnvironment> GetWalletEnv(const fs::path& wallet_path, std::string& database_filename);
-
-/** An instance of this class represents one database.
- * For BerkeleyDB this is just a (env, strFile) tuple.
- **/
-class BerkeleyDatabase
-{
-    friend class BerkeleyBatch;
-public:
-    /** Create dummy DB handle */
-    BerkeleyDatabase() : nUpdateCounter(0), nLastSeen(0), nLastFlushed(0), nLastWalletUpdate(0), env(nullptr)
-    {
-    }
-
-    /** Create DB handle to real database */
-    BerkeleyDatabase(std::shared_ptr<BerkeleyEnvironment> env, std::string filename) :
-        nUpdateCounter(0), nLastSeen(0), nLastFlushed(0), nLastWalletUpdate(0), env(std::move(env)), strFile(std::move(filename))
-    {
-        auto inserted = this->env->m_databases.emplace(strFile, std::ref(*this));
-        assert(inserted.second);
-    }
-
-    ~BerkeleyDatabase() {
-        if (env) {
-            size_t erased = env->m_databases.erase(strFile);
-            assert(erased == 1);
-        }
-    }
-
-    /** Return object for accessing database at specified path. */
-    static std::unique_ptr<BerkeleyDatabase> Create(const fs::path& path)
-    {
-        std::string filename;
-        return MakeUnique<BerkeleyDatabase>(GetWalletEnv(path, filename), std::move(filename));
-    }
-
-    /** Return object for accessing dummy database with no read/write capabilities. */
-    static std::unique_ptr<BerkeleyDatabase> CreateDummy()
-    {
-        return MakeUnique<BerkeleyDatabase>();
-    }
-
-    /** Return object for accessing temporary in-memory database. */
-    static std::unique_ptr<BerkeleyDatabase> CreateMock()
-    {
-        return MakeUnique<BerkeleyDatabase>(std::make_shared<BerkeleyEnvironment>(), "");
-    }
-
-    /** Rewrite the entire database on disk, with the exception of key pszSkip if non-zero
-     */
-    bool Rewrite(const char* pszSkip=nullptr);
-
-    /** Back up the entire database to a file.
-     */
-    bool Backup(const std::string& strDest) const;
-
-    /** Make sure all changes are flushed to disk.
-     */
-    void Flush(bool shutdown);
-
-    void IncrementUpdateCounter();
-
-    void ReloadDbEnv();
-
-    std::atomic<unsigned int> nUpdateCounter;
-    unsigned int nLastSeen;
-    unsigned int nLastFlushed;
-    int64_t nLastWalletUpdate;
-
-    /**
-     * Pointer to shared database environment.
-     *
-     * Normally there is only one BerkeleyDatabase object per
-     * BerkeleyEnvivonment, but in the special, backwards compatible case where
-     * multiple wallet BDB data files are loaded from the same directory, this
-     * will point to a shared instance that gets freed when the last data file
-     * is closed.
-     */
-    std::shared_ptr<BerkeleyEnvironment> env;
-
-    /** Database pointer. This is initialized lazily and reset during flushes, so it can be null. */
-    std::unique_ptr<Db> m_db;
-
-private:
-    std::string strFile;
-
-    /** Return whether this database handle is a dummy for testing.
-     * Only to be used at a low level, application should ideally not care
-     * about this.
-     */
-    bool IsDummy() const { return env == nullptr; }
-};
-
-/** RAII class that provides access to a Berkeley database */
-class BerkeleyBatch
-{
-    /** RAII class that automatically cleanses its data on destruction */
-    class SafeDbt final
-    {
-        Dbt m_dbt;
-
-    public:
-        // construct Dbt with internally-managed data
-        SafeDbt();
-        // construct Dbt with provided data
-        SafeDbt(void* data, size_t size);
-        ~SafeDbt();
-
-        // delegate to Dbt
-        const void* get_data() const;
-        u_int32_t get_size() const;
-
-        // conversion operator to access the underlying Dbt
-        operator Dbt*();
-    };
-
-protected:
-    Db* pdb;
-    std::string strFile;
-    DbTxn* activeTxn;
-    bool fReadOnly;
-    bool fFlushOnClose;
-    BerkeleyEnvironment *env;
-=======
     virtual bool ReadKey(CDataStream&& key, CDataStream& value) = 0;
     virtual bool WriteKey(CDataStream&& key, CDataStream&& value, bool overwrite=true) = 0;
     virtual bool EraseKey(CDataStream&& key) = 0;
     virtual bool HasKey(CDataStream&& key) = 0;
->>>>>>> 9e05de1d
 
 public:
     explicit DatabaseBatch() {}
@@ -241,22 +38,8 @@
     DatabaseBatch(const DatabaseBatch&) = delete;
     DatabaseBatch& operator=(const DatabaseBatch&) = delete;
 
-<<<<<<< HEAD
-    void Flush();
-    void Close();
-    static bool Recover(const fs::path& file_path, void *callbackDataIn, bool (*recoverKVcallback)(void* callbackData, CDataStream ssKey, CDataStream ssValue), std::string& out_backup_filename);
-
-    /* flush the wallet passively (TRY_LOCK)
-       ideal to be called periodically */
-    static bool PeriodicFlush(BerkeleyDatabase& database);
-    /* verifies the database environment */
-    static bool VerifyEnvironment(const fs::path& file_path, std::string& errorStr);
-    /* verifies the database file */
-    static bool VerifyDatabaseFile(const fs::path& file_path, std::vector<std::string>& warnings, std::string& errorStr, BerkeleyEnvironment::recoverFunc_type recoverFunc);
-=======
     virtual void Flush() = 0;
     virtual void Close() = 0;
->>>>>>> 9e05de1d
 
     template <typename K, typename T>
     bool Read(const K& key, T& value)
@@ -340,9 +123,6 @@
      */
     virtual bool Rewrite(const char* pszSkip=nullptr) = 0;
 
-<<<<<<< HEAD
-    bool static Rewrite(BerkeleyDatabase& database, const char* pszSkip = nullptr);
-=======
     /** Back up the entire database to a file.
      */
     virtual bool Backup(const std::string& strDest) const = 0;
@@ -374,7 +154,6 @@
 
     /** Make a DatabaseBatch connected to this database */
     virtual std::unique_ptr<DatabaseBatch> MakeBatch(bool flush_on_close = true) = 0;
->>>>>>> 9e05de1d
 };
 
 /** RAII class that provides access to a DummyDatabase. Never fails. */

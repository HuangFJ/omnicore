--- conflicted
+++ resolved
@@ -107,29 +107,6 @@
 //! Default for -changetype
 constexpr OutputType DEFAULT_CHANGE_TYPE{OutputType::CHANGE_AUTO};
 
-<<<<<<< HEAD
-enum WalletFlags : uint64_t {
-    // wallet flags in the upper section (> 1 << 31) will lead to not opening the wallet if flag is unknown
-    // unknown wallet flags in the lower section <= (1 << 31) will be tolerated
-
-    // Indicates that the metadata has already been upgraded to contain key origins
-    WALLET_FLAG_KEY_ORIGIN_METADATA = (1ULL << 1),
-
-    // will enforce the rule that the wallet can't contain any private keys (only watch-only/pubkeys)
-    WALLET_FLAG_DISABLE_PRIVATE_KEYS = (1ULL << 32),
-
-    //! Flag set when a wallet contains no HD seed and no private keys, scripts,
-    //! addresses, and other watch only things, and is therefore "blank."
-    //!
-    //! The only function this flag serves is to distinguish a blank wallet from
-    //! a newly created wallet when the wallet database is loaded, to avoid
-    //! initialization that should only happen on first run.
-    //!
-    //! This flag is also a mandatory flag to prevent previous versions of
-    //! bitcoin from opening the wallet, thinking it was newly created, and
-    //! then improperly reinitializing it.
-    WALLET_FLAG_BLANK_WALLET = (1ULL << 33),
-=======
 static constexpr uint64_t KNOWN_WALLET_FLAGS =
         WALLET_FLAG_AVOID_REUSE
     |   WALLET_FLAG_BLANK_WALLET
@@ -144,7 +121,6 @@
     {"blank", WALLET_FLAG_BLANK_WALLET},
     {"key_origin_metadata", WALLET_FLAG_KEY_ORIGIN_METADATA},
     {"disable_private_keys", WALLET_FLAG_DISABLE_PRIVATE_KEYS},
->>>>>>> 6a3031c8
 };
 
 extern const std::map<uint64_t,std::string> WALLET_FLAG_CAVEATS;

--- conflicted
+++ resolved
@@ -1,19 +1,11 @@
 // Copyright (c) 2009-2010 Satoshi Nakamoto
-<<<<<<< HEAD
-// Copyright (c) 2009-2019 The Bitcoin Core developers
-=======
 // Copyright (c) 2009-2021 The Bitcoin Core developers
->>>>>>> 9e05de1d
 // Distributed under the MIT software license, see the accompanying
 // file COPYING or http://www.opensource.org/licenses/mit-license.php.
 
 #ifndef BITCOIN_WALLET_WALLETDB_H
 #define BITCOIN_WALLET_WALLETDB_H
 
-<<<<<<< HEAD
-#include <amount.h>
-=======
->>>>>>> 9e05de1d
 #include <script/sign.h>
 #include <wallet/db.h>
 #include <wallet/walletutil.h>
@@ -65,11 +57,8 @@
 
 namespace DBKeys {
 extern const std::string ACENTRY;
-<<<<<<< HEAD
-=======
 extern const std::string ACTIVEEXTERNALSPK;
 extern const std::string ACTIVEINTERNALSPK;
->>>>>>> 9e05de1d
 extern const std::string BESTBLOCK;
 extern const std::string BESTBLOCK_NOMERKLE;
 extern const std::string CRYPTED_KEY;
@@ -80,10 +69,7 @@
 extern const std::string HDCHAIN;
 extern const std::string KEY;
 extern const std::string KEYMETA;
-<<<<<<< HEAD
-=======
 extern const std::string LOCKED_UTXO;
->>>>>>> 9e05de1d
 extern const std::string MASTER_KEY;
 extern const std::string MINVERSION;
 extern const std::string NAME;
@@ -94,10 +80,6 @@
 extern const std::string SETTINGS;
 extern const std::string TX;
 extern const std::string VERSION;
-<<<<<<< HEAD
-extern const std::string WATCHMETA;
-extern const std::string WATCHS;
-=======
 extern const std::string WALLETDESCRIPTOR;
 extern const std::string WALLETDESCRIPTORCKEY;
 extern const std::string WALLETDESCRIPTORKEY;
@@ -106,7 +88,6 @@
 
 // Keys in this set pertain only to the legacy wallet (LegacyScriptPubKeyMan) and are removed during migration from legacy to descriptors.
 extern const std::unordered_set<std::string> LEGACY_TYPES;
->>>>>>> 9e05de1d
 } // namespace DBKeys
 
 /* simple HD chain data model */
@@ -214,11 +195,7 @@
         }
         m_database.IncrementUpdateCounter();
         if (m_database.nUpdateCounter % 1000 == 0) {
-<<<<<<< HEAD
-            m_batch.Flush();
-=======
             m_batch->Flush();
->>>>>>> 9e05de1d
         }
         return true;
     }
@@ -231,11 +208,7 @@
         }
         m_database.IncrementUpdateCounter();
         if (m_database.nUpdateCounter % 1000 == 0) {
-<<<<<<< HEAD
-            m_batch.Flush();
-=======
             m_batch->Flush();
->>>>>>> 9e05de1d
         }
         return true;
     }
@@ -303,13 +276,6 @@
     DBErrors ZapSelectTx(std::vector<uint256>& vHashIn, std::vector<uint256>& vHashOut);
     /* Function to determine if a certain KV/key-type is a key (cryptographical key) type */
     static bool IsKeyType(const std::string& strType);
-<<<<<<< HEAD
-    /* verifies the database environment */
-    static bool VerifyEnvironment(const fs::path& wallet_path, std::string& errorStr);
-    /* verifies the database file */
-    static bool VerifyDatabaseFile(const fs::path& wallet_path, std::vector<std::string>& warnings, std::string& errorStr);
-=======
->>>>>>> 9e05de1d
 
     //! write the hdchain model (external chain child index counter)
     bool WriteHDChain(const CHDChain& chain);

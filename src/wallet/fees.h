--- conflicted
+++ resolved
@@ -8,13 +8,7 @@
 
 #include <consensus/amount.h>
 
-<<<<<<< HEAD
-class CCoinControl;
 class CFeeRate;
-class CWallet;
-=======
-class CFeeRate;
->>>>>>> 9e05de1d
 struct FeeCalculation;
 
 namespace wallet {
@@ -49,9 +43,6 @@
  * Return the maximum feerate for discarding change.
  */
 CFeeRate GetDiscardRate(const CWallet& wallet);
-<<<<<<< HEAD
-=======
 } // namespace wallet
->>>>>>> 9e05de1d
 
 #endif // BITCOIN_WALLET_FEES_H
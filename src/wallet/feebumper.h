--- conflicted
+++ resolved
@@ -1,8 +1,4 @@
-<<<<<<< HEAD
-// Copyright (c) 2017-2019 The Bitcoin Core developers
-=======
 // Copyright (c) 2017-2020 The Bitcoin Core developers
->>>>>>> 9e05de1d
 // Distributed under the MIT software license, see the accompanying
 // file COPYING or http://www.opensource.org/licenses/mit-license.php.
 
@@ -37,16 +33,6 @@
 //! Return whether transaction can be bumped.
 bool TransactionCanBeBumped(const CWallet& wallet, const uint256& txid);
 
-<<<<<<< HEAD
-//! Create bumpfee transaction based on feerate estimates.
-Result CreateRateBumpTransaction(CWallet& wallet,
-                         const uint256& txid,
-                         const CCoinControl& coin_control,
-                         std::vector<std::string>& errors,
-                         CAmount& old_fee,
-                         CAmount& new_fee,
-                         CMutableTransaction& mtx);
-=======
 /** Create bumpfee transaction based on feerate estimates.
  *
  * @param[in] wallet The wallet to use for this bumping
@@ -66,7 +52,6 @@
     CAmount& new_fee,
     CMutableTransaction& mtx,
     bool require_mine);
->>>>>>> 9e05de1d
 
 //! Sign the new transaction,
 //! @return false if the tx couldn't be found or if it was
@@ -78,12 +63,6 @@
 //! but sets errors if the tx could not be added to the mempool (will try later)
 //! or if the old transaction could not be marked as replaced.
 Result CommitTransaction(CWallet& wallet,
-<<<<<<< HEAD
-                         const uint256& txid,
-                         CMutableTransaction&& mtx,
-                         std::vector<std::string>& errors,
-                         uint256& bumped_txid);
-=======
     const uint256& txid,
     CMutableTransaction&& mtx,
     std::vector<bilingual_str>& errors,
@@ -137,7 +116,6 @@
         return false;
     }
 };
->>>>>>> 9e05de1d
 
 } // namespace feebumper
 } // namespace wallet

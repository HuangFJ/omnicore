<<<<<<< HEAD
// Copyright (c) 2016-2019 The Bitcoin Core developers
=======
// Copyright (c) 2016-2020 The Bitcoin Core developers
>>>>>>> 9e05de1d
// Distributed under the MIT software license, see the accompanying
// file COPYING or http://www.opensource.org/licenses/mit-license.php.

#include <support/lockedpool.h>
#include <support/cleanse.h>

#if defined(HAVE_CONFIG_H)
#include <config/bitcoin-config.h>
#endif

#ifdef WIN32
#include <windows.h>
#else
#include <sys/mman.h> // for mmap
#include <sys/resource.h> // for getrlimit
#include <limits.h> // for PAGESIZE
#include <unistd.h> // for sysconf
#endif

#include <algorithm>
<<<<<<< HEAD
=======
#include <limits>
#include <stdexcept>
#include <utility>
>>>>>>> 9e05de1d
#ifdef ARENA_DEBUG
#include <iomanip>
#include <iostream>
#endif

LockedPoolManager* LockedPoolManager::_instance = nullptr;

/*******************************************************************************/
// Utilities
//
/** Align up to power of 2 */
static inline size_t align_up(size_t x, size_t align)
{
    return (x + align - 1) & ~(align - 1);
}

/*******************************************************************************/
// Implementation: Arena

Arena::Arena(void *base_in, size_t size_in, size_t alignment_in):
    base(static_cast<char*>(base_in)), end(static_cast<char*>(base_in) + size_in), alignment(alignment_in)
{
    // Start with one free chunk that covers the entire arena
    auto it = size_to_free_chunk.emplace(size_in, base);
    chunks_free.emplace(base, it);
    chunks_free_end.emplace(base + size_in, it);
}

Arena::~Arena()
{
}

void* Arena::alloc(size_t size)
{
    // Round to next multiple of alignment
    size = align_up(size, alignment);

    // Don't handle zero-sized chunks
    if (size == 0)
        return nullptr;

    // Pick a large enough free-chunk. Returns an iterator pointing to the first element that is not less than key.
    // This allocation strategy is best-fit. According to "Dynamic Storage Allocation: A Survey and Critical Review",
    // Wilson et. al. 1995, https://www.scs.stanford.edu/14wi-cs140/sched/readings/wilson.pdf, best-fit and first-fit
    // policies seem to work well in practice.
    auto size_ptr_it = size_to_free_chunk.lower_bound(size);
    if (size_ptr_it == size_to_free_chunk.end())
        return nullptr;

    // Create the used-chunk, taking its space from the end of the free-chunk
    const size_t size_remaining = size_ptr_it->first - size;
    auto allocated = chunks_used.emplace(size_ptr_it->second + size_remaining, size).first;
    chunks_free_end.erase(size_ptr_it->second + size_ptr_it->first);
    if (size_ptr_it->first == size) {
        // whole chunk is used up
        chunks_free.erase(size_ptr_it->second);
    } else {
        // still some memory left in the chunk
        auto it_remaining = size_to_free_chunk.emplace(size_remaining, size_ptr_it->second);
        chunks_free[size_ptr_it->second] = it_remaining;
        chunks_free_end.emplace(size_ptr_it->second + size_remaining, it_remaining);
    }
    size_to_free_chunk.erase(size_ptr_it);

    return reinterpret_cast<void*>(allocated->first);
}

void Arena::free(void *ptr)
{
    // Freeing the nullptr pointer is OK.
    if (ptr == nullptr) {
        return;
    }

    // Remove chunk from used map
    auto i = chunks_used.find(static_cast<char*>(ptr));
    if (i == chunks_used.end()) {
        throw std::runtime_error("Arena: invalid or double free");
    }
    std::pair<char*, size_t> freed = *i;
    chunks_used.erase(i);

    // coalesce freed with previous chunk
    auto prev = chunks_free_end.find(freed.first);
    if (prev != chunks_free_end.end()) {
        freed.first -= prev->second->first;
        freed.second += prev->second->first;
        size_to_free_chunk.erase(prev->second);
        chunks_free_end.erase(prev);
    }

    // coalesce freed with chunk after freed
    auto next = chunks_free.find(freed.first + freed.second);
    if (next != chunks_free.end()) {
        freed.second += next->second->first;
        size_to_free_chunk.erase(next->second);
        chunks_free.erase(next);
    }

    // Add/set space with coalesced free chunk
    auto it = size_to_free_chunk.emplace(freed.second, freed.first);
    chunks_free[freed.first] = it;
    chunks_free_end[freed.first + freed.second] = it;
}

Arena::Stats Arena::stats() const
{
    Arena::Stats r{ 0, 0, 0, chunks_used.size(), chunks_free.size() };
    for (const auto& chunk: chunks_used)
        r.used += chunk.second;
    for (const auto& chunk: chunks_free)
        r.free += chunk.second->first;
    r.total = r.used + r.free;
    return r;
}

#ifdef ARENA_DEBUG
static void printchunk(void* base, size_t sz, bool used) {
    std::cout <<
        "0x" << std::hex << std::setw(16) << std::setfill('0') << base <<
        " 0x" << std::hex << std::setw(16) << std::setfill('0') << sz <<
        " 0x" << used << std::endl;
}
void Arena::walk() const
{
    for (const auto& chunk: chunks_used)
        printchunk(chunk.first, chunk.second, true);
    std::cout << std::endl;
    for (const auto& chunk: chunks_free)
        printchunk(chunk.first, chunk.second->first, false);
    std::cout << std::endl;
}
#endif

/*******************************************************************************/
// Implementation: Win32LockedPageAllocator

#ifdef WIN32
/** LockedPageAllocator specialized for Windows.
 */
class Win32LockedPageAllocator: public LockedPageAllocator
{
public:
    Win32LockedPageAllocator();
    void* AllocateLocked(size_t len, bool *lockingSuccess) override;
    void FreeLocked(void* addr, size_t len) override;
    size_t GetLimit() override;
private:
    size_t page_size;
};

Win32LockedPageAllocator::Win32LockedPageAllocator()
{
    // Determine system page size in bytes
    SYSTEM_INFO sSysInfo;
    GetSystemInfo(&sSysInfo);
    page_size = sSysInfo.dwPageSize;
}
void *Win32LockedPageAllocator::AllocateLocked(size_t len, bool *lockingSuccess)
{
    len = align_up(len, page_size);
    void *addr = VirtualAlloc(nullptr, len, MEM_COMMIT | MEM_RESERVE, PAGE_READWRITE);
    if (addr) {
        // VirtualLock is used to attempt to keep keying material out of swap. Note
        // that it does not provide this as a guarantee, but, in practice, memory
        // that has been VirtualLock'd almost never gets written to the pagefile
        // except in rare circumstances where memory is extremely low.
        *lockingSuccess = VirtualLock(const_cast<void*>(addr), len) != 0;
    }
    return addr;
}
void Win32LockedPageAllocator::FreeLocked(void* addr, size_t len)
{
    len = align_up(len, page_size);
    memory_cleanse(addr, len);
    VirtualUnlock(const_cast<void*>(addr), len);
}

size_t Win32LockedPageAllocator::GetLimit()
{
    size_t min, max;
    if(GetProcessWorkingSetSize(GetCurrentProcess(), &min, &max) != 0) {
        return min;
    }
    return std::numeric_limits<size_t>::max();
}
#endif

/*******************************************************************************/
// Implementation: PosixLockedPageAllocator

#ifndef WIN32
/** LockedPageAllocator specialized for OSes that don't try to be
 * special snowflakes.
 */
class PosixLockedPageAllocator: public LockedPageAllocator
{
public:
    PosixLockedPageAllocator();
    void* AllocateLocked(size_t len, bool *lockingSuccess) override;
    void FreeLocked(void* addr, size_t len) override;
    size_t GetLimit() override;
private:
    size_t page_size;
};

PosixLockedPageAllocator::PosixLockedPageAllocator()
{
    // Determine system page size in bytes
#if defined(PAGESIZE) // defined in limits.h
    page_size = PAGESIZE;
#else                   // assume some POSIX OS
    page_size = sysconf(_SC_PAGESIZE);
#endif
}

void *PosixLockedPageAllocator::AllocateLocked(size_t len, bool *lockingSuccess)
{
    void *addr;
    len = align_up(len, page_size);
    addr = mmap(nullptr, len, PROT_READ|PROT_WRITE, MAP_PRIVATE|MAP_ANONYMOUS, -1, 0);
    if (addr == MAP_FAILED) {
        return nullptr;
    }
    if (addr) {
        *lockingSuccess = mlock(addr, len) == 0;
<<<<<<< HEAD
#ifdef MADV_DONTDUMP
        madvise(addr, len, MADV_DONTDUMP);
=======
#if defined(MADV_DONTDUMP) // Linux
        madvise(addr, len, MADV_DONTDUMP);
#elif defined(MADV_NOCORE) // FreeBSD
        madvise(addr, len, MADV_NOCORE);
>>>>>>> 9e05de1d
#endif
    }
    return addr;
}
void PosixLockedPageAllocator::FreeLocked(void* addr, size_t len)
{
    len = align_up(len, page_size);
    memory_cleanse(addr, len);
    munlock(addr, len);
    munmap(addr, len);
}
size_t PosixLockedPageAllocator::GetLimit()
{
#ifdef RLIMIT_MEMLOCK
    struct rlimit rlim;
    if (getrlimit(RLIMIT_MEMLOCK, &rlim) == 0) {
        if (rlim.rlim_cur != RLIM_INFINITY) {
            return rlim.rlim_cur;
        }
    }
#endif
    return std::numeric_limits<size_t>::max();
}
#endif

/*******************************************************************************/
// Implementation: LockedPool

LockedPool::LockedPool(std::unique_ptr<LockedPageAllocator> allocator_in, LockingFailed_Callback lf_cb_in):
    allocator(std::move(allocator_in)), lf_cb(lf_cb_in), cumulative_bytes_locked(0)
{
}

LockedPool::~LockedPool() = default;

void* LockedPool::alloc(size_t size)
{
    std::lock_guard<std::mutex> lock(mutex);

    // Don't handle impossible sizes
    if (size == 0 || size > ARENA_SIZE)
        return nullptr;

    // Try allocating from each current arena
    for (auto &arena: arenas) {
        void *addr = arena.alloc(size);
        if (addr) {
            return addr;
        }
    }
    // If that fails, create a new one
    if (new_arena(ARENA_SIZE, ARENA_ALIGN)) {
        return arenas.back().alloc(size);
    }
    return nullptr;
}

void LockedPool::free(void *ptr)
{
    std::lock_guard<std::mutex> lock(mutex);
    // TODO we can do better than this linear search by keeping a map of arena
    // extents to arena, and looking up the address.
    for (auto &arena: arenas) {
        if (arena.addressInArena(ptr)) {
            arena.free(ptr);
            return;
        }
    }
    throw std::runtime_error("LockedPool: invalid address not pointing to any arena");
}

LockedPool::Stats LockedPool::stats() const
{
    std::lock_guard<std::mutex> lock(mutex);
    LockedPool::Stats r{0, 0, 0, cumulative_bytes_locked, 0, 0};
    for (const auto &arena: arenas) {
        Arena::Stats i = arena.stats();
        r.used += i.used;
        r.free += i.free;
        r.total += i.total;
        r.chunks_used += i.chunks_used;
        r.chunks_free += i.chunks_free;
    }
    return r;
}

bool LockedPool::new_arena(size_t size, size_t align)
{
    bool locked;
    // If this is the first arena, handle this specially: Cap the upper size
    // by the process limit. This makes sure that the first arena will at least
    // be locked. An exception to this is if the process limit is 0:
    // in this case no memory can be locked at all so we'll skip past this logic.
    if (arenas.empty()) {
        size_t limit = allocator->GetLimit();
        if (limit > 0) {
            size = std::min(size, limit);
        }
    }
    void *addr = allocator->AllocateLocked(size, &locked);
    if (!addr) {
        return false;
    }
    if (locked) {
        cumulative_bytes_locked += size;
    } else if (lf_cb) { // Call the locking-failed callback if locking failed
        if (!lf_cb()) { // If the callback returns false, free the memory and fail, otherwise consider the user warned and proceed.
            allocator->FreeLocked(addr, size);
            return false;
        }
    }
    arenas.emplace_back(allocator.get(), addr, size, align);
    return true;
}

LockedPool::LockedPageArena::LockedPageArena(LockedPageAllocator *allocator_in, void *base_in, size_t size_in, size_t align_in):
    Arena(base_in, size_in, align_in), base(base_in), size(size_in), allocator(allocator_in)
{
}
LockedPool::LockedPageArena::~LockedPageArena()
{
    allocator->FreeLocked(base, size);
}

/*******************************************************************************/
// Implementation: LockedPoolManager
//
LockedPoolManager::LockedPoolManager(std::unique_ptr<LockedPageAllocator> allocator_in):
    LockedPool(std::move(allocator_in), &LockedPoolManager::LockingFailed)
{
}

bool LockedPoolManager::LockingFailed()
{
    // TODO: log something but how? without including util.h
    return true;
}

void LockedPoolManager::CreateInstance()
{
    // Using a local static instance guarantees that the object is initialized
    // when it's first needed and also deinitialized after all objects that use
    // it are done with it.  I can think of one unlikely scenario where we may
    // have a static deinitialization order/problem, but the check in
    // LockedPoolManagerBase's destructor helps us detect if that ever happens.
#ifdef WIN32
    std::unique_ptr<LockedPageAllocator> allocator(new Win32LockedPageAllocator());
#else
    std::unique_ptr<LockedPageAllocator> allocator(new PosixLockedPageAllocator());
#endif
    static LockedPoolManager instance(std::move(allocator));
    LockedPoolManager::_instance = &instance;
}<|MERGE_RESOLUTION|>--- conflicted
+++ resolved
@@ -1,8 +1,4 @@
-<<<<<<< HEAD
-// Copyright (c) 2016-2019 The Bitcoin Core developers
-=======
 // Copyright (c) 2016-2020 The Bitcoin Core developers
->>>>>>> 9e05de1d
 // Distributed under the MIT software license, see the accompanying
 // file COPYING or http://www.opensource.org/licenses/mit-license.php.
 
@@ -23,12 +19,9 @@
 #endif
 
 #include <algorithm>
-<<<<<<< HEAD
-=======
 #include <limits>
 #include <stdexcept>
 #include <utility>
->>>>>>> 9e05de1d
 #ifdef ARENA_DEBUG
 #include <iomanip>
 #include <iostream>
@@ -255,15 +248,10 @@
     }
     if (addr) {
         *lockingSuccess = mlock(addr, len) == 0;
-<<<<<<< HEAD
-#ifdef MADV_DONTDUMP
-        madvise(addr, len, MADV_DONTDUMP);
-=======
 #if defined(MADV_DONTDUMP) // Linux
         madvise(addr, len, MADV_DONTDUMP);
 #elif defined(MADV_NOCORE) // FreeBSD
         madvise(addr, len, MADV_NOCORE);
->>>>>>> 9e05de1d
 #endif
     }
     return addr;

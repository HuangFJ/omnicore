--- conflicted
+++ resolved
@@ -1,26 +1,11 @@
 // Copyright (c) 2009-2010 Satoshi Nakamoto
-<<<<<<< HEAD
-// Copyright (c) 2009-2020 The Bitcoin Core developers
-=======
 // Copyright (c) 2009-2021 The Bitcoin Core developers
->>>>>>> 9e05de1d
 // Distributed under the MIT software license, see the accompanying
 // file COPYING or http://www.opensource.org/licenses/mit-license.php.
 
 #ifndef BITCOIN_NET_PROCESSING_H
 #define BITCOIN_NET_PROCESSING_H
 
-<<<<<<< HEAD
-#include <consensus/params.h>
-#include <net.h>
-#include <sync.h>
-#include <validationinterface.h>
-
-class CTxMemPool;
-
-extern RecursiveMutex cs_main;
-extern RecursiveMutex g_cs_orphans;
-=======
 #include <net.h>
 #include <validationinterface.h>
 
@@ -28,40 +13,12 @@
 class CChainParams;
 class CTxMemPool;
 class ChainstateManager;
->>>>>>> 9e05de1d
 
 /** Default for -maxorphantx, maximum number of orphan transactions kept in memory */
 static const unsigned int DEFAULT_MAX_ORPHAN_TRANSACTIONS = 100;
 /** Default number of orphan+recently-replaced txn to keep around for block reconstruction */
 static const unsigned int DEFAULT_BLOCK_RECONSTRUCTION_EXTRA_TXN = 100;
 static const bool DEFAULT_PEERBLOOMFILTERS = false;
-<<<<<<< HEAD
-
-class PeerLogicValidation final : public CValidationInterface, public NetEventsInterface {
-private:
-    CConnman* const connman;
-    BanMan* const m_banman;
-    CTxMemPool& m_mempool;
-
-    bool MaybeDiscourageAndDisconnect(CNode* pnode) EXCLUSIVE_LOCKS_REQUIRED(cs_main);
-
-public:
-    PeerLogicValidation(CConnman* connman, BanMan* banman, CScheduler& scheduler, CTxMemPool& pool);
-
-    /**
-     * Overridden from CValidationInterface.
-     */
-    void BlockConnected(const std::shared_ptr<const CBlock>& pblock, const CBlockIndex* pindexConnected) override;
-    void BlockDisconnected(const std::shared_ptr<const CBlock> &block, const CBlockIndex* pindex) override;
-    /**
-     * Overridden from CValidationInterface.
-     */
-    void UpdatedBlockTip(const CBlockIndex *pindexNew, const CBlockIndex *pindexFork, bool fInitialDownload) override;
-    /**
-     * Overridden from CValidationInterface.
-     */
-    void BlockChecked(const CBlock& block, const BlockValidationState& state) override;
-=======
 static const bool DEFAULT_PEERBLOCKFILTERS = false;
 /** Threshold for marking a node to be discouraged, e.g. disconnected and added to the discouragement filter. */
 static const int DISCOURAGEMENT_THRESHOLD{100};
@@ -119,60 +76,21 @@
     /* Public for unit testing. */
     virtual void UnitTestMisbehaving(NodeId peer_id, int howmuch) = 0;
 
->>>>>>> 9e05de1d
     /**
      * Evict extra outbound peers. If we think our tip may be stale, connect to an extra outbound.
      * Public for unit testing.
      */
     virtual void CheckForStaleTipAndEvictPeers() = 0;
 
-<<<<<<< HEAD
-    /** Initialize a peer by adding it to mapNodeState and pushing a message requesting its version */
-    void InitializeNode(CNode* pnode) override;
-    /** Handle removal of a peer by updating various state and removing it from mapNodeState */
-    void FinalizeNode(NodeId nodeid, bool& fUpdateConnectionTime) override;
-    /**
-    * Process protocol messages received from a given node
-    *
-    * @param[in]   pfrom           The node which we have received messages from.
-    * @param[in]   interrupt       Interrupt condition for processing threads
-    */
-    bool ProcessMessages(CNode* pfrom, std::atomic<bool>& interrupt) override;
-    /**
-    * Send queued protocol messages to be sent to a give node.
-    *
-    * @param[in]   pto             The node which we are sending messages to.
-    * @return                      True if there is more work to be done
-    */
-    bool SendMessages(CNode* pto) override EXCLUSIVE_LOCKS_REQUIRED(pto->cs_sendProcessing);
-
-    /** Consider evicting an outbound peer based on the amount of time they've been behind our tip */
-    void ConsiderEviction(CNode *pto, int64_t time_in_seconds) EXCLUSIVE_LOCKS_REQUIRED(cs_main);
-    /** Evict extra outbound peers. If we think our tip may be stale, connect to an extra outbound */
-    void CheckForStaleTipAndEvictPeers(const Consensus::Params &consensusParams);
-    /** If we have extra outbound peers, try to disconnect the one with the oldest block announcement */
-    void EvictExtraOutboundPeers(int64_t time_in_seconds) EXCLUSIVE_LOCKS_REQUIRED(cs_main);
-
-private:
-    int64_t m_stale_tip_check_time; //!< Next time to check for stale tip
-};
-=======
     /** Process a single message from a peer. Public for fuzz testing */
     virtual void ProcessMessage(CNode& pfrom, const std::string& msg_type, CDataStream& vRecv,
                                 const std::chrono::microseconds time_received, const std::atomic<bool>& interruptMsgProc) = 0;
->>>>>>> 9e05de1d
 
     /** This function is used for testing the stale tip eviction logic, see denialofservice_tests.cpp */
     virtual void UpdateLastBlockAnnounceTime(NodeId node, int64_t time_in_seconds) = 0;
 };
 
-<<<<<<< HEAD
-/** Get statistics from node state */
-bool GetNodeStateStats(NodeId nodeid, CNodeStateStats &stats);
-
 /** Relay transaction to every node */
 void RelayTransaction(const uint256&, const CConnman& connman);
 
-=======
->>>>>>> 9e05de1d
 #endif // BITCOIN_NET_PROCESSING_H
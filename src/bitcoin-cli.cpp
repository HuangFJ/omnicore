--- conflicted
+++ resolved
@@ -1,9 +1,5 @@
 // Copyright (c) 2009-2010 Satoshi Nakamoto
-<<<<<<< HEAD
-// Copyright (c) 2009-2019 The Bitcoin Core developers
-=======
 // Copyright (c) 2009-2021 The Bitcoin Core developers
->>>>>>> 9e05de1d
 // Distributed under the MIT software license, see the accompanying
 // file COPYING or http://www.opensource.org/licenses/mit-license.php.
 
@@ -13,22 +9,13 @@
 
 #include <chainparamsbase.h>
 #include <clientversion.h>
-<<<<<<< HEAD
-=======
 #include <compat/compat.h>
 #include <compat/stdin.h>
 #include <policy/feerate.h>
->>>>>>> 9e05de1d
 #include <rpc/client.h>
 #include <rpc/mining.h>
 #include <rpc/protocol.h>
 #include <rpc/request.h>
-<<<<<<< HEAD
-#include <util/strencodings.h>
-#include <util/system.h>
-#include <util/translation.h>
-
-=======
 #include <tinyformat.h>
 #include <univalue.h>
 #include <util/strencodings.h>
@@ -40,7 +27,6 @@
 #include <chrono>
 #include <cmath>
 #include <cstdio>
->>>>>>> 9e05de1d
 #include <functional>
 #include <memory>
 #include <optional>
@@ -55,15 +41,10 @@
 #include <event2/keyvalq_struct.h>
 #include <support/events.h>
 
-<<<<<<< HEAD
-#include <univalue.h>
-#include <compat/stdin.h>
-=======
 // The server returns time values from a mockable system clock, but it is not
 // trivial to get the mocked time from the server, nor is it needed for now, so
 // just use a plain system_clock.
 using CliClock = std::chrono::system_clock;
->>>>>>> 9e05de1d
 
 const std::function<std::string(const char*)> G_TRANSLATION_FUN = nullptr;
 UrlDecodeFn* const URL_DECODE = urlDecode;
@@ -91,25 +72,6 @@
     const auto signetBaseParams = CreateBaseChainParams(CBaseChainParams::SIGNET);
     const auto regtestBaseParams = CreateBaseChainParams(CBaseChainParams::REGTEST);
 
-<<<<<<< HEAD
-    gArgs.AddArg("-version", "Print version and exit", ArgsManager::ALLOW_ANY, OptionsCategory::OPTIONS);
-    gArgs.AddArg("-conf=<file>", strprintf("Specify configuration file. Relative paths will be prefixed by datadir location. (default: %s)", BITCOIN_CONF_FILENAME), ArgsManager::ALLOW_ANY, OptionsCategory::OPTIONS);
-    gArgs.AddArg("-datadir=<dir>", "Specify data directory", ArgsManager::ALLOW_ANY, OptionsCategory::OPTIONS);
-    gArgs.AddArg("-getinfo", "Get general information from the remote server. Note that unlike server-side RPC calls, the results of -getinfo is the result of multiple non-atomic requests. Some entries in the result may represent results from different states (e.g. wallet balance may be as of a different block from the chain state reported)", ArgsManager::ALLOW_ANY, OptionsCategory::OPTIONS);
-    SetupChainParamsBaseOptions();
-    gArgs.AddArg("-named", strprintf("Pass named instead of positional arguments (default: %s)", DEFAULT_NAMED), ArgsManager::ALLOW_ANY, OptionsCategory::OPTIONS);
-    gArgs.AddArg("-rpcclienttimeout=<n>", strprintf("Timeout in seconds during HTTP requests, or 0 for no timeout. (default: %d)", DEFAULT_HTTP_CLIENT_TIMEOUT), ArgsManager::ALLOW_ANY, OptionsCategory::OPTIONS);
-    gArgs.AddArg("-rpcconnect=<ip>", strprintf("Send commands to node running on <ip> (default: %s)", DEFAULT_RPCCONNECT), ArgsManager::ALLOW_ANY, OptionsCategory::OPTIONS);
-    gArgs.AddArg("-rpccookiefile=<loc>", "Location of the auth cookie. Relative paths will be prefixed by a net-specific datadir location. (default: data dir)", ArgsManager::ALLOW_ANY, OptionsCategory::OPTIONS);
-    gArgs.AddArg("-rpcpassword=<pw>", "Password for JSON-RPC connections", ArgsManager::ALLOW_ANY, OptionsCategory::OPTIONS);
-    gArgs.AddArg("-rpcport=<port>", strprintf("Connect to JSON-RPC on <port> (default: %u, testnet: %u, regtest: %u)", defaultBaseParams->RPCPort(), testnetBaseParams->RPCPort(), regtestBaseParams->RPCPort()), ArgsManager::ALLOW_ANY | ArgsManager::NETWORK_ONLY, OptionsCategory::OPTIONS);
-    gArgs.AddArg("-rpcuser=<user>", "Username for JSON-RPC connections", ArgsManager::ALLOW_ANY, OptionsCategory::OPTIONS);
-    gArgs.AddArg("-rpcwait", "Wait for RPC server to start", ArgsManager::ALLOW_ANY, OptionsCategory::OPTIONS);
-    gArgs.AddArg("-rpcwallet=<walletname>", "Send RPC for non-default wallet on RPC server (needs to exactly match corresponding -wallet option passed to bitcoind). This changes the RPC endpoint used, e.g. http://127.0.0.1:8332/wallet/<walletname>", ArgsManager::ALLOW_ANY, OptionsCategory::OPTIONS);
-    gArgs.AddArg("-stdin", "Read extra arguments from standard input, one per line until EOF/Ctrl-D (recommended for sensitive information such as passphrases). When combined with -stdinrpcpass, the first line from standard input is used for the RPC password.", ArgsManager::ALLOW_ANY, OptionsCategory::OPTIONS);
-    gArgs.AddArg("-stdinrpcpass", "Read RPC password from standard input as a single line. When combined with -stdin, the first line from standard input is used for the RPC password. When combined with -stdinwalletpassphrase, -stdinrpcpass consumes the first line, and -stdinwalletpassphrase consumes the second.", ArgsManager::ALLOW_ANY, OptionsCategory::OPTIONS);
-    gArgs.AddArg("-stdinwalletpassphrase", "Read wallet passphrase from standard input as a single line. When combined with -stdin, the first line from standard input is used for the wallet passphrase.", ArgsManager::ALLOW_ANY, OptionsCategory::OPTIONS);
-=======
     argsman.AddArg("-version", "Print version and exit", ArgsManager::ALLOW_ANY, OptionsCategory::OPTIONS);
     argsman.AddArg("-conf=<file>", strprintf("Specify configuration file. Relative paths will be prefixed by datadir location. (default: %s)", BITCOIN_CONF_FILENAME), ArgsManager::ALLOW_ANY, OptionsCategory::OPTIONS);
     argsman.AddArg("-datadir=<dir>", "Specify data directory", ArgsManager::ALLOW_ANY, OptionsCategory::OPTIONS);
@@ -138,7 +100,6 @@
     argsman.AddArg("-stdin", "Read extra arguments from standard input, one per line until EOF/Ctrl-D (recommended for sensitive information such as passphrases). When combined with -stdinrpcpass, the first line from standard input is used for the RPC password.", ArgsManager::ALLOW_ANY, OptionsCategory::OPTIONS);
     argsman.AddArg("-stdinrpcpass", "Read RPC password from standard input as a single line. When combined with -stdin, the first line from standard input is used for the RPC password. When combined with -stdinwalletpassphrase, -stdinrpcpass consumes the first line, and -stdinwalletpassphrase consumes the second.", ArgsManager::ALLOW_ANY, OptionsCategory::OPTIONS);
     argsman.AddArg("-stdinwalletpassphrase", "Read wallet passphrase from standard input as a single line. When combined with -stdin, the first line from standard input is used for the wallet passphrase.", ArgsManager::ALLOW_ANY, OptionsCategory::OPTIONS);
->>>>>>> 9e05de1d
 }
 
 /** libevent event log callback */
@@ -205,11 +166,7 @@
         tfm::format(std::cerr, "Error reading configuration file: %s\n", error);
         return EXIT_FAILURE;
     }
-<<<<<<< HEAD
-    // Check for -chain, -testnet or -regtest parameter (BaseParams() calls are only valid after this clause)
-=======
     // Check for chain settings (BaseParams() calls are only valid after this clause)
->>>>>>> 9e05de1d
     try {
         SelectBaseParams(gArgs.GetChainName());
     } catch (const std::exception& e) {
@@ -394,11 +351,7 @@
         result.pushKV("difficulty", batch[ID_BLOCKCHAININFO]["result"]["difficulty"]);
         result.pushKV("chain", UniValue(batch[ID_BLOCKCHAININFO]["result"]["chain"]));
         if (!batch[ID_WALLETINFO]["result"].isNull()) {
-<<<<<<< HEAD
-            result.pushKV("balance", batch[ID_WALLETINFO]["result"]["balance"]);
-=======
             result.pushKV("has_wallet", true);
->>>>>>> 9e05de1d
             result.pushKV("keypoolsize", batch[ID_WALLETINFO]["result"]["keypoolsize"]);
             result.pushKV("walletname", batch[ID_WALLETINFO]["result"]["walletname"]);
             if (!batch[ID_WALLETINFO]["result"]["unlocked_until"].isNull()) {
@@ -780,11 +733,7 @@
 
     // Set connection timeout
     {
-<<<<<<< HEAD
-        const int timeout = gArgs.GetArg("-rpcclienttimeout", DEFAULT_HTTP_CLIENT_TIMEOUT);
-=======
         const int timeout = gArgs.GetIntArg("-rpcclienttimeout", DEFAULT_HTTP_CLIENT_TIMEOUT);
->>>>>>> 9e05de1d
         if (timeout > 0) {
             evhttp_connection_set_timeout(evcon.get(), timeout);
         } else {
@@ -831,14 +780,8 @@
 
     // check if we should use a special wallet endpoint
     std::string endpoint = "/";
-<<<<<<< HEAD
-    if (!gArgs.GetArgs("-rpcwallet").empty()) {
-        std::string walletName = gArgs.GetArg("-rpcwallet", "");
-        char *encodedURI = evhttp_uriencode(walletName.data(), walletName.size(), false);
-=======
     if (rpcwallet) {
         char* encodedURI = evhttp_uriencode(rpcwallet->data(), rpcwallet->size(), false);
->>>>>>> 9e05de1d
         if (encodedURI) {
             endpoint = "/wallet/" + std::string(encodedURI);
             free(encodedURI);
@@ -864,11 +807,7 @@
         if (failedToGetAuthCookie) {
             throw std::runtime_error(strprintf(
                 "Could not locate RPC credentials. No authentication cookie could be found, and RPC password is not set.  See -rpcpassword and -stdinrpcpass.  Configuration file: (%s)",
-<<<<<<< HEAD
-                GetConfigFile(gArgs.GetArg("-conf", BITCOIN_CONF_FILENAME)).string()));
-=======
                 fs::PathToString(GetConfigFile(gArgs.GetPathArg("-conf", BITCOIN_CONF_FILENAME)))));
->>>>>>> 9e05de1d
         } else {
             throw std::runtime_error("Authorization failed: Incorrect rpcuser or rpcpassword");
         }
@@ -1244,37 +1183,6 @@
             if (gArgs.IsArgSet("-rpcwallet")) wallet_name = gArgs.GetArg("-rpcwallet", "");
             const UniValue reply = ConnectAndCallRPC(rh.get(), method, args, wallet_name);
 
-<<<<<<< HEAD
-        // Execute and handle connection failures with -rpcwait
-        const bool fWait = gArgs.GetBoolArg("-rpcwait", false);
-        do {
-            try {
-                const UniValue reply = CallRPC(rh.get(), method, args);
-
-                // Parse reply
-                const UniValue& result = find_value(reply, "result");
-                const UniValue& error  = find_value(reply, "error");
-
-                if (!error.isNull()) {
-                    // Error
-                    int code = error["code"].get_int();
-                    if (fWait && code == RPC_IN_WARMUP)
-                        throw CConnectionFailed("server in warmup");
-                    strPrint = "error: " + error.write();
-                    nRet = abs(code);
-                    if (error.isObject())
-                    {
-                        UniValue errCode = find_value(error, "code");
-                        UniValue errMsg  = find_value(error, "message");
-                        strPrint = errCode.isNull() ? "" : "error code: "+errCode.getValStr()+"\n";
-
-                        if (errMsg.isStr())
-                            strPrint += "error message:\n"+errMsg.get_str();
-
-                        if (errCode.isNum() && errCode.get_int() == RPC_WALLET_NOT_SPECIFIED) {
-                            strPrint += "\nTry adding \"-rpcwallet=<filename>\" option to omnicore-cli command line.";
-                        }
-=======
             // Parse reply
             UniValue result = find_value(reply, "result");
             const UniValue& error = find_value(reply, "error");
@@ -1282,25 +1190,13 @@
                 if (gArgs.GetBoolArg("-getinfo", false)) {
                     if (!gArgs.IsArgSet("-rpcwallet")) {
                         GetWalletBalances(result); // fetch multiwallet balances and append to result
->>>>>>> 9e05de1d
                     }
                     ParseGetInfoResult(result);
                 }
-<<<<<<< HEAD
-                // Connection succeeded, no need to retry.
-                break;
-            }
-            catch (const CConnectionFailed&) {
-                if (fWait)
-                    UninterruptibleSleep(std::chrono::milliseconds{1000});
-                else
-                    throw;
-=======
 
                 ParseResult(result, strPrint);
             } else {
                 ParseError(error, strPrint, nRet);
->>>>>>> 9e05de1d
             }
         }
     } catch (const std::exception& e) {
@@ -1317,24 +1213,11 @@
     return nRet;
 }
 
-<<<<<<< HEAD
-=======
 MAIN_FUNCTION
 {
->>>>>>> 9e05de1d
 #ifdef WIN32
-// Export main() and ensure working ASLR on Windows.
-// Exporting a symbol will prevent the linker from stripping
-// the .reloc section from the binary, which is a requirement
-// for ASLR. This is a temporary workaround until a fixed
-// version of binutils is used for releases.
-__declspec(dllexport) int main(int argc, char* argv[])
-{
     util::WinCmdLineArgs winArgs;
     std::tie(argc, argv) = winArgs.get();
-#else
-int main(int argc, char* argv[])
-{
 #endif
     SetupEnvironment();
     if (!SetupNetworking()) {

--- conflicted
+++ resolved
@@ -1,19 +1,10 @@
-<<<<<<< HEAD
-// Copyright (c) 2017-2019 The Bitcoin Core developers
-=======
 // Copyright (c) 2017-2021 The Bitcoin Core developers
->>>>>>> 9e05de1d
 // Distributed under the MIT software license, see the accompanying
 // file COPYING or http://www.opensource.org/licenses/mit-license.php.
 
 #ifndef BITCOIN_RPC_BLOCKCHAIN_H
 #define BITCOIN_RPC_BLOCKCHAIN_H
 
-<<<<<<< HEAD
-#include <amount.h>
-#include <sync.h>
-
-=======
 #include <consensus/amount.h>
 #include <core_io.h>
 #include <fs.h>
@@ -22,7 +13,6 @@
 #include <validation.h>
 
 #include <any>
->>>>>>> 9e05de1d
 #include <stdint.h>
 #include <vector>
 
@@ -30,17 +20,11 @@
 
 class CBlock;
 class CBlockIndex;
-<<<<<<< HEAD
-class CTxMemPool;
-class UniValue;
-struct NodeContext;
-=======
 class Chainstate;
 class UniValue;
 namespace node {
 struct NodeContext;
 } // namespace node
->>>>>>> 9e05de1d
 
 static constexpr int NUM_GETBLOCKSTATS_PERCENTILES = 5;
 
@@ -56,17 +40,7 @@
 void RPCNotifyBlockChange(const CBlockIndex*);
 
 /** Block description to JSON */
-<<<<<<< HEAD
-UniValue blockToJSON(const CBlock& block, const CBlockIndex* tip, const CBlockIndex* blockindex, bool txDetails = false) LOCKS_EXCLUDED(cs_main);
-
-/** Mempool information to JSON */
-UniValue MempoolInfoToJSON(const CTxMemPool& pool);
-
-/** Mempool to JSON */
-UniValue MempoolToJSON(const CTxMemPool& pool, bool verbose = false);
-=======
 UniValue blockToJSON(node::BlockManager& blockman, const CBlock& block, const CBlockIndex* tip, const CBlockIndex* blockindex, TxVerbosity verbosity) LOCKS_EXCLUDED(cs_main);
->>>>>>> 9e05de1d
 
 /** Block header to JSON */
 UniValue blockheaderToJSON(const CBlockIndex* tip, const CBlockIndex* blockindex) LOCKS_EXCLUDED(cs_main);
@@ -74,16 +48,6 @@
 /** Used by getblockstats to get feerates at different percentiles by weight  */
 void CalculatePercentilesByWeight(CAmount result[NUM_GETBLOCKSTATS_PERCENTILES], std::vector<std::pair<CAmount, int64_t>>& scores, int64_t total_weight);
 
-<<<<<<< HEAD
-//! Pointer to node state that needs to be declared as a global to be accessible
-//! RPC methods. Due to limitations of the RPC framework, there's currently no
-//! direct way to pass in state to RPC methods without globals.
-extern NodeContext* g_rpc_node;
-
-CTxMemPool& EnsureMemPool();
-
-#endif
-=======
 /**
  * Helper to create UTXO snapshots given a chainstate and a file handle.
  * @return a UniValue map containing metadata about the snapshot.
@@ -95,5 +59,4 @@
     const fs::path& path,
     const fs::path& tmppath);
 
-#endif // BITCOIN_RPC_BLOCKCHAIN_H
->>>>>>> 9e05de1d
+#endif // BITCOIN_RPC_BLOCKCHAIN_H
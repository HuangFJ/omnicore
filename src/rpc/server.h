--- conflicted
+++ resolved
@@ -1,25 +1,15 @@
 // Copyright (c) 2010 Satoshi Nakamoto
-<<<<<<< HEAD
-// Copyright (c) 2009-2019 The Bitcoin Core developers
-=======
 // Copyright (c) 2009-2021 The Bitcoin Core developers
->>>>>>> 9e05de1d
 // Distributed under the MIT software license, see the accompanying
 // file COPYING or http://www.opensource.org/licenses/mit-license.php.
 
 #ifndef BITCOIN_RPC_SERVER_H
 #define BITCOIN_RPC_SERVER_H
 
-<<<<<<< HEAD
-#include <amount.h>
-#include <rpc/request.h>
-
-=======
 #include <rpc/request.h>
 #include <rpc/util.h>
 
 #include <functional>
->>>>>>> 9e05de1d
 #include <map>
 #include <stdint.h>
 #include <string>
@@ -96,6 +86,7 @@
 void RPCRunLater(const std::string& name, std::function<void()> func, int64_t nSeconds);
 
 typedef RPCHelpMan (*RpcMethodFnType)();
+typedef UniValue(*rpcfn_type)(const JSONRPCRequest& jsonRequest);
 
 class CRPCCommand
 {
@@ -112,13 +103,6 @@
     {
     }
 
-<<<<<<< HEAD
-    //! Simplified constructor taking plain rpcfn_type function pointer.
-    CRPCCommand(const char* category, const char* name, rpcfn_type fn, std::initializer_list<const char*> args)
-        : CRPCCommand(category, name,
-                      [fn](const JSONRPCRequest& request, UniValue& result, bool) { result = fn(request); return true; },
-                      {args.begin(), args.end()}, intptr_t(fn))
-=======
     //! Simplified constructor taking plain RpcMethodFnType function pointer.
     CRPCCommand(std::string category, RpcMethodFnType fn)
         : CRPCCommand(
@@ -127,7 +111,24 @@
               [fn](const JSONRPCRequest& request, UniValue& result, bool) { result = fn().HandleRequest(request); return true; },
               fn().GetArgNames(),
               intptr_t(fn))
->>>>>>> 9e05de1d
+    {
+    }
+
+    //! Simplified constructor taking plain rpcfn_type function pointer.
+    CRPCCommand(const char* category, const char* name, rpcfn_type fn, std::initializer_list<const char*> args)
+        : CRPCCommand(
+              category,
+              name,
+              [fn](const JSONRPCRequest& request, UniValue& result, bool) {
+                  try {
+                      result = fn(request);
+                  } catch (const RPCArgsRequest& rpc) {
+                      result = rpc.argMap;
+                  }
+                  return true;
+              },
+              {args.begin(), args.end()},
+              intptr_t(fn))
     {
     }
 
@@ -171,11 +172,7 @@
     /**
      * Appends a CRPCCommand to the dispatch table.
      *
-<<<<<<< HEAD
-     * Returns false if RPC server is already running (dump concurrency protection).
-=======
      * Precondition: RPC server is not running
->>>>>>> 9e05de1d
      *
      * Commands with different method names but the same unique_id will
      * be considered aliases, and only the first registered method name will
@@ -184,11 +181,7 @@
      * between calls based on method name, and aliased commands can also
      * register different names, types, and numbers of parameters.
      */
-<<<<<<< HEAD
-    bool appendCommand(const std::string& name, const CRPCCommand* pcmd);
-=======
     void appendCommand(const std::string& name, const CRPCCommand* pcmd);
->>>>>>> 9e05de1d
     bool removeCommand(const std::string& name, const CRPCCommand* pcmd);
 };
 

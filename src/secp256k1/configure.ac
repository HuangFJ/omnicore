AC_PREREQ([2.60])

# The package (a.k.a. release) version is based on semantic versioning 2.0.0 of
# the API. All changes in experimental modules are treated as
# backwards-compatible and therefore at most increase the minor version.
define(_PKG_VERSION_MAJOR, 0)
define(_PKG_VERSION_MINOR, 1)
define(_PKG_VERSION_BUILD, 0)
define(_PKG_VERSION_IS_RELEASE, false)

# The library version is based on libtool versioning of the ABI. The set of
# rules for updating the version can be found here:
# https://www.gnu.org/software/libtool/manual/html_node/Updating-version-info.html
# All changes in experimental modules are treated as if they don't affect the
# interface and therefore only increase the revision.
define(_LIB_VERSION_CURRENT, 0)
define(_LIB_VERSION_REVISION, 0)
define(_LIB_VERSION_AGE, 0)

AC_INIT([libsecp256k1],m4_join([.], _PKG_VERSION_MAJOR, _PKG_VERSION_MINOR, _PKG_VERSION_BUILD)m4_if(_PKG_VERSION_IS_RELEASE, [true], [], [-pre]),[https://github.com/bitcoin-core/secp256k1/issues],[libsecp256k1],[https://github.com/bitcoin-core/secp256k1])

AC_CONFIG_AUX_DIR([build-aux])
AC_CONFIG_MACRO_DIR([build-aux/m4])
AC_CANONICAL_HOST
AH_TOP([#ifndef LIBSECP256K1_CONFIG_H])
AH_TOP([#define LIBSECP256K1_CONFIG_H])
AH_BOTTOM([#endif /*LIBSECP256K1_CONFIG_H*/])

# Require Automake 1.11.2 for AM_PROG_AR
AM_INIT_AUTOMAKE([1.11.2 foreign subdir-objects])

# Make the compilation flags quiet unless V=1 is used.
m4_ifdef([AM_SILENT_RULES], [AM_SILENT_RULES([yes])])

AC_PROG_CC
if test x"$ac_cv_prog_cc_c89" = x"no"; then
  AC_MSG_ERROR([c89 compiler support required])
fi
AM_PROG_AS
AM_PROG_AR

LT_INIT([win32-dll])

build_windows=no

case $host_os in
  *darwin*)
     if  test x$cross_compiling != xyes; then
       AC_CHECK_PROG([BREW], brew, brew)
       if test x$BREW = xbrew; then
         # These Homebrew packages may be keg-only, meaning that they won't be found
         # in expected paths because they may conflict with system files. Ask
         # Homebrew where each one is located, then adjust paths accordingly.
         if $BREW list --versions valgrind >/dev/null; then
           valgrind_prefix=$($BREW --prefix valgrind 2>/dev/null)
           VALGRIND_CPPFLAGS="-I$valgrind_prefix/include"
         fi
       else
         AC_CHECK_PROG([PORT], port, port)
         # If homebrew isn't installed and macports is, add the macports default paths
         # as a last resort.
         if test x$PORT = xport; then
           CPPFLAGS="$CPPFLAGS -isystem /opt/local/include"
           LDFLAGS="$LDFLAGS -L/opt/local/lib"
         fi
       fi
     fi
   ;;
   cygwin*|mingw*)
     build_windows=yes
   ;;
esac

# Try if some desirable compiler flags are supported and append them to SECP_CFLAGS.
#
# These are our own flags, so we append them to our own SECP_CFLAGS variable (instead of CFLAGS) as
# recommended in the automake manual (Section "Flag Variables Ordering"). CFLAGS belongs to the user
# and we are not supposed to touch it. In the Makefile, we will need to ensure that SECP_CFLAGS
# is prepended to CFLAGS when invoking the compiler so that the user always has the last word (flag).
#
# Another advantage of not touching CFLAGS is that the contents of CFLAGS will be picked up by
# libtool for compiling helper executables. For example, when compiling for Windows, libtool will
# generate entire wrapper executables (instead of simple wrapper scripts as on Unix) to ensure
# proper operation of uninstalled programs linked by libtool against the uninstalled shared library.
# These executables are compiled from C source file for which our flags may not be appropriate,
# e.g., -std=c89 flag has lead to undesirable warnings in the past.
#
# TODO We should analogously not touch CPPFLAGS and LDFLAGS but currently there are no issues.
AC_DEFUN([SECP_TRY_APPEND_DEFAULT_CFLAGS], [
    # Try to append -Werror=unknown-warning-option to CFLAGS temporarily. Otherwise clang will
    # not error out if it gets unknown warning flags and the checks here will always succeed
    # no matter if clang knows the flag or not.
    SECP_TRY_APPEND_DEFAULT_CFLAGS_saved_CFLAGS="$CFLAGS"
    SECP_TRY_APPEND_CFLAGS([-Werror=unknown-warning-option], CFLAGS)

    SECP_TRY_APPEND_CFLAGS([-std=c89 -pedantic -Wno-long-long -Wnested-externs -Wshadow -Wstrict-prototypes -Wundef], $1) # GCC >= 3.0, -Wlong-long is implied by -pedantic.
    SECP_TRY_APPEND_CFLAGS([-Wno-overlength-strings], $1) # GCC >= 4.2, -Woverlength-strings is implied by -pedantic.
    SECP_TRY_APPEND_CFLAGS([-Wall], $1) # GCC >= 2.95 and probably many other compilers
    SECP_TRY_APPEND_CFLAGS([-Wno-unused-function], $1) # GCC >= 3.0, -Wunused-function is implied by -Wall.
    SECP_TRY_APPEND_CFLAGS([-Wextra], $1) # GCC >= 3.4, this is the newer name of -W, which we don't use because older GCCs will warn about unused functions.
    SECP_TRY_APPEND_CFLAGS([-Wcast-align], $1) # GCC >= 2.95
    SECP_TRY_APPEND_CFLAGS([-Wcast-align=strict], $1) # GCC >= 8.0
    SECP_TRY_APPEND_CFLAGS([-Wconditional-uninitialized], $1) # Clang >= 3.0 only
    SECP_TRY_APPEND_CFLAGS([-fvisibility=hidden], $1) # GCC >= 4.0

    CFLAGS="$SECP_TRY_APPEND_DEFAULT_CFLAGS_saved_CFLAGS"
])
SECP_TRY_APPEND_DEFAULT_CFLAGS(SECP_CFLAGS)

###
### Define config arguments
###

# In dev mode, we enable all binaries and modules by default but individual options can still be overridden explicitly.
# Check for dev mode first because SECP_SET_DEFAULT needs enable_dev_mode set.
AC_ARG_ENABLE(dev_mode, [], [],
    [enable_dev_mode=no])

AC_ARG_ENABLE(benchmark,
<<<<<<< HEAD
    AS_HELP_STRING([--enable-benchmark],[compile benchmark (default is yes)]),
    [use_benchmark=$enableval],
    [use_benchmark=yes])
=======
    AS_HELP_STRING([--enable-benchmark],[compile benchmark [default=yes]]), [],
    [SECP_SET_DEFAULT([enable_benchmark], [yes], [yes])])
>>>>>>> 9e05de1d

AC_ARG_ENABLE(coverage,
    AS_HELP_STRING([--enable-coverage],[enable compiler flags to support kcov coverage analysis [default=no]]), [],
    [SECP_SET_DEFAULT([enable_coverage], [no], [no])])

AC_ARG_ENABLE(tests,
    AS_HELP_STRING([--enable-tests],[compile tests [default=yes]]), [],
    [SECP_SET_DEFAULT([enable_tests], [yes], [yes])])

AC_ARG_ENABLE(experimental,
    AS_HELP_STRING([--enable-experimental],[allow experimental configure options [default=no]]), [],
    [SECP_SET_DEFAULT([enable_experimental], [no], [yes])])

AC_ARG_ENABLE(exhaustive_tests,
    AS_HELP_STRING([--enable-exhaustive-tests],[compile exhaustive tests [default=yes]]), [],
    [SECP_SET_DEFAULT([enable_exhaustive_tests], [yes], [yes])])

AC_ARG_ENABLE(examples,
    AS_HELP_STRING([--enable-examples],[compile the examples [default=no]]), [],
    [SECP_SET_DEFAULT([enable_examples], [no], [yes])])

AC_ARG_ENABLE(module_ecdh,
    AS_HELP_STRING([--enable-module-ecdh],[enable ECDH module [default=no]]), [],
    [SECP_SET_DEFAULT([enable_module_ecdh], [no], [yes])])

AC_ARG_ENABLE(module_recovery,
<<<<<<< HEAD
    AS_HELP_STRING([--enable-module-recovery],[enable ECDSA pubkey recovery module (default is no)]),
    [enable_module_recovery=$enableval],
    [enable_module_recovery=no])

AC_ARG_ENABLE(jni,
    AS_HELP_STRING([--enable-jni],[enable libsecp256k1_jni (default is no)]),
    [use_jni=$enableval],
    [use_jni=no])

AC_ARG_WITH([field], [AS_HELP_STRING([--with-field=64bit|32bit|auto],
[Specify Field Implementation. Default is auto])],[req_field=$withval], [req_field=auto])

AC_ARG_WITH([bignum], [AS_HELP_STRING([--with-bignum=gmp|no|auto],
[Specify Bignum Implementation. Default is auto])],[req_bignum=$withval], [req_bignum=auto])

AC_ARG_WITH([scalar], [AS_HELP_STRING([--with-scalar=64bit|32bit|auto],
[Specify scalar implementation. Default is auto])],[req_scalar=$withval], [req_scalar=auto])

AC_ARG_WITH([asm], [AS_HELP_STRING([--with-asm=x86_64|arm|no|auto]
[Specify assembly optimizations to use. Default is auto (experimental: arm)])],[req_asm=$withval], [req_asm=auto])

AC_CHECK_TYPES([__int128])

if test x"$enable_coverage" = x"yes"; then
    AC_DEFINE(COVERAGE, 1, [Define this symbol to compile out all VERIFY code])
    CFLAGS="$CFLAGS -O0 --coverage"
    LDFLAGS="--coverage"
else
    CFLAGS="$CFLAGS -O3"
fi

if test x"$use_ecmult_static_precomputation" != x"no"; then
  # Temporarily switch to an environment for the native compiler
  save_cross_compiling=$cross_compiling
  cross_compiling=no
  SAVE_CC="$CC"
  CC="$CC_FOR_BUILD"
  SAVE_CFLAGS="$CFLAGS"
  CFLAGS="$CFLAGS_FOR_BUILD"
  SAVE_CPPFLAGS="$CPPFLAGS"
  CPPFLAGS="$CPPFLAGS_FOR_BUILD"
  SAVE_LDFLAGS="$LDFLAGS"
  LDFLAGS="$LDFLAGS_FOR_BUILD"

  warn_CFLAGS_FOR_BUILD="-Wall -Wextra -Wno-unused-function"
  saved_CFLAGS="$CFLAGS"
  CFLAGS="$CFLAGS $warn_CFLAGS_FOR_BUILD"
  AC_MSG_CHECKING([if native ${CC_FOR_BUILD} supports ${warn_CFLAGS_FOR_BUILD}])
  AC_COMPILE_IFELSE([AC_LANG_SOURCE([[char foo;]])],
      [ AC_MSG_RESULT([yes]) ],
      [ AC_MSG_RESULT([no])
        CFLAGS="$saved_CFLAGS"
      ])

  AC_MSG_CHECKING([for working native compiler: ${CC_FOR_BUILD}])
  AC_RUN_IFELSE(
    [AC_LANG_PROGRAM([], [])],
    [working_native_cc=yes],
    [working_native_cc=no],[dnl])

  CFLAGS_FOR_BUILD="$CFLAGS"

  # Restore the environment
  cross_compiling=$save_cross_compiling
  CC="$SAVE_CC"
  CFLAGS="$SAVE_CFLAGS"
  CPPFLAGS="$SAVE_CPPFLAGS"
  LDFLAGS="$SAVE_LDFLAGS"

  if test x"$working_native_cc" = x"no"; then
    AC_MSG_RESULT([no])
    set_precomp=no
    m4_define([please_set_for_build], [Please set CC_FOR_BUILD, CFLAGS_FOR_BUILD, CPPFLAGS_FOR_BUILD, and/or LDFLAGS_FOR_BUILD.])
    if test x"$use_ecmult_static_precomputation" = x"yes";  then
      AC_MSG_ERROR([native compiler ${CC_FOR_BUILD} does not produce working binaries. please_set_for_build])
    else
      AC_MSG_WARN([Disabling statically generated ecmult table because the native compiler ${CC_FOR_BUILD} does not produce working binaries. please_set_for_build])
=======
    AS_HELP_STRING([--enable-module-recovery],[enable ECDSA pubkey recovery module [default=no]]), [],
    [SECP_SET_DEFAULT([enable_module_recovery], [no], [yes])])

AC_ARG_ENABLE(module_extrakeys,
    AS_HELP_STRING([--enable-module-extrakeys],[enable extrakeys module [default=no]]), [],
    [SECP_SET_DEFAULT([enable_module_extrakeys], [no], [yes])])

AC_ARG_ENABLE(module_schnorrsig,
    AS_HELP_STRING([--enable-module-schnorrsig],[enable schnorrsig module [default=no]]), [],
    [SECP_SET_DEFAULT([enable_module_schnorrsig], [no], [yes])])

AC_ARG_ENABLE(external_default_callbacks,
    AS_HELP_STRING([--enable-external-default-callbacks],[enable external default callback functions [default=no]]), [],
    [SECP_SET_DEFAULT([enable_external_default_callbacks], [no], [no])])

# Test-only override of the (autodetected by the C code) "widemul" setting.
# Legal values are int64 (for [u]int64_t), int128 (for [unsigned] __int128), and auto (the default).
AC_ARG_WITH([test-override-wide-multiply], [] ,[set_widemul=$withval], [set_widemul=auto])

AC_ARG_WITH([asm], [AS_HELP_STRING([--with-asm=x86_64|arm|no|auto],
[assembly optimizations to use (experimental: arm) [default=auto]])],[req_asm=$withval], [req_asm=auto])

AC_ARG_WITH([ecmult-window], [AS_HELP_STRING([--with-ecmult-window=SIZE|auto],
[window size for ecmult precomputation for verification, specified as integer in range [2..24].]
[Larger values result in possibly better performance at the cost of an exponentially larger precomputed table.]
[The table will store 2^(SIZE-1) * 64 bytes of data but can be larger in memory due to platform-specific padding and alignment.]
[A window size larger than 15 will require you delete the prebuilt precomputed_ecmult.c file so that it can be rebuilt.]
[For very large window sizes, use "make -j 1" to reduce memory use during compilation.]
["auto" is a reasonable setting for desktop machines (currently 15). [default=auto]]
)],
[req_ecmult_window=$withval], [req_ecmult_window=auto])

AC_ARG_WITH([ecmult-gen-precision], [AS_HELP_STRING([--with-ecmult-gen-precision=2|4|8|auto],
[Precision bits to tune the precomputed table size for signing.]
[The size of the table is 32kB for 2 bits, 64kB for 4 bits, 512kB for 8 bits of precision.]
[A larger table size usually results in possible faster signing.]
["auto" is a reasonable setting for desktop machines (currently 4). [default=auto]]
)],
[req_ecmult_gen_precision=$withval], [req_ecmult_gen_precision=auto])

AC_ARG_WITH([valgrind], [AS_HELP_STRING([--with-valgrind=yes|no|auto],
[Build with extra checks for running inside Valgrind [default=auto]]
)],
[req_valgrind=$withval], [req_valgrind=auto])

###
### Handle config options (except for modules)
###

if test x"$req_valgrind" = x"no"; then
  enable_valgrind=no
else
  SECP_VALGRIND_CHECK
  if test x"$has_valgrind" != x"yes"; then
    if test x"$req_valgrind" = x"yes"; then
      AC_MSG_ERROR([Valgrind support explicitly requested but valgrind/memcheck.h header not available])
>>>>>>> 9e05de1d
    fi
    enable_valgrind=no
  else
<<<<<<< HEAD
    AC_MSG_RESULT([yes])
    set_precomp=yes
=======
    enable_valgrind=yes
>>>>>>> 9e05de1d
  fi
fi
AM_CONDITIONAL([VALGRIND_ENABLED],[test "$enable_valgrind" = "yes"])

if test x"$enable_coverage" = x"yes"; then
    AC_DEFINE(COVERAGE, 1, [Define this symbol to compile out all VERIFY code])
    SECP_CFLAGS="-O0 --coverage $SECP_CFLAGS"
    LDFLAGS="--coverage $LDFLAGS"
else
    # Most likely the CFLAGS already contain -O2 because that is autoconf's default.
    # We still add it here because passing it twice is not an issue, and handling
    # this case would just add unnecessary complexity (see #896).
    SECP_CFLAGS="-O2 $SECP_CFLAGS"
fi

if test x"$req_asm" = x"auto"; then
  SECP_64BIT_ASM_CHECK
  if test x"$has_64bit_asm" = x"yes"; then
    set_asm=x86_64
  fi
  if test x"$set_asm" = x; then
    set_asm=no
  fi
else
  set_asm=$req_asm
  case $set_asm in
  x86_64)
    SECP_64BIT_ASM_CHECK
    if test x"$has_64bit_asm" != x"yes"; then
      AC_MSG_ERROR([x86_64 assembly optimization requested but not available])
    fi
    ;;
  arm)
    ;;
  no)
    ;;
  *)
    AC_MSG_ERROR([invalid assembly optimization selection])
    ;;
  esac
fi

# Select assembly optimization
enable_external_asm=no

case $set_asm in
x86_64)
  AC_DEFINE(USE_ASM_X86_64, 1, [Define this symbol to enable x86_64 assembly optimizations])
  ;;
arm)
  enable_external_asm=yes
  ;;
no)
  ;;
*)
  AC_MSG_ERROR([invalid assembly optimizations])
  ;;
esac

if test x"$enable_external_asm" = x"yes"; then
  AC_DEFINE(USE_EXTERNAL_ASM, 1, [Define this symbol if an external (non-inline) assembly implementation is used])
fi


# Select wide multiplication implementation
case $set_widemul in
int128)
  AC_DEFINE(USE_FORCE_WIDEMUL_INT128, 1, [Define this symbol to force the use of the (unsigned) __int128 based wide multiplication implementation])
  ;;
int64)
  AC_DEFINE(USE_FORCE_WIDEMUL_INT64, 1, [Define this symbol to force the use of the (u)int64_t based wide multiplication implementation])
  ;;
auto)
  ;;
*)
  AC_MSG_ERROR([invalid wide multiplication implementation])
  ;;
esac

# Set ecmult window size
if test x"$req_ecmult_window" = x"auto"; then
  set_ecmult_window=15
else
  set_ecmult_window=$req_ecmult_window
fi

error_window_size=['window size for ecmult precomputation not an integer in range [2..24] or "auto"']
case $set_ecmult_window in
''|*[[!0-9]]*)
  # no valid integer
  AC_MSG_ERROR($error_window_size)
  ;;
*)
  if test "$set_ecmult_window" -lt 2 -o "$set_ecmult_window" -gt 24 ; then
    # not in range
    AC_MSG_ERROR($error_window_size)
  fi
  AC_DEFINE_UNQUOTED(ECMULT_WINDOW_SIZE, $set_ecmult_window, [Set window size for ecmult precomputation])
  ;;
esac

# Set ecmult gen precision
if test x"$req_ecmult_gen_precision" = x"auto"; then
  set_ecmult_gen_precision=4
else
  set_ecmult_gen_precision=$req_ecmult_gen_precision
fi

case $set_ecmult_gen_precision in
2|4|8)
  AC_DEFINE_UNQUOTED(ECMULT_GEN_PREC_BITS, $set_ecmult_gen_precision, [Set ecmult gen precision bits])
  ;;
*)
  AC_MSG_ERROR(['ecmult gen precision not 2, 4, 8 or "auto"'])
  ;;
esac

if test x"$enable_valgrind" = x"yes"; then
  SECP_INCLUDES="$SECP_INCLUDES $VALGRIND_CPPFLAGS"
fi

# Add -Werror and similar flags passed from the outside (for testing, e.g., in CI)
SECP_CFLAGS="$SECP_CFLAGS $WERROR_CFLAGS"

###
### Handle module options
###

if test x"$enable_module_ecdh" = x"yes"; then
  AC_DEFINE(ENABLE_MODULE_ECDH, 1, [Define this symbol to enable the ECDH module])
fi

if test x"$enable_module_recovery" = x"yes"; then
  AC_DEFINE(ENABLE_MODULE_RECOVERY, 1, [Define this symbol to enable the ECDSA pubkey recovery module])
fi

if test x"$enable_module_schnorrsig" = x"yes"; then
  AC_DEFINE(ENABLE_MODULE_SCHNORRSIG, 1, [Define this symbol to enable the schnorrsig module])
  enable_module_extrakeys=yes
fi

# Test if extrakeys is set after the schnorrsig module to allow the schnorrsig
# module to set enable_module_extrakeys=yes
if test x"$enable_module_extrakeys" = x"yes"; then
  AC_DEFINE(ENABLE_MODULE_EXTRAKEYS, 1, [Define this symbol to enable the extrakeys module])
fi

<<<<<<< HEAD
=======
if test x"$enable_external_default_callbacks" = x"yes"; then
  AC_DEFINE(USE_EXTERNAL_DEFAULT_CALLBACKS, 1, [Define this symbol if an external implementation of the default callbacks is used])
fi

###
### Check for --enable-experimental if necessary
###

>>>>>>> 9e05de1d
if test x"$enable_experimental" = x"yes"; then
  AC_MSG_NOTICE([******])
  AC_MSG_NOTICE([WARNING: experimental build])
  AC_MSG_NOTICE([Experimental features do not have stable APIs or properties, and may not be safe for production use.])
  AC_MSG_NOTICE([******])
else
  if test x"$set_asm" = x"arm"; then
    AC_MSG_ERROR([ARM assembly optimization is experimental. Use --enable-experimental to allow.])
  fi
fi

###
### Generate output
###

AC_CONFIG_HEADERS([src/libsecp256k1-config.h])
AC_CONFIG_FILES([Makefile libsecp256k1.pc])
AC_SUBST(SECP_INCLUDES)
AC_SUBST(SECP_LIBS)
AC_SUBST(SECP_TEST_LIBS)
AC_SUBST(SECP_TEST_INCLUDES)
AC_SUBST(SECP_CFLAGS)
AM_CONDITIONAL([ENABLE_COVERAGE], [test x"$enable_coverage" = x"yes"])
AM_CONDITIONAL([USE_TESTS], [test x"$enable_tests" != x"no"])
AM_CONDITIONAL([USE_EXHAUSTIVE_TESTS], [test x"$enable_exhaustive_tests" != x"no"])
AM_CONDITIONAL([USE_EXAMPLES], [test x"$enable_examples" != x"no"])
AM_CONDITIONAL([USE_BENCHMARK], [test x"$enable_benchmark" = x"yes"])
AM_CONDITIONAL([ENABLE_MODULE_ECDH], [test x"$enable_module_ecdh" = x"yes"])
AM_CONDITIONAL([ENABLE_MODULE_RECOVERY], [test x"$enable_module_recovery" = x"yes"])
<<<<<<< HEAD
AM_CONDITIONAL([USE_JNI], [test x"$use_jni" = x"yes"])
AM_CONDITIONAL([USE_EXTERNAL_ASM], [test x"$use_external_asm" = x"yes"])
AM_CONDITIONAL([USE_ASM_ARM], [test x"$set_asm" = x"arm"])

dnl make sure nothing new is exported so that we don't break the cache
PKGCONFIG_PATH_TEMP="$PKG_CONFIG_PATH"
unset PKG_CONFIG_PATH
PKG_CONFIG_PATH="$PKGCONFIG_PATH_TEMP"
=======
AM_CONDITIONAL([ENABLE_MODULE_EXTRAKEYS], [test x"$enable_module_extrakeys" = x"yes"])
AM_CONDITIONAL([ENABLE_MODULE_SCHNORRSIG], [test x"$enable_module_schnorrsig" = x"yes"])
AM_CONDITIONAL([USE_EXTERNAL_ASM], [test x"$enable_external_asm" = x"yes"])
AM_CONDITIONAL([USE_ASM_ARM], [test x"$set_asm" = x"arm"])
AM_CONDITIONAL([BUILD_WINDOWS], [test "$build_windows" = "yes"])
AC_SUBST(LIB_VERSION_CURRENT, _LIB_VERSION_CURRENT)
AC_SUBST(LIB_VERSION_REVISION, _LIB_VERSION_REVISION)
AC_SUBST(LIB_VERSION_AGE, _LIB_VERSION_AGE)
>>>>>>> 9e05de1d

AC_OUTPUT

echo
echo "Build Options:"
<<<<<<< HEAD
echo "  with endomorphism   = $use_endomorphism"
echo "  with ecmult precomp = $set_precomp"
echo "  with jni            = $use_jni"
echo "  with benchmarks     = $use_benchmark"
echo "  with coverage       = $enable_coverage"
echo "  module ecdh         = $enable_module_ecdh"
echo "  module recovery     = $enable_module_recovery"
echo
echo "  asm                 = $set_asm"
echo "  bignum              = $set_bignum"
echo "  field               = $set_field"
echo "  scalar              = $set_scalar"
echo
echo "  CC                  = $CC"
echo "  CFLAGS              = $CFLAGS"
echo "  CPPFLAGS            = $CPPFLAGS"
echo "  LDFLAGS             = $LDFLAGS"
echo
=======
echo "  with external callbacks = $enable_external_default_callbacks"
echo "  with benchmarks         = $enable_benchmark"
echo "  with tests              = $enable_tests"
echo "  with coverage           = $enable_coverage"
echo "  with examples           = $enable_examples"
echo "  module ecdh             = $enable_module_ecdh"
echo "  module recovery         = $enable_module_recovery"
echo "  module extrakeys        = $enable_module_extrakeys"
echo "  module schnorrsig       = $enable_module_schnorrsig"
echo
echo "  asm                     = $set_asm"
echo "  ecmult window size      = $set_ecmult_window"
echo "  ecmult gen prec. bits   = $set_ecmult_gen_precision"
# Hide test-only options unless they're used.
if test x"$set_widemul" != xauto; then
echo "  wide multiplication     = $set_widemul"
fi
echo
echo "  valgrind                = $enable_valgrind"
echo "  CC                      = $CC"
echo "  CPPFLAGS                = $CPPFLAGS"
echo "  SECP_CFLAGS             = $SECP_CFLAGS"
echo "  CFLAGS                  = $CFLAGS"
echo "  LDFLAGS                 = $LDFLAGS"
>>>>>>> 9e05de1d
<|MERGE_RESOLUTION|>--- conflicted
+++ resolved
@@ -117,14 +117,8 @@
     [enable_dev_mode=no])
 
 AC_ARG_ENABLE(benchmark,
-<<<<<<< HEAD
-    AS_HELP_STRING([--enable-benchmark],[compile benchmark (default is yes)]),
-    [use_benchmark=$enableval],
-    [use_benchmark=yes])
-=======
     AS_HELP_STRING([--enable-benchmark],[compile benchmark [default=yes]]), [],
     [SECP_SET_DEFAULT([enable_benchmark], [yes], [yes])])
->>>>>>> 9e05de1d
 
 AC_ARG_ENABLE(coverage,
     AS_HELP_STRING([--enable-coverage],[enable compiler flags to support kcov coverage analysis [default=no]]), [],
@@ -151,85 +145,6 @@
     [SECP_SET_DEFAULT([enable_module_ecdh], [no], [yes])])
 
 AC_ARG_ENABLE(module_recovery,
-<<<<<<< HEAD
-    AS_HELP_STRING([--enable-module-recovery],[enable ECDSA pubkey recovery module (default is no)]),
-    [enable_module_recovery=$enableval],
-    [enable_module_recovery=no])
-
-AC_ARG_ENABLE(jni,
-    AS_HELP_STRING([--enable-jni],[enable libsecp256k1_jni (default is no)]),
-    [use_jni=$enableval],
-    [use_jni=no])
-
-AC_ARG_WITH([field], [AS_HELP_STRING([--with-field=64bit|32bit|auto],
-[Specify Field Implementation. Default is auto])],[req_field=$withval], [req_field=auto])
-
-AC_ARG_WITH([bignum], [AS_HELP_STRING([--with-bignum=gmp|no|auto],
-[Specify Bignum Implementation. Default is auto])],[req_bignum=$withval], [req_bignum=auto])
-
-AC_ARG_WITH([scalar], [AS_HELP_STRING([--with-scalar=64bit|32bit|auto],
-[Specify scalar implementation. Default is auto])],[req_scalar=$withval], [req_scalar=auto])
-
-AC_ARG_WITH([asm], [AS_HELP_STRING([--with-asm=x86_64|arm|no|auto]
-[Specify assembly optimizations to use. Default is auto (experimental: arm)])],[req_asm=$withval], [req_asm=auto])
-
-AC_CHECK_TYPES([__int128])
-
-if test x"$enable_coverage" = x"yes"; then
-    AC_DEFINE(COVERAGE, 1, [Define this symbol to compile out all VERIFY code])
-    CFLAGS="$CFLAGS -O0 --coverage"
-    LDFLAGS="--coverage"
-else
-    CFLAGS="$CFLAGS -O3"
-fi
-
-if test x"$use_ecmult_static_precomputation" != x"no"; then
-  # Temporarily switch to an environment for the native compiler
-  save_cross_compiling=$cross_compiling
-  cross_compiling=no
-  SAVE_CC="$CC"
-  CC="$CC_FOR_BUILD"
-  SAVE_CFLAGS="$CFLAGS"
-  CFLAGS="$CFLAGS_FOR_BUILD"
-  SAVE_CPPFLAGS="$CPPFLAGS"
-  CPPFLAGS="$CPPFLAGS_FOR_BUILD"
-  SAVE_LDFLAGS="$LDFLAGS"
-  LDFLAGS="$LDFLAGS_FOR_BUILD"
-
-  warn_CFLAGS_FOR_BUILD="-Wall -Wextra -Wno-unused-function"
-  saved_CFLAGS="$CFLAGS"
-  CFLAGS="$CFLAGS $warn_CFLAGS_FOR_BUILD"
-  AC_MSG_CHECKING([if native ${CC_FOR_BUILD} supports ${warn_CFLAGS_FOR_BUILD}])
-  AC_COMPILE_IFELSE([AC_LANG_SOURCE([[char foo;]])],
-      [ AC_MSG_RESULT([yes]) ],
-      [ AC_MSG_RESULT([no])
-        CFLAGS="$saved_CFLAGS"
-      ])
-
-  AC_MSG_CHECKING([for working native compiler: ${CC_FOR_BUILD}])
-  AC_RUN_IFELSE(
-    [AC_LANG_PROGRAM([], [])],
-    [working_native_cc=yes],
-    [working_native_cc=no],[dnl])
-
-  CFLAGS_FOR_BUILD="$CFLAGS"
-
-  # Restore the environment
-  cross_compiling=$save_cross_compiling
-  CC="$SAVE_CC"
-  CFLAGS="$SAVE_CFLAGS"
-  CPPFLAGS="$SAVE_CPPFLAGS"
-  LDFLAGS="$SAVE_LDFLAGS"
-
-  if test x"$working_native_cc" = x"no"; then
-    AC_MSG_RESULT([no])
-    set_precomp=no
-    m4_define([please_set_for_build], [Please set CC_FOR_BUILD, CFLAGS_FOR_BUILD, CPPFLAGS_FOR_BUILD, and/or LDFLAGS_FOR_BUILD.])
-    if test x"$use_ecmult_static_precomputation" = x"yes";  then
-      AC_MSG_ERROR([native compiler ${CC_FOR_BUILD} does not produce working binaries. please_set_for_build])
-    else
-      AC_MSG_WARN([Disabling statically generated ecmult table because the native compiler ${CC_FOR_BUILD} does not produce working binaries. please_set_for_build])
-=======
     AS_HELP_STRING([--enable-module-recovery],[enable ECDSA pubkey recovery module [default=no]]), [],
     [SECP_SET_DEFAULT([enable_module_recovery], [no], [yes])])
 
@@ -286,16 +201,10 @@
   if test x"$has_valgrind" != x"yes"; then
     if test x"$req_valgrind" = x"yes"; then
       AC_MSG_ERROR([Valgrind support explicitly requested but valgrind/memcheck.h header not available])
->>>>>>> 9e05de1d
     fi
     enable_valgrind=no
   else
-<<<<<<< HEAD
-    AC_MSG_RESULT([yes])
-    set_precomp=yes
-=======
     enable_valgrind=yes
->>>>>>> 9e05de1d
   fi
 fi
 AM_CONDITIONAL([VALGRIND_ENABLED],[test "$enable_valgrind" = "yes"])
@@ -443,8 +352,6 @@
   AC_DEFINE(ENABLE_MODULE_EXTRAKEYS, 1, [Define this symbol to enable the extrakeys module])
 fi
 
-<<<<<<< HEAD
-=======
 if test x"$enable_external_default_callbacks" = x"yes"; then
   AC_DEFINE(USE_EXTERNAL_DEFAULT_CALLBACKS, 1, [Define this symbol if an external implementation of the default callbacks is used])
 fi
@@ -453,7 +360,6 @@
 ### Check for --enable-experimental if necessary
 ###
 
->>>>>>> 9e05de1d
 if test x"$enable_experimental" = x"yes"; then
   AC_MSG_NOTICE([******])
   AC_MSG_NOTICE([WARNING: experimental build])
@@ -483,16 +389,6 @@
 AM_CONDITIONAL([USE_BENCHMARK], [test x"$enable_benchmark" = x"yes"])
 AM_CONDITIONAL([ENABLE_MODULE_ECDH], [test x"$enable_module_ecdh" = x"yes"])
 AM_CONDITIONAL([ENABLE_MODULE_RECOVERY], [test x"$enable_module_recovery" = x"yes"])
-<<<<<<< HEAD
-AM_CONDITIONAL([USE_JNI], [test x"$use_jni" = x"yes"])
-AM_CONDITIONAL([USE_EXTERNAL_ASM], [test x"$use_external_asm" = x"yes"])
-AM_CONDITIONAL([USE_ASM_ARM], [test x"$set_asm" = x"arm"])
-
-dnl make sure nothing new is exported so that we don't break the cache
-PKGCONFIG_PATH_TEMP="$PKG_CONFIG_PATH"
-unset PKG_CONFIG_PATH
-PKG_CONFIG_PATH="$PKGCONFIG_PATH_TEMP"
-=======
 AM_CONDITIONAL([ENABLE_MODULE_EXTRAKEYS], [test x"$enable_module_extrakeys" = x"yes"])
 AM_CONDITIONAL([ENABLE_MODULE_SCHNORRSIG], [test x"$enable_module_schnorrsig" = x"yes"])
 AM_CONDITIONAL([USE_EXTERNAL_ASM], [test x"$enable_external_asm" = x"yes"])
@@ -501,32 +397,11 @@
 AC_SUBST(LIB_VERSION_CURRENT, _LIB_VERSION_CURRENT)
 AC_SUBST(LIB_VERSION_REVISION, _LIB_VERSION_REVISION)
 AC_SUBST(LIB_VERSION_AGE, _LIB_VERSION_AGE)
->>>>>>> 9e05de1d
 
 AC_OUTPUT
 
 echo
 echo "Build Options:"
-<<<<<<< HEAD
-echo "  with endomorphism   = $use_endomorphism"
-echo "  with ecmult precomp = $set_precomp"
-echo "  with jni            = $use_jni"
-echo "  with benchmarks     = $use_benchmark"
-echo "  with coverage       = $enable_coverage"
-echo "  module ecdh         = $enable_module_ecdh"
-echo "  module recovery     = $enable_module_recovery"
-echo
-echo "  asm                 = $set_asm"
-echo "  bignum              = $set_bignum"
-echo "  field               = $set_field"
-echo "  scalar              = $set_scalar"
-echo
-echo "  CC                  = $CC"
-echo "  CFLAGS              = $CFLAGS"
-echo "  CPPFLAGS            = $CPPFLAGS"
-echo "  LDFLAGS             = $LDFLAGS"
-echo
-=======
 echo "  with external callbacks = $enable_external_default_callbacks"
 echo "  with benchmarks         = $enable_benchmark"
 echo "  with tests              = $enable_tests"
@@ -550,5 +425,4 @@
 echo "  CPPFLAGS                = $CPPFLAGS"
 echo "  SECP_CFLAGS             = $SECP_CFLAGS"
 echo "  CFLAGS                  = $CFLAGS"
-echo "  LDFLAGS                 = $LDFLAGS"
->>>>>>> 9e05de1d
+echo "  LDFLAGS                 = $LDFLAGS"
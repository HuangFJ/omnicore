--- conflicted
+++ resolved
@@ -60,11 +60,7 @@
 
     s_one[31] = 1;
     /* Check against pubkey creation when the basepoint is the generator */
-<<<<<<< HEAD
-    for (i = 0; i < 100; ++i) {
-=======
     for (i = 0; i < 2 * count; ++i) {
->>>>>>> 9e05de1d
         secp256k1_sha256 sha;
         unsigned char s_b32[32];
         unsigned char output_ecdh[65];
@@ -84,11 +80,7 @@
         /* compute "explicitly" */
         CHECK(secp256k1_ec_pubkey_serialize(ctx, point_ser, &point_ser_len, &point[1], SECP256K1_EC_UNCOMPRESSED) == 1);
         /* compare */
-<<<<<<< HEAD
-        CHECK(memcmp(output_ecdh, point_ser, 65) == 0);
-=======
         CHECK(secp256k1_memcmp_var(output_ecdh, point_ser, 65) == 0);
->>>>>>> 9e05de1d
 
         /* compute using ECDH function with default hash function */
         CHECK(secp256k1_ecdh(ctx, output_ecdh, &point[0], s_b32, NULL, NULL) == 1);
@@ -98,11 +90,7 @@
         secp256k1_sha256_write(&sha, point_ser, point_ser_len);
         secp256k1_sha256_finalize(&sha, output_ser);
         /* compare */
-<<<<<<< HEAD
-        CHECK(memcmp(output_ecdh, output_ser, 32) == 0);
-=======
         CHECK(secp256k1_memcmp_var(output_ecdh, output_ser, 32) == 0);
->>>>>>> 9e05de1d
     }
 }
 
@@ -133,8 +121,6 @@
 
     /* Hash function failure results in ecdh failure */
     CHECK(secp256k1_ecdh(ctx, output, &point, s_overflow, ecdh_hash_function_test_fail, NULL) == 0);
-<<<<<<< HEAD
-=======
 }
 
 /** Test that ECDH(sG, 1/s) == ECDH((1/s)G, s) == ECDH(G, 1) for a few random s. */
@@ -167,7 +153,6 @@
         CHECK(secp256k1_ecdh(ctx, out_inv, &point, s, NULL, NULL) == 1);
         CHECK(secp256k1_memcmp_var(out_inv, out_base, 32) == 0);
     }
->>>>>>> 9e05de1d
 }
 
 void run_ecdh_tests(void) {

/***********************************************************************
 * Copyright (c) 2013, 2014 Pieter Wuille                              *
 * Distributed under the MIT software license, see the accompanying    *
 * file COPYING or https://www.opensource.org/licenses/mit-license.php.*
 ***********************************************************************/

#ifndef SECP256K1_UTIL_H
#define SECP256K1_UTIL_H

#if defined HAVE_CONFIG_H
#include "libsecp256k1-config.h"
#endif

#include <stdlib.h>
#include <stdint.h>
#include <stdio.h>
#include <limits.h>

typedef struct {
    void (*fn)(const char *text, void* data);
    const void* data;
} secp256k1_callback;

static SECP256K1_INLINE void secp256k1_callback_call(const secp256k1_callback * const cb, const char * const text) {
    cb->fn(text, (void*)cb->data);
}

#ifndef USE_EXTERNAL_DEFAULT_CALLBACKS
static void secp256k1_default_illegal_callback_fn(const char* str, void* data) {
    (void)data;
    fprintf(stderr, "[libsecp256k1] illegal argument: %s\n", str);
    abort();
}
static void secp256k1_default_error_callback_fn(const char* str, void* data) {
    (void)data;
    fprintf(stderr, "[libsecp256k1] internal consistency check failed: %s\n", str);
    abort();
}
#else
void secp256k1_default_illegal_callback_fn(const char* str, void* data);
void secp256k1_default_error_callback_fn(const char* str, void* data);
#endif

static const secp256k1_callback default_illegal_callback = {
    secp256k1_default_illegal_callback_fn,
    NULL
};

static const secp256k1_callback default_error_callback = {
    secp256k1_default_error_callback_fn,
    NULL
};


#ifdef DETERMINISTIC
#define TEST_FAILURE(msg) do { \
    fprintf(stderr, "%s\n", msg); \
    abort(); \
} while(0);
#else
#define TEST_FAILURE(msg) do { \
    fprintf(stderr, "%s:%d: %s\n", __FILE__, __LINE__, msg); \
    abort(); \
} while(0)
#endif

#if SECP256K1_GNUC_PREREQ(3, 0)
#define EXPECT(x,c) __builtin_expect((x),(c))
#else
#define EXPECT(x,c) (x)
#endif

#ifdef DETERMINISTIC
#define CHECK(cond) do { \
    if (EXPECT(!(cond), 0)) { \
        TEST_FAILURE("test condition failed"); \
    } \
} while(0)
#else
#define CHECK(cond) do { \
    if (EXPECT(!(cond), 0)) { \
        TEST_FAILURE("test condition failed: " #cond); \
    } \
} while(0)
#endif

/* Like assert(), but when VERIFY is defined, and side-effect safe. */
#if defined(COVERAGE)
#define VERIFY_CHECK(check)
#define VERIFY_SETUP(stmt)
#elif defined(VERIFY)
#define VERIFY_CHECK CHECK
#define VERIFY_SETUP(stmt) do { stmt; } while(0)
#else
#define VERIFY_CHECK(cond) do { (void)(cond); } while(0)
#define VERIFY_SETUP(stmt)
#endif

/* Define `VG_UNDEF` and `VG_CHECK` when VALGRIND is defined  */
#if !defined(VG_CHECK)
# if defined(VALGRIND)
#  include <valgrind/memcheck.h>
#  define VG_UNDEF(x,y) VALGRIND_MAKE_MEM_UNDEFINED((x),(y))
#  define VG_CHECK(x,y) VALGRIND_CHECK_MEM_IS_DEFINED((x),(y))
# else
#  define VG_UNDEF(x,y)
#  define VG_CHECK(x,y)
# endif
#endif

/* Like `VG_CHECK` but on VERIFY only */
#if defined(VERIFY)
#define VG_CHECK_VERIFY(x,y) VG_CHECK((x), (y))
#else
#define VG_CHECK_VERIFY(x,y)
#endif

static SECP256K1_INLINE void *checked_malloc(const secp256k1_callback* cb, size_t size) {
    void *ret = malloc(size);
    if (ret == NULL) {
        secp256k1_callback_call(cb, "Out of memory");
    }
    return ret;
}

static SECP256K1_INLINE void *checked_realloc(const secp256k1_callback* cb, void *ptr, size_t size) {
    void *ret = realloc(ptr, size);
    if (ret == NULL) {
        secp256k1_callback_call(cb, "Out of memory");
    }
    return ret;
}

<<<<<<< HEAD
=======
#if defined(__BIGGEST_ALIGNMENT__)
#define ALIGNMENT __BIGGEST_ALIGNMENT__
#else
/* Using 16 bytes alignment because common architectures never have alignment
 * requirements above 8 for any of the types we care about. In addition we
 * leave some room because currently we don't care about a few bytes. */
#define ALIGNMENT 16
#endif

#define ROUND_TO_ALIGN(size) ((((size) + ALIGNMENT - 1) / ALIGNMENT) * ALIGNMENT)

>>>>>>> 9e05de1d
/* Macro for restrict, when available and not in a VERIFY build. */
#if defined(SECP256K1_BUILD) && defined(VERIFY)
# define SECP256K1_RESTRICT
#else
# if (!defined(__STDC_VERSION__) || (__STDC_VERSION__ < 199901L) )
#  if SECP256K1_GNUC_PREREQ(3,0)
#   define SECP256K1_RESTRICT __restrict__
#  elif (defined(_MSC_VER) && _MSC_VER >= 1400)
#   define SECP256K1_RESTRICT __restrict
#  else
#   define SECP256K1_RESTRICT
#  endif
# else
#  define SECP256K1_RESTRICT restrict
# endif
#endif

#if defined(_WIN32)
# define I64FORMAT "I64d"
# define I64uFORMAT "I64u"
#else
# define I64FORMAT "lld"
# define I64uFORMAT "llu"
#endif

#if defined(__GNUC__)
# define SECP256K1_GNUC_EXT __extension__
#else
# define SECP256K1_GNUC_EXT
#endif

/* Zero memory if flag == 1. Flag must be 0 or 1. Constant time. */
static SECP256K1_INLINE void secp256k1_memczero(void *s, size_t len, int flag) {
    unsigned char *p = (unsigned char *)s;
    /* Access flag with a volatile-qualified lvalue.
       This prevents clang from figuring out (after inlining) that flag can
       take only be 0 or 1, which leads to variable time code. */
    volatile int vflag = flag;
    unsigned char mask = -(unsigned char) vflag;
    while (len) {
        *p &= ~mask;
        p++;
        len--;
    }
}

/** Semantics like memcmp. Variable-time.
 *
 * We use this to avoid possible compiler bugs with memcmp, e.g.
 * https://gcc.gnu.org/bugzilla/show_bug.cgi?id=95189
 */
static SECP256K1_INLINE int secp256k1_memcmp_var(const void *s1, const void *s2, size_t n) {
    const unsigned char *p1 = s1, *p2 = s2;
    size_t i;

    for (i = 0; i < n; i++) {
        int diff = p1[i] - p2[i];
        if (diff != 0) {
            return diff;
        }
    }
    return 0;
}

/** If flag is true, set *r equal to *a; otherwise leave it. Constant-time.  Both *r and *a must be initialized and non-negative.*/
static SECP256K1_INLINE void secp256k1_int_cmov(int *r, const int *a, int flag) {
    unsigned int mask0, mask1, r_masked, a_masked;
    /* Access flag with a volatile-qualified lvalue.
       This prevents clang from figuring out (after inlining) that flag can
       take only be 0 or 1, which leads to variable time code. */
    volatile int vflag = flag;

    /* Casting a negative int to unsigned and back to int is implementation defined behavior */
    VERIFY_CHECK(*r >= 0 && *a >= 0);

    mask0 = (unsigned int)vflag + ~0u;
    mask1 = ~mask0;
    r_masked = ((unsigned int)*r & mask0);
    a_masked = ((unsigned int)*a & mask1);

    *r = (int)(r_masked | a_masked);
}

/* If USE_FORCE_WIDEMUL_{INT128,INT64} is set, use that wide multiplication implementation.
 * Otherwise use the presence of __SIZEOF_INT128__ to decide.
 */
#if defined(USE_FORCE_WIDEMUL_INT128)
# define SECP256K1_WIDEMUL_INT128 1
#elif defined(USE_FORCE_WIDEMUL_INT64)
# define SECP256K1_WIDEMUL_INT64 1
#elif defined(UINT128_MAX) || defined(__SIZEOF_INT128__)
# define SECP256K1_WIDEMUL_INT128 1
#else
# define SECP256K1_WIDEMUL_INT64 1
#endif
#if defined(SECP256K1_WIDEMUL_INT128)
# if !defined(UINT128_MAX) && defined(__SIZEOF_INT128__)
SECP256K1_GNUC_EXT typedef unsigned __int128 uint128_t;
SECP256K1_GNUC_EXT typedef __int128 int128_t;
#define UINT128_MAX ((uint128_t)(-1))
#define INT128_MAX ((int128_t)(UINT128_MAX >> 1))
#define INT128_MIN (-INT128_MAX - 1)
/* No (U)INT128_C macros because compilers providing __int128 do not support 128-bit literals.  */
# endif
#endif

#ifndef __has_builtin
#define __has_builtin(x) 0
#endif

/* Determine the number of trailing zero bits in a (non-zero) 32-bit x.
 * This function is only intended to be used as fallback for
 * secp256k1_ctz32_var, but permits it to be tested separately. */
static SECP256K1_INLINE int secp256k1_ctz32_var_debruijn(uint32_t x) {
    static const uint8_t debruijn[32] = {
        0x00, 0x01, 0x02, 0x18, 0x03, 0x13, 0x06, 0x19, 0x16, 0x04, 0x14, 0x0A,
        0x10, 0x07, 0x0C, 0x1A, 0x1F, 0x17, 0x12, 0x05, 0x15, 0x09, 0x0F, 0x0B,
        0x1E, 0x11, 0x08, 0x0E, 0x1D, 0x0D, 0x1C, 0x1B
    };
    return debruijn[((x & -x) * 0x04D7651F) >> 27];
}

/* Determine the number of trailing zero bits in a (non-zero) 64-bit x.
 * This function is only intended to be used as fallback for
 * secp256k1_ctz64_var, but permits it to be tested separately. */
static SECP256K1_INLINE int secp256k1_ctz64_var_debruijn(uint64_t x) {
    static const uint8_t debruijn[64] = {
        0, 1, 2, 53, 3, 7, 54, 27, 4, 38, 41, 8, 34, 55, 48, 28,
        62, 5, 39, 46, 44, 42, 22, 9, 24, 35, 59, 56, 49, 18, 29, 11,
        63, 52, 6, 26, 37, 40, 33, 47, 61, 45, 43, 21, 23, 58, 17, 10,
        51, 25, 36, 32, 60, 20, 57, 16, 50, 31, 19, 15, 30, 14, 13, 12
    };
    return debruijn[((x & -x) * 0x022FDD63CC95386D) >> 58];
}

/* Determine the number of trailing zero bits in a (non-zero) 32-bit x. */
static SECP256K1_INLINE int secp256k1_ctz32_var(uint32_t x) {
    VERIFY_CHECK(x != 0);
#if (__has_builtin(__builtin_ctz) || SECP256K1_GNUC_PREREQ(3,4))
    /* If the unsigned type is sufficient to represent the largest uint32_t, consider __builtin_ctz. */
    if (((unsigned)UINT32_MAX) == UINT32_MAX) {
        return __builtin_ctz(x);
    }
#endif
#if (__has_builtin(__builtin_ctzl) || SECP256K1_GNUC_PREREQ(3,4))
    /* Otherwise consider __builtin_ctzl (the unsigned long type is always at least 32 bits). */
    return __builtin_ctzl(x);
#else
    /* If no suitable CTZ builtin is available, use a (variable time) software emulation. */
    return secp256k1_ctz32_var_debruijn(x);
#endif
}

/* Determine the number of trailing zero bits in a (non-zero) 64-bit x. */
static SECP256K1_INLINE int secp256k1_ctz64_var(uint64_t x) {
    VERIFY_CHECK(x != 0);
#if (__has_builtin(__builtin_ctzl) || SECP256K1_GNUC_PREREQ(3,4))
    /* If the unsigned long type is sufficient to represent the largest uint64_t, consider __builtin_ctzl. */
    if (((unsigned long)UINT64_MAX) == UINT64_MAX) {
        return __builtin_ctzl(x);
    }
#endif
#if (__has_builtin(__builtin_ctzll) || SECP256K1_GNUC_PREREQ(3,4))
    /* Otherwise consider __builtin_ctzll (the unsigned long long type is always at least 64 bits). */
    return __builtin_ctzll(x);
#else
    /* If no suitable CTZ builtin is available, use a (variable time) software emulation. */
    return secp256k1_ctz64_var_debruijn(x);
#endif
}

/* Read a uint32_t in big endian */
SECP256K1_INLINE static uint32_t secp256k1_read_be32(const unsigned char* p) {
    return (uint32_t)p[0] << 24 |
           (uint32_t)p[1] << 16 |
           (uint32_t)p[2] << 8  |
           (uint32_t)p[3];
}

/* Write a uint32_t in big endian */
SECP256K1_INLINE static void secp256k1_write_be32(unsigned char* p, uint32_t x) {
    p[3] = x;
    p[2] = x >>  8;
    p[1] = x >> 16;
    p[0] = x >> 24;
}

#endif /* SECP256K1_UTIL_H */<|MERGE_RESOLUTION|>--- conflicted
+++ resolved
@@ -131,8 +131,6 @@
     return ret;
 }
 
-<<<<<<< HEAD
-=======
 #if defined(__BIGGEST_ALIGNMENT__)
 #define ALIGNMENT __BIGGEST_ALIGNMENT__
 #else
@@ -144,7 +142,6 @@
 
 #define ROUND_TO_ALIGN(size) ((((size) + ALIGNMENT - 1) / ALIGNMENT) * ALIGNMENT)
 
->>>>>>> 9e05de1d
 /* Macro for restrict, when available and not in a VERIFY build. */
 #if defined(SECP256K1_BUILD) && defined(VERIFY)
 # define SECP256K1_RESTRICT

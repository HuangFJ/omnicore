--- conflicted
+++ resolved
@@ -12,13 +12,8 @@
 
 typedef struct {
     uint32_t s[8];
-<<<<<<< HEAD
-    uint32_t buf[16]; /* In big endian */
-    size_t bytes;
-=======
     unsigned char buf[64];
     uint64_t bytes;
->>>>>>> 9e05de1d
 } secp256k1_sha256;
 
 static void secp256k1_sha256_initialize(secp256k1_sha256 *hash);

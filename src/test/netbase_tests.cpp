--- conflicted
+++ resolved
@@ -1,22 +1,14 @@
-<<<<<<< HEAD
-// Copyright (c) 2012-2019 The Bitcoin Core developers
-=======
 // Copyright (c) 2012-2021 The Bitcoin Core developers
->>>>>>> 9e05de1d
 // Distributed under the MIT software license, see the accompanying
 // file COPYING or http://www.opensource.org/licenses/mit-license.php.
 
 #include <net_permissions.h>
 #include <netaddress.h>
 #include <netbase.h>
-<<<<<<< HEAD
-#include <net_permissions.h>
-=======
 #include <netgroup.h>
 #include <protocol.h>
 #include <serialize.h>
 #include <streams.h>
->>>>>>> 9e05de1d
 #include <test/util/setup_common.h>
 #include <util/strencodings.h>
 #include <util/translation.h>
@@ -143,21 +135,10 @@
 
 BOOST_AUTO_TEST_CASE(embedded_test)
 {
-<<<<<<< HEAD
-    // values from https://web.archive.org/web/20121122003543/http://www.cypherpunk.at/onioncat/wiki/OnionCat
-    CNetAddr addr1(ResolveIP("5wyqrzbvrdsumnok.onion"));
-    CNetAddr addr2(ResolveIP("FD87:D87E:EB43:edb1:8e4:3588:e546:35ca"));
-    BOOST_CHECK(addr1 == addr2);
-    BOOST_CHECK(addr1.IsTor());
-    BOOST_CHECK(addr1.ToStringIP() == "5wyqrzbvrdsumnok.onion");
-    BOOST_CHECK(addr1.IsRoutable());
-
-=======
     CNetAddr addr1(ResolveIP("1.2.3.4"));
     CNetAddr addr2(ResolveIP("::FFFF:0102:0304"));
     BOOST_CHECK(addr2.IsIPv4());
     BOOST_CHECK_EQUAL(addr1.ToString(), addr2.ToString());
->>>>>>> 9e05de1d
 }
 
 BOOST_AUTO_TEST_CASE(subnet_test)
@@ -335,25 +316,6 @@
 
 BOOST_AUTO_TEST_CASE(netbase_getgroup)
 {
-<<<<<<< HEAD
-    std::vector<bool> asmap; // use /16
-    BOOST_CHECK(ResolveIP("127.0.0.1").GetGroup(asmap) == std::vector<unsigned char>({0})); // Local -> !Routable()
-    BOOST_CHECK(ResolveIP("257.0.0.1").GetGroup(asmap) == std::vector<unsigned char>({0})); // !Valid -> !Routable()
-    BOOST_CHECK(ResolveIP("10.0.0.1").GetGroup(asmap) == std::vector<unsigned char>({0})); // RFC1918 -> !Routable()
-    BOOST_CHECK(ResolveIP("169.254.1.1").GetGroup(asmap) == std::vector<unsigned char>({0})); // RFC3927 -> !Routable()
-    BOOST_CHECK(ResolveIP("1.2.3.4").GetGroup(asmap) == std::vector<unsigned char>({(unsigned char)NET_IPV4, 1, 2})); // IPv4
-    BOOST_CHECK(ResolveIP("::FFFF:0:102:304").GetGroup(asmap) == std::vector<unsigned char>({(unsigned char)NET_IPV4, 1, 2})); // RFC6145
-    BOOST_CHECK(ResolveIP("64:FF9B::102:304").GetGroup(asmap) == std::vector<unsigned char>({(unsigned char)NET_IPV4, 1, 2})); // RFC6052
-    BOOST_CHECK(ResolveIP("2002:102:304:9999:9999:9999:9999:9999").GetGroup(asmap) == std::vector<unsigned char>({(unsigned char)NET_IPV4, 1, 2})); // RFC3964
-    BOOST_CHECK(ResolveIP("2001:0:9999:9999:9999:9999:FEFD:FCFB").GetGroup(asmap) == std::vector<unsigned char>({(unsigned char)NET_IPV4, 1, 2})); // RFC4380
-    BOOST_CHECK(ResolveIP("FD87:D87E:EB43:edb1:8e4:3588:e546:35ca").GetGroup(asmap) == std::vector<unsigned char>({(unsigned char)NET_ONION, 239})); // Tor
-    BOOST_CHECK(ResolveIP("2001:470:abcd:9999:9999:9999:9999:9999").GetGroup(asmap) == std::vector<unsigned char>({(unsigned char)NET_IPV6, 32, 1, 4, 112, 175})); //he.net
-    BOOST_CHECK(ResolveIP("2001:2001:9999:9999:9999:9999:9999:9999").GetGroup(asmap) == std::vector<unsigned char>({(unsigned char)NET_IPV6, 32, 1, 32, 1})); //IPv6
-
-    // baz.net sha256 hash: 12929400eb4607c4ac075f087167e75286b179c693eb059a01774b864e8fe505
-    std::vector<unsigned char> internal_group = {NET_INTERNAL, 0x12, 0x92, 0x94, 0x00, 0xeb, 0x46, 0x07, 0xc4, 0xac, 0x07};
-    BOOST_CHECK(CreateInternal("baz.net").GetGroup(asmap) == internal_group);
-=======
     NetGroupManager netgroupman{std::vector<bool>()}; // use /16
     BOOST_CHECK(netgroupman.GetGroup(ResolveIP("127.0.0.1")) == std::vector<unsigned char>({0})); // Local -> !Routable()
     BOOST_CHECK(netgroupman.GetGroup(ResolveIP("257.0.0.1")) == std::vector<unsigned char>({0})); // !Valid -> !Routable()
@@ -370,7 +332,6 @@
     // baz.net sha256 hash: 12929400eb4607c4ac075f087167e75286b179c693eb059a01774b864e8fe505
     std::vector<unsigned char> internal_group = {NET_INTERNAL, 0x12, 0x92, 0x94, 0x00, 0xeb, 0x46, 0x07, 0xc4, 0xac, 0x07};
     BOOST_CHECK(netgroupman.GetGroup(CreateInternal("baz.net")) == internal_group);
->>>>>>> 9e05de1d
 }
 
 BOOST_AUTO_TEST_CASE(netbase_parsenetwork)
@@ -395,45 +356,20 @@
 
 BOOST_AUTO_TEST_CASE(netpermissions_test)
 {
-<<<<<<< HEAD
-    std::string error;
-=======
     bilingual_str error;
->>>>>>> 9e05de1d
     NetWhitebindPermissions whitebindPermissions;
     NetWhitelistPermissions whitelistPermissions;
 
     // Detect invalid white bind
     BOOST_CHECK(!NetWhitebindPermissions::TryParse("", whitebindPermissions, error));
-<<<<<<< HEAD
-    BOOST_CHECK(error.find("Cannot resolve -whitebind address") != std::string::npos);
-    BOOST_CHECK(!NetWhitebindPermissions::TryParse("127.0.0.1", whitebindPermissions, error));
-    BOOST_CHECK(error.find("Need to specify a port with -whitebind") != std::string::npos);
-=======
     BOOST_CHECK(error.original.find("Cannot resolve -whitebind address") != std::string::npos);
     BOOST_CHECK(!NetWhitebindPermissions::TryParse("127.0.0.1", whitebindPermissions, error));
     BOOST_CHECK(error.original.find("Need to specify a port with -whitebind") != std::string::npos);
->>>>>>> 9e05de1d
     BOOST_CHECK(!NetWhitebindPermissions::TryParse("", whitebindPermissions, error));
 
     // If no permission flags, assume backward compatibility
     BOOST_CHECK(NetWhitebindPermissions::TryParse("1.2.3.4:32", whitebindPermissions, error));
     BOOST_CHECK(error.empty());
-<<<<<<< HEAD
-    BOOST_CHECK_EQUAL(whitebindPermissions.m_flags, PF_ISIMPLICIT);
-    BOOST_CHECK(NetPermissions::HasFlag(whitebindPermissions.m_flags, PF_ISIMPLICIT));
-    NetPermissions::ClearFlag(whitebindPermissions.m_flags, PF_ISIMPLICIT);
-    BOOST_CHECK(!NetPermissions::HasFlag(whitebindPermissions.m_flags, PF_ISIMPLICIT));
-    BOOST_CHECK_EQUAL(whitebindPermissions.m_flags, PF_NONE);
-    NetPermissions::AddFlag(whitebindPermissions.m_flags, PF_ISIMPLICIT);
-    BOOST_CHECK(NetPermissions::HasFlag(whitebindPermissions.m_flags, PF_ISIMPLICIT));
-
-    // Can set one permission
-    BOOST_CHECK(NetWhitebindPermissions::TryParse("bloom@1.2.3.4:32", whitebindPermissions, error));
-    BOOST_CHECK_EQUAL(whitebindPermissions.m_flags, PF_BLOOMFILTER);
-    BOOST_CHECK(NetWhitebindPermissions::TryParse("@1.2.3.4:32", whitebindPermissions, error));
-    BOOST_CHECK_EQUAL(whitebindPermissions.m_flags, PF_NONE);
-=======
     BOOST_CHECK_EQUAL(whitebindPermissions.m_flags, NetPermissionFlags::Implicit);
     BOOST_CHECK(NetPermissions::HasFlag(whitebindPermissions.m_flags, NetPermissionFlags::Implicit));
     NetPermissions::ClearFlag(whitebindPermissions.m_flags, NetPermissionFlags::Implicit);
@@ -469,45 +405,10 @@
     BOOST_CHECK_EQUAL(download.m_flags, NetPermissionFlags::Download);
     BOOST_CHECK(NetPermissions::HasFlag(download.m_flags, NetPermissionFlags::Download));
     BOOST_CHECK(!NetPermissions::HasFlag(download.m_flags, NetPermissionFlags::NoBan));
->>>>>>> 9e05de1d
 
     // Happy path, can parse flags
     BOOST_CHECK(NetWhitebindPermissions::TryParse("bloom,forcerelay@1.2.3.4:32", whitebindPermissions, error));
     // forcerelay should also activate the relay permission
-<<<<<<< HEAD
-    BOOST_CHECK_EQUAL(whitebindPermissions.m_flags, PF_BLOOMFILTER | PF_FORCERELAY | PF_RELAY);
-    BOOST_CHECK(NetWhitebindPermissions::TryParse("bloom,relay,noban@1.2.3.4:32", whitebindPermissions, error));
-    BOOST_CHECK_EQUAL(whitebindPermissions.m_flags, PF_BLOOMFILTER | PF_RELAY | PF_NOBAN);
-    BOOST_CHECK(NetWhitebindPermissions::TryParse("bloom,forcerelay,noban@1.2.3.4:32", whitebindPermissions, error));
-    BOOST_CHECK(NetWhitebindPermissions::TryParse("all@1.2.3.4:32", whitebindPermissions, error));
-    BOOST_CHECK_EQUAL(whitebindPermissions.m_flags, PF_ALL);
-
-    // Allow dups
-    BOOST_CHECK(NetWhitebindPermissions::TryParse("bloom,relay,noban,noban@1.2.3.4:32", whitebindPermissions, error));
-    BOOST_CHECK_EQUAL(whitebindPermissions.m_flags, PF_BLOOMFILTER | PF_RELAY | PF_NOBAN);
-
-    // Allow empty
-    BOOST_CHECK(NetWhitebindPermissions::TryParse("bloom,relay,,noban@1.2.3.4:32", whitebindPermissions, error));
-    BOOST_CHECK_EQUAL(whitebindPermissions.m_flags, PF_BLOOMFILTER | PF_RELAY | PF_NOBAN);
-    BOOST_CHECK(NetWhitebindPermissions::TryParse(",@1.2.3.4:32", whitebindPermissions, error));
-    BOOST_CHECK_EQUAL(whitebindPermissions.m_flags, PF_NONE);
-    BOOST_CHECK(NetWhitebindPermissions::TryParse(",,@1.2.3.4:32", whitebindPermissions, error));
-    BOOST_CHECK_EQUAL(whitebindPermissions.m_flags, PF_NONE);
-
-    // Detect invalid flag
-    BOOST_CHECK(!NetWhitebindPermissions::TryParse("bloom,forcerelay,oopsie@1.2.3.4:32", whitebindPermissions, error));
-    BOOST_CHECK(error.find("Invalid P2P permission") != std::string::npos);
-
-    // Check whitelist error
-    BOOST_CHECK(!NetWhitelistPermissions::TryParse("bloom,forcerelay,noban@1.2.3.4:32", whitelistPermissions, error));
-    BOOST_CHECK(error.find("Invalid netmask specified in -whitelist") != std::string::npos);
-
-    // Happy path for whitelist parsing
-    BOOST_CHECK(NetWhitelistPermissions::TryParse("noban@1.2.3.4", whitelistPermissions, error));
-    BOOST_CHECK_EQUAL(whitelistPermissions.m_flags, PF_NOBAN);
-    BOOST_CHECK(NetWhitelistPermissions::TryParse("bloom,forcerelay,noban,relay@1.2.3.4/32", whitelistPermissions, error));
-    BOOST_CHECK_EQUAL(whitelistPermissions.m_flags, PF_BLOOMFILTER | PF_FORCERELAY | PF_NOBAN | PF_RELAY);
-=======
     BOOST_CHECK_EQUAL(whitebindPermissions.m_flags, NetPermissionFlags::BloomFilter | NetPermissionFlags::ForceRelay | NetPermissionFlags::Relay);
     BOOST_CHECK(NetWhitebindPermissions::TryParse("bloom,relay,noban@1.2.3.4:32", whitebindPermissions, error));
     BOOST_CHECK_EQUAL(whitebindPermissions.m_flags, NetPermissionFlags::BloomFilter | NetPermissionFlags::Relay | NetPermissionFlags::NoBan);
@@ -542,48 +443,24 @@
 
     BOOST_CHECK(NetWhitelistPermissions::TryParse("bloom,forcerelay,noban,relay@1.2.3.4/32", whitelistPermissions, error));
     BOOST_CHECK_EQUAL(whitelistPermissions.m_flags, NetPermissionFlags::BloomFilter | NetPermissionFlags::ForceRelay | NetPermissionFlags::NoBan | NetPermissionFlags::Relay);
->>>>>>> 9e05de1d
     BOOST_CHECK(error.empty());
     BOOST_CHECK_EQUAL(whitelistPermissions.m_subnet.ToString(), "1.2.3.4/32");
     BOOST_CHECK(NetWhitelistPermissions::TryParse("bloom,forcerelay,noban,relay,mempool@1.2.3.4/32", whitelistPermissions, error));
 
-<<<<<<< HEAD
-    const auto strings = NetPermissions::ToStrings(PF_ALL);
-    BOOST_CHECK_EQUAL(strings.size(), 5);
-=======
     const auto strings = NetPermissions::ToStrings(NetPermissionFlags::All);
     BOOST_CHECK_EQUAL(strings.size(), 7U);
->>>>>>> 9e05de1d
     BOOST_CHECK(std::find(strings.begin(), strings.end(), "bloomfilter") != strings.end());
     BOOST_CHECK(std::find(strings.begin(), strings.end(), "forcerelay") != strings.end());
     BOOST_CHECK(std::find(strings.begin(), strings.end(), "relay") != strings.end());
     BOOST_CHECK(std::find(strings.begin(), strings.end(), "noban") != strings.end());
     BOOST_CHECK(std::find(strings.begin(), strings.end(), "mempool") != strings.end());
-<<<<<<< HEAD
-=======
     BOOST_CHECK(std::find(strings.begin(), strings.end(), "download") != strings.end());
     BOOST_CHECK(std::find(strings.begin(), strings.end(), "addr") != strings.end());
->>>>>>> 9e05de1d
 }
 
 BOOST_AUTO_TEST_CASE(netbase_dont_resolve_strings_with_embedded_nul_characters)
 {
     CNetAddr addr;
-<<<<<<< HEAD
-    BOOST_CHECK(LookupHost(std::string("127.0.0.1", 9), addr, false));
-    BOOST_CHECK(!LookupHost(std::string("127.0.0.1\0", 10), addr, false));
-    BOOST_CHECK(!LookupHost(std::string("127.0.0.1\0example.com", 21), addr, false));
-    BOOST_CHECK(!LookupHost(std::string("127.0.0.1\0example.com\0", 22), addr, false));
-    CSubNet ret;
-    BOOST_CHECK(LookupSubNet(std::string("1.2.3.0/24", 10), ret));
-    BOOST_CHECK(!LookupSubNet(std::string("1.2.3.0/24\0", 11), ret));
-    BOOST_CHECK(!LookupSubNet(std::string("1.2.3.0/24\0example.com", 22), ret));
-    BOOST_CHECK(!LookupSubNet(std::string("1.2.3.0/24\0example.com\0", 23), ret));
-    BOOST_CHECK(LookupSubNet(std::string("5wyqrzbvrdsumnok.onion", 22), ret));
-    BOOST_CHECK(!LookupSubNet(std::string("5wyqrzbvrdsumnok.onion\0", 23), ret));
-    BOOST_CHECK(!LookupSubNet(std::string("5wyqrzbvrdsumnok.onion\0example.com", 34), ret));
-    BOOST_CHECK(!LookupSubNet(std::string("5wyqrzbvrdsumnok.onion\0example.com\0", 35), ret));
-=======
     BOOST_CHECK(LookupHost("127.0.0.1"s, addr, false));
     BOOST_CHECK(!LookupHost("127.0.0.1\0"s, addr, false));
     BOOST_CHECK(!LookupHost("127.0.0.1\0example.com"s, addr, false));
@@ -718,7 +595,6 @@
         }
     }
     BOOST_CHECK_EQUAL(total_bad_ports, 80);
->>>>>>> 9e05de1d
 }
 
 BOOST_AUTO_TEST_SUITE_END()
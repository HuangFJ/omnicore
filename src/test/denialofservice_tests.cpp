--- conflicted
+++ resolved
@@ -1,8 +1,4 @@
-<<<<<<< HEAD
-// Copyright (c) 2011-2020 The Bitcoin Core developers
-=======
 // Copyright (c) 2011-2021 The Bitcoin Core developers
->>>>>>> 9e05de1d
 // Distributed under the MIT software license, see the accompanying
 // file COPYING or http://www.opensource.org/licenses/mit-license.php.
 
@@ -12,69 +8,24 @@
 #include <chainparams.h>
 #include <net.h>
 #include <net_processing.h>
-<<<<<<< HEAD
-=======
 #include <pubkey.h>
->>>>>>> 9e05de1d
 #include <script/sign.h>
 #include <script/signingprovider.h>
 #include <script/standard.h>
 #include <serialize.h>
-<<<<<<< HEAD
-#include <util/memory.h>
-=======
 #include <test/util/net.h>
 #include <test/util/setup_common.h>
 #include <timedata.h>
->>>>>>> 9e05de1d
 #include <util/string.h>
 #include <util/system.h>
 #include <util/time.h>
 #include <validation.h>
 
-<<<<<<< HEAD
-#include <test/util/setup_common.h>
-
-=======
 #include <array>
->>>>>>> 9e05de1d
 #include <stdint.h>
 
 #include <boost/test/unit_test.hpp>
 
-<<<<<<< HEAD
-struct CConnmanTest : public CConnman {
-    using CConnman::CConnman;
-    void AddNode(CNode& node)
-    {
-        LOCK(cs_vNodes);
-        vNodes.push_back(&node);
-    }
-    void ClearNodes()
-    {
-        LOCK(cs_vNodes);
-        for (CNode* node : vNodes) {
-            delete node;
-        }
-        vNodes.clear();
-    }
-};
-
-// Tests these internal-to-net_processing.cpp methods:
-extern bool AddOrphanTx(const CTransactionRef& tx, NodeId peer);
-extern void EraseOrphansFor(NodeId peer);
-extern unsigned int LimitOrphanTxSize(unsigned int nMaxOrphans);
-extern void Misbehaving(NodeId nodeid, int howmuch, const std::string& message="");
-
-struct COrphanTx {
-    CTransactionRef tx;
-    NodeId fromPeer;
-    int64_t nTimeExpire;
-};
-extern std::map<uint256, COrphanTx> mapOrphanTransactions GUARDED_BY(g_cs_orphans);
-
-=======
->>>>>>> 9e05de1d
 static CService ip(uint32_t i)
 {
     struct in_addr s;
@@ -94,15 +45,10 @@
 // work.
 BOOST_AUTO_TEST_CASE(outbound_slow_chain_eviction)
 {
-<<<<<<< HEAD
-    auto connman = MakeUnique<CConnman>(0x1337, 0x1337);
-    auto peerLogic = MakeUnique<PeerLogicValidation>(connman.get(), nullptr, *m_node.scheduler, *m_node.mempool);
-=======
     ConnmanTestMsg& connman = static_cast<ConnmanTestMsg&>(*m_node.connman);
     // Disable inactivity checks for this test to avoid interference
     connman.SetPeerConnectTimeout(99999s);
     PeerManager& peerman = *m_node.peerman;
->>>>>>> 9e05de1d
 
     // Mock an outbound peer
     CAddress addr1(ip(0xa0b0c001), NODE_NONE);
@@ -129,13 +75,8 @@
     // This test requires that we have a chain with non-zero work.
     {
         LOCK(cs_main);
-<<<<<<< HEAD
-        BOOST_CHECK(::ChainActive().Tip() != nullptr);
-        BOOST_CHECK(::ChainActive().Tip()->nChainWork > 0);
-=======
         BOOST_CHECK(m_node.chainman->ActiveChain().Tip() != nullptr);
         BOOST_CHECK(m_node.chainman->ActiveChain().Tip()->nChainWork > 0);
->>>>>>> 9e05de1d
     }
 
     // Test starts here
@@ -194,17 +135,6 @@
 
 BOOST_AUTO_TEST_CASE(stale_tip_peer_management)
 {
-<<<<<<< HEAD
-    auto connman = MakeUnique<CConnmanTest>(0x1337, 0x1337);
-    auto peerLogic = MakeUnique<PeerLogicValidation>(connman.get(), nullptr, *m_node.scheduler, *m_node.mempool);
-
-    const Consensus::Params& consensusParams = Params().GetConsensus();
-    constexpr int max_outbound_full_relay = 8;
-    CConnman::Options options;
-    options.nMaxConnections = 125;
-    options.m_max_outbound_full_relay = max_outbound_full_relay;
-    options.nMaxFeeler = 1;
-=======
     NodeId id{0};
     auto connman = std::make_unique<ConnmanTestMsg>(0x1337, 0x1337, *m_node.addrman, *m_node.netgroupman);
     auto peerLogic = PeerManager::make(*connman, *m_node.addrman, nullptr,
@@ -215,7 +145,6 @@
     options.nMaxConnections = DEFAULT_MAX_PEER_CONNECTIONS;
     options.m_max_outbound_full_relay = max_outbound_full_relay;
     options.nMaxFeeler = MAX_FEELER_CONNECTIONS;
->>>>>>> 9e05de1d
 
     const auto time_init{GetTime<std::chrono::seconds>()};
     SetMockTime(time_init);
@@ -224,13 +153,8 @@
     std::vector<CNode *> vNodes;
 
     // Mock some outbound peers
-<<<<<<< HEAD
-    for (int i=0; i<max_outbound_full_relay; ++i) {
-        AddRandomOutboundPeer(vNodes, *peerLogic, connman.get());
-=======
     for (int i = 0; i < max_outbound_full_relay; ++i) {
         AddRandomOutboundPeer(id, vNodes, *peerLogic, *connman, ConnectionType::OUTBOUND_FULL_RELAY);
->>>>>>> 9e05de1d
     }
 
     peerLogic->CheckForStaleTipAndEvictPeers();
@@ -259,13 +183,8 @@
     AddRandomOutboundPeer(id, vNodes, *peerLogic, *connman, ConnectionType::OUTBOUND_FULL_RELAY);
     SetMockTime(time_later);
 
-<<<<<<< HEAD
-    peerLogic->CheckForStaleTipAndEvictPeers(consensusParams);
-    for (int i=0; i<max_outbound_full_relay; ++i) {
-=======
     peerLogic->CheckForStaleTipAndEvictPeers();
     for (int i = 0; i < max_outbound_full_relay; ++i) {
->>>>>>> 9e05de1d
         BOOST_CHECK(vNodes[i]->fDisconnect == false);
     }
     // Last added node should get marked for eviction
@@ -277,13 +196,8 @@
     // peer, and check that the next newest node gets evicted.
     peerLogic->UpdateLastBlockAnnounceTime(vNodes.back()->GetId(), GetTime());
 
-<<<<<<< HEAD
-    peerLogic->CheckForStaleTipAndEvictPeers(consensusParams);
-    for (int i=0; i<max_outbound_full_relay-1; ++i) {
-=======
     peerLogic->CheckForStaleTipAndEvictPeers();
     for (int i = 0; i < max_outbound_full_relay - 1; ++i) {
->>>>>>> 9e05de1d
         BOOST_CHECK(vNodes[i]->fDisconnect == false);
     }
     BOOST_CHECK(vNodes[max_outbound_full_relay-1]->fDisconnect == true);
@@ -298,16 +212,10 @@
 
 BOOST_AUTO_TEST_CASE(block_relay_only_eviction)
 {
-<<<<<<< HEAD
-    auto banman = MakeUnique<BanMan>(GetDataDir() / "banlist.dat", nullptr, DEFAULT_MISBEHAVING_BANTIME);
-    auto connman = MakeUnique<CConnman>(0x1337, 0x1337);
-    auto peerLogic = MakeUnique<PeerLogicValidation>(connman.get(), banman.get(), *m_node.scheduler, *m_node.mempool);
-=======
     NodeId id{0};
     auto connman = std::make_unique<ConnmanTestMsg>(0x1337, 0x1337, *m_node.addrman, *m_node.netgroupman);
     auto peerLogic = PeerManager::make(*connman, *m_node.addrman, nullptr,
                                        *m_node.chainman, *m_node.mempool, false);
->>>>>>> 9e05de1d
 
     constexpr int max_outbound_block_relay{MAX_BLOCK_RELAY_ONLY_CONNECTIONS};
     constexpr int64_t MINIMUM_CONNECT_TIME{30};
@@ -323,25 +231,10 @@
     for (int i = 0; i < max_outbound_block_relay; ++i) {
         AddRandomOutboundPeer(id, vNodes, *peerLogic, *connman, ConnectionType::BLOCK_RELAY);
     }
-<<<<<<< HEAD
-    BOOST_CHECK(banman->IsDiscouraged(addr1));
-    BOOST_CHECK(!banman->IsDiscouraged(ip(0xa0b0c001|0x0000ff00))); // Different IP, not banned
-
-    CAddress addr2(ip(0xa0b0c002), NODE_NONE);
-    CNode dummyNode2(id++, NODE_NETWORK, 0, INVALID_SOCKET, addr2, 1, 1, CAddress(), "", true);
-    dummyNode2.SetSendVersion(PROTOCOL_VERSION);
-    peerLogic->InitializeNode(&dummyNode2);
-    dummyNode2.nVersion = 1;
-    dummyNode2.fSuccessfullyConnected = true;
-    {
-        LOCK(cs_main);
-        Misbehaving(dummyNode2.GetId(), 50);
-=======
     peerLogic->CheckForStaleTipAndEvictPeers();
 
     for (int i = 0; i < max_outbound_block_relay; ++i) {
         BOOST_CHECK(vNodes[i]->fDisconnect == false);
->>>>>>> 9e05de1d
     }
 
     // Add an extra block-relay-only peer breaking the limit (mocks logic in ThreadOpenConnections)
@@ -352,20 +245,12 @@
     for (int i = 0; i < max_outbound_block_relay; ++i) {
         BOOST_CHECK(vNodes[i]->fDisconnect == false);
     }
-<<<<<<< HEAD
-    BOOST_CHECK(!banman->IsDiscouraged(addr2)); // 2 not banned yet...
-    BOOST_CHECK(banman->IsDiscouraged(addr1));  // ... but 1 still should be
-    {
-        LOCK(cs_main);
-        Misbehaving(dummyNode2.GetId(), 50);
-=======
     BOOST_CHECK(vNodes.back()->fDisconnect == false);
 
     SetMockTime(GetTime() + MINIMUM_CONNECT_TIME + 1);
     peerLogic->CheckForStaleTipAndEvictPeers();
     for (int i = 0; i < max_outbound_block_relay; ++i) {
         BOOST_CHECK(vNodes[i]->fDisconnect == false);
->>>>>>> 9e05de1d
     }
     BOOST_CHECK(vNodes.back()->fDisconnect == true);
 
@@ -378,12 +263,8 @@
     for (int i = 0; i < max_outbound_block_relay - 1; ++i) {
         BOOST_CHECK(vNodes[i]->fDisconnect == false);
     }
-<<<<<<< HEAD
-    BOOST_CHECK(banman->IsDiscouraged(addr2));
-=======
     BOOST_CHECK(vNodes[max_outbound_block_relay - 1]->fDisconnect == true);
     BOOST_CHECK(vNodes.back()->fDisconnect == false);
->>>>>>> 9e05de1d
 
     for (const CNode* node : vNodes) {
         peerLogic->FinalizeNode(*node);
@@ -393,29 +274,6 @@
 
 BOOST_AUTO_TEST_CASE(peer_discouragement)
 {
-<<<<<<< HEAD
-    auto banman = MakeUnique<BanMan>(GetDataDir() / "banlist.dat", nullptr, DEFAULT_MISBEHAVING_BANTIME);
-    auto connman = MakeUnique<CConnman>(0x1337, 0x1337);
-    auto peerLogic = MakeUnique<PeerLogicValidation>(connman.get(), banman.get(), *m_node.scheduler, *m_node.mempool);
-
-    banman->ClearBanned();
-    gArgs.ForceSetArg("-banscore", "111"); // because 11 is my favorite number
-    CAddress addr1(ip(0xa0b0c001), NODE_NONE);
-    CNode dummyNode1(id++, NODE_NETWORK, 0, INVALID_SOCKET, addr1, 3, 1, CAddress(), "", true);
-    dummyNode1.SetSendVersion(PROTOCOL_VERSION);
-    peerLogic->InitializeNode(&dummyNode1);
-    dummyNode1.nVersion = 1;
-    dummyNode1.fSuccessfullyConnected = true;
-    {
-        LOCK(cs_main);
-        Misbehaving(dummyNode1.GetId(), 100);
-    }
-    {
-        LOCK2(cs_main, dummyNode1.cs_sendProcessing);
-        BOOST_CHECK(peerLogic->SendMessages(&dummyNode1));
-    }
-    BOOST_CHECK(!banman->IsDiscouraged(addr1));
-=======
     auto banman = std::make_unique<BanMan>(m_args.GetDataDirBase() / "banlist", nullptr, DEFAULT_MISBEHAVING_BANTIME);
     auto connman = std::make_unique<ConnmanTestMsg>(0x1337, 0x1337, *m_node.addrman, *m_node.netgroupman);
     auto peerLogic = PeerManager::make(*connman, *m_node.addrman, banman.get(),
@@ -450,7 +308,6 @@
     nodes[0]->fSuccessfullyConnected = true;
     connman->AddTestNode(*nodes[0]);
     peerLogic->UnitTestMisbehaving(nodes[0]->GetId(), DISCOURAGEMENT_THRESHOLD); // Should be discouraged
->>>>>>> 9e05de1d
     {
         LOCK(nodes[0]->cs_sendProcessing);
         BOOST_CHECK(peerLogic->SendMessages(nodes[0]));
@@ -474,12 +331,6 @@
     connman->AddTestNode(*nodes[1]);
     peerLogic->UnitTestMisbehaving(nodes[1]->GetId(), DISCOURAGEMENT_THRESHOLD - 1);
     {
-<<<<<<< HEAD
-        LOCK2(cs_main, dummyNode1.cs_sendProcessing);
-        BOOST_CHECK(peerLogic->SendMessages(&dummyNode1));
-    }
-    BOOST_CHECK(!banman->IsDiscouraged(addr1));
-=======
         LOCK(nodes[1]->cs_sendProcessing);
         BOOST_CHECK(peerLogic->SendMessages(nodes[1]));
     }
@@ -490,7 +341,6 @@
     BOOST_CHECK(!banman->IsDiscouraged(addr[1]));
     BOOST_CHECK(!nodes[1]->fDisconnect);
     peerLogic->UnitTestMisbehaving(nodes[1]->GetId(), 1); // [1] reaches discouragement threshold
->>>>>>> 9e05de1d
     {
         LOCK(nodes[1]->cs_sendProcessing);
         BOOST_CHECK(peerLogic->SendMessages(nodes[1]));
@@ -521,17 +371,12 @@
         LOCK(nodes[2]->cs_sendProcessing);
         BOOST_CHECK(peerLogic->SendMessages(nodes[2]));
     }
-<<<<<<< HEAD
-    BOOST_CHECK(banman->IsDiscouraged(addr1));
-    gArgs.ForceSetArg("-banscore", ToString(DEFAULT_BANSCORE_THRESHOLD));
-=======
     BOOST_CHECK(banman->IsDiscouraged(addr[0]));
     BOOST_CHECK(banman->IsDiscouraged(addr[1]));
     BOOST_CHECK(banman->IsDiscouraged(addr[2]));
     BOOST_CHECK(nodes[0]->fDisconnect);
     BOOST_CHECK(nodes[1]->fDisconnect);
     BOOST_CHECK(nodes[2]->fDisconnect);
->>>>>>> 9e05de1d
 
     for (CNode* node : nodes) {
         peerLogic->FinalizeNode(*node);
@@ -541,16 +386,10 @@
 
 BOOST_AUTO_TEST_CASE(DoS_bantime)
 {
-<<<<<<< HEAD
-    auto banman = MakeUnique<BanMan>(GetDataDir() / "banlist.dat", nullptr, DEFAULT_MISBEHAVING_BANTIME);
-    auto connman = MakeUnique<CConnman>(0x1337, 0x1337);
-    auto peerLogic = MakeUnique<PeerLogicValidation>(connman.get(), banman.get(), *m_node.scheduler, *m_node.mempool);
-=======
     auto banman = std::make_unique<BanMan>(m_args.GetDataDirBase() / "banlist", nullptr, DEFAULT_MISBEHAVING_BANTIME);
     auto connman = std::make_unique<CConnman>(0x1337, 0x1337, *m_node.addrman, *m_node.netgroupman);
     auto peerLogic = PeerManager::make(*connman, *m_node.addrman, banman.get(),
                                        *m_node.chainman, *m_node.mempool, false);
->>>>>>> 9e05de1d
 
     banman->ClearBanned();
     int64_t nStartTime = GetTime();
@@ -577,95 +416,6 @@
         BOOST_CHECK(peerLogic->SendMessages(&dummyNode));
     }
     BOOST_CHECK(banman->IsDiscouraged(addr));
-<<<<<<< HEAD
-
-    bool dummy;
-    peerLogic->FinalizeNode(dummyNode.GetId(), dummy);
-}
-
-static CTransactionRef RandomOrphan()
-{
-    std::map<uint256, COrphanTx>::iterator it;
-    LOCK2(cs_main, g_cs_orphans);
-    it = mapOrphanTransactions.lower_bound(InsecureRand256());
-    if (it == mapOrphanTransactions.end())
-        it = mapOrphanTransactions.begin();
-    return it->second.tx;
-}
-
-BOOST_AUTO_TEST_CASE(DoS_mapOrphans)
-{
-    CKey key;
-    key.MakeNewKey(true);
-    FillableSigningProvider keystore;
-    BOOST_CHECK(keystore.AddKey(key));
-
-    // 50 orphan transactions:
-    for (int i = 0; i < 50; i++)
-    {
-        CMutableTransaction tx;
-        tx.vin.resize(1);
-        tx.vin[0].prevout.n = 0;
-        tx.vin[0].prevout.hash = InsecureRand256();
-        tx.vin[0].scriptSig << OP_1;
-        tx.vout.resize(1);
-        tx.vout[0].nValue = 1*CENT;
-        tx.vout[0].scriptPubKey = GetScriptForDestination(PKHash(key.GetPubKey()));
-
-        AddOrphanTx(MakeTransactionRef(tx), i);
-    }
-
-    // ... and 50 that depend on other orphans:
-    for (int i = 0; i < 50; i++)
-    {
-        CTransactionRef txPrev = RandomOrphan();
-
-        CMutableTransaction tx;
-        tx.vin.resize(1);
-        tx.vin[0].prevout.n = 0;
-        tx.vin[0].prevout.hash = txPrev->GetHash();
-        tx.vout.resize(1);
-        tx.vout[0].nValue = 1*CENT;
-        tx.vout[0].scriptPubKey = GetScriptForDestination(PKHash(key.GetPubKey()));
-        BOOST_CHECK(SignSignature(keystore, *txPrev, tx, 0, SIGHASH_ALL));
-
-        AddOrphanTx(MakeTransactionRef(tx), i);
-    }
-
-    // This really-big orphan should be ignored:
-    for (int i = 0; i < 10; i++)
-    {
-        CTransactionRef txPrev = RandomOrphan();
-
-        CMutableTransaction tx;
-        tx.vout.resize(1);
-        tx.vout[0].nValue = 1*CENT;
-        tx.vout[0].scriptPubKey = GetScriptForDestination(PKHash(key.GetPubKey()));
-        tx.vin.resize(2777);
-        for (unsigned int j = 0; j < tx.vin.size(); j++)
-        {
-            tx.vin[j].prevout.n = j;
-            tx.vin[j].prevout.hash = txPrev->GetHash();
-        }
-        BOOST_CHECK(SignSignature(keystore, *txPrev, tx, 0, SIGHASH_ALL));
-        // Re-use same signature for other inputs
-        // (they don't have to be valid for this test)
-        for (unsigned int j = 1; j < tx.vin.size(); j++)
-            tx.vin[j].scriptSig = tx.vin[0].scriptSig;
-
-        BOOST_CHECK(!AddOrphanTx(MakeTransactionRef(tx), i));
-    }
-
-    LOCK2(cs_main, g_cs_orphans);
-    // Test EraseOrphansFor:
-    for (NodeId i = 0; i < 3; i++)
-    {
-        size_t sizeBefore = mapOrphanTransactions.size();
-        EraseOrphansFor(i);
-        BOOST_CHECK(mapOrphanTransactions.size() < sizeBefore);
-    }
-=======
->>>>>>> 9e05de1d
 
     peerLogic->FinalizeNode(dummyNode);
 }

<<<<<<< HEAD
// Copyright (c) 2012-2019 The Bitcoin Core developers
=======
// Copyright (c) 2012-2021 The Bitcoin Core developers
>>>>>>> 9e05de1d
// Distributed under the MIT software license, see the accompanying
// file COPYING or http://www.opensource.org/licenses/mit-license.php.

#include <random.h>
#include <scheduler.h>
#include <util/time.h>

<<<<<<< HEAD
#include <boost/thread.hpp>
=======
>>>>>>> 9e05de1d
#include <boost/test/unit_test.hpp>

#include <functional>
#include <mutex>
#include <thread>
#include <vector>

BOOST_AUTO_TEST_SUITE(scheduler_tests)

<<<<<<< HEAD
static void microTask(CScheduler& s, boost::mutex& mutex, int& counter, int delta, std::chrono::system_clock::time_point rescheduleTime)
=======
static void microTask(CScheduler& s, std::mutex& mutex, int& counter, int delta, std::chrono::steady_clock::time_point rescheduleTime)
>>>>>>> 9e05de1d
{
    {
        std::lock_guard<std::mutex> lock(mutex);
        counter += delta;
    }
<<<<<<< HEAD
    std::chrono::system_clock::time_point noTime = std::chrono::system_clock::time_point::min();
=======
    auto noTime = std::chrono::steady_clock::time_point::min();
>>>>>>> 9e05de1d
    if (rescheduleTime != noTime) {
        CScheduler::Function f = std::bind(&microTask, std::ref(s), std::ref(mutex), std::ref(counter), -delta + 1, noTime);
        s.schedule(f, rescheduleTime);
    }
}

BOOST_AUTO_TEST_CASE(manythreads)
{
    // Stress test: hundreds of microsecond-scheduled tasks,
    // serviced by 10 threads.
    //
    // So... ten shared counters, which if all the tasks execute
    // properly will sum to the number of tasks done.
    // Each task adds or subtracts a random amount from one of the
    // counters, and then schedules another task 0-1000
    // microseconds in the future to subtract or add from
    // the counter -random_amount+1, so in the end the shared
    // counters should sum to the number of initial tasks performed.
    CScheduler microTasks;

    std::mutex counterMutex[10];
    int counter[10] = { 0 };
    FastRandomContext rng{/*fDeterministic=*/true};
    auto zeroToNine = [](FastRandomContext& rc) -> int { return rc.randrange(10); }; // [0, 9]
    auto randomMsec = [](FastRandomContext& rc) -> int { return -11 + (int)rc.randrange(1012); }; // [-11, 1000]
    auto randomDelta = [](FastRandomContext& rc) -> int { return -1000 + (int)rc.randrange(2001); }; // [-1000, 1000]

<<<<<<< HEAD
    std::chrono::system_clock::time_point start = std::chrono::system_clock::now();
    std::chrono::system_clock::time_point now = start;
    std::chrono::system_clock::time_point first, last;
=======
    auto start = std::chrono::steady_clock::now();
    auto now = start;
    std::chrono::steady_clock::time_point first, last;
>>>>>>> 9e05de1d
    size_t nTasks = microTasks.getQueueInfo(first, last);
    BOOST_CHECK(nTasks == 0);

    for (int i = 0; i < 100; ++i) {
<<<<<<< HEAD
        std::chrono::system_clock::time_point t = now + std::chrono::microseconds(randomMsec(rng));
        std::chrono::system_clock::time_point tReschedule = now + std::chrono::microseconds(500 + randomMsec(rng));
=======
        auto t = now + std::chrono::microseconds(randomMsec(rng));
        auto tReschedule = now + std::chrono::microseconds(500 + randomMsec(rng));
>>>>>>> 9e05de1d
        int whichCounter = zeroToNine(rng);
        CScheduler::Function f = std::bind(&microTask, std::ref(microTasks),
                                             std::ref(counterMutex[whichCounter]), std::ref(counter[whichCounter]),
                                             randomDelta(rng), tReschedule);
        microTasks.schedule(f, t);
    }
    nTasks = microTasks.getQueueInfo(first, last);
    BOOST_CHECK(nTasks == 100);
    BOOST_CHECK(first < last);
    BOOST_CHECK(last > now);

    // As soon as these are created they will start running and servicing the queue
    std::vector<std::thread> microThreads;
    for (int i = 0; i < 5; i++)
        microThreads.emplace_back(std::bind(&CScheduler::serviceQueue, &microTasks));

    UninterruptibleSleep(std::chrono::microseconds{600});
<<<<<<< HEAD
    now = std::chrono::system_clock::now();
=======
    now = std::chrono::steady_clock::now();
>>>>>>> 9e05de1d

    // More threads and more tasks:
    for (int i = 0; i < 5; i++)
        microThreads.emplace_back(std::bind(&CScheduler::serviceQueue, &microTasks));
    for (int i = 0; i < 100; i++) {
<<<<<<< HEAD
        std::chrono::system_clock::time_point t = now + std::chrono::microseconds(randomMsec(rng));
        std::chrono::system_clock::time_point tReschedule = now + std::chrono::microseconds(500 + randomMsec(rng));
=======
        auto t = now + std::chrono::microseconds(randomMsec(rng));
        auto tReschedule = now + std::chrono::microseconds(500 + randomMsec(rng));
>>>>>>> 9e05de1d
        int whichCounter = zeroToNine(rng);
        CScheduler::Function f = std::bind(&microTask, std::ref(microTasks),
                                             std::ref(counterMutex[whichCounter]), std::ref(counter[whichCounter]),
                                             randomDelta(rng), tReschedule);
        microTasks.schedule(f, t);
    }

    // Drain the task queue then exit threads
    microTasks.StopWhenDrained();
    // wait until all the threads are done
    for (auto& thread: microThreads) {
        if (thread.joinable()) thread.join();
    }

    int counterSum = 0;
    for (int i = 0; i < 10; i++) {
        BOOST_CHECK(counter[i] != 0);
        counterSum += counter[i];
    }
    BOOST_CHECK_EQUAL(counterSum, 200);
}

BOOST_AUTO_TEST_CASE(wait_until_past)
{
    std::condition_variable condvar;
    Mutex mtx;
    WAIT_LOCK(mtx, lock);

<<<<<<< HEAD
    const auto no_wait= [&](const std::chrono::seconds& d) {
        return condvar.wait_until(lock, std::chrono::system_clock::now() - d);
=======
    const auto no_wait = [&](const std::chrono::seconds& d) {
        return condvar.wait_until(lock, std::chrono::steady_clock::now() - d);
>>>>>>> 9e05de1d
    };

    BOOST_CHECK(std::cv_status::timeout == no_wait(std::chrono::seconds{1}));
    BOOST_CHECK(std::cv_status::timeout == no_wait(std::chrono::minutes{1}));
    BOOST_CHECK(std::cv_status::timeout == no_wait(std::chrono::hours{1}));
    BOOST_CHECK(std::cv_status::timeout == no_wait(std::chrono::hours{10}));
    BOOST_CHECK(std::cv_status::timeout == no_wait(std::chrono::hours{100}));
    BOOST_CHECK(std::cv_status::timeout == no_wait(std::chrono::hours{1000}));
}

BOOST_AUTO_TEST_CASE(singlethreadedscheduler_ordered)
{
    CScheduler scheduler;

    // each queue should be well ordered with respect to itself but not other queues
    SingleThreadedSchedulerClient queue1(scheduler);
    SingleThreadedSchedulerClient queue2(scheduler);

    // create more threads than queues
    // if the queues only permit execution of one task at once then
    // the extra threads should effectively be doing nothing
    // if they don't we'll get out of order behaviour
    std::vector<std::thread> threads;
    for (int i = 0; i < 5; ++i) {
        threads.emplace_back([&] { scheduler.serviceQueue(); });
    }

    // these are not atomic, if SinglethreadedSchedulerClient prevents
    // parallel execution at the queue level no synchronization should be required here
    int counter1 = 0;
    int counter2 = 0;

    // just simply count up on each queue - if execution is properly ordered then
    // the callbacks should run in exactly the order in which they were enqueued
    for (int i = 0; i < 100; ++i) {
        queue1.AddToProcessQueue([i, &counter1]() {
            bool expectation = i == counter1++;
            assert(expectation);
        });

        queue2.AddToProcessQueue([i, &counter2]() {
            bool expectation = i == counter2++;
            assert(expectation);
        });
    }

    // finish up
    scheduler.StopWhenDrained();
    for (auto& thread: threads) {
        if (thread.joinable()) thread.join();
    }

    BOOST_CHECK_EQUAL(counter1, 100);
    BOOST_CHECK_EQUAL(counter2, 100);
}

BOOST_AUTO_TEST_CASE(mockforward)
{
    CScheduler scheduler;

    int counter{0};
    CScheduler::Function dummy = [&counter]{counter++;};

    // schedule jobs for 2, 5 & 8 minutes into the future

    scheduler.scheduleFromNow(dummy, std::chrono::minutes{2});
    scheduler.scheduleFromNow(dummy, std::chrono::minutes{5});
    scheduler.scheduleFromNow(dummy, std::chrono::minutes{8});

    // check taskQueue
<<<<<<< HEAD
    std::chrono::system_clock::time_point first, last;
=======
    std::chrono::steady_clock::time_point first, last;
>>>>>>> 9e05de1d
    size_t num_tasks = scheduler.getQueueInfo(first, last);
    BOOST_CHECK_EQUAL(num_tasks, 3ul);

    std::thread scheduler_thread([&]() { scheduler.serviceQueue(); });

    // bump the scheduler forward 5 minutes
    scheduler.MockForward(std::chrono::minutes{5});

    // ensure scheduler has chance to process all tasks queued for before 1 ms from now.
<<<<<<< HEAD
    scheduler.scheduleFromNow([&scheduler] { scheduler.stop(false); }, std::chrono::milliseconds{1});
=======
    scheduler.scheduleFromNow([&scheduler] { scheduler.stop(); }, std::chrono::milliseconds{1});
>>>>>>> 9e05de1d
    scheduler_thread.join();

    // check that the queue only has one job remaining
    num_tasks = scheduler.getQueueInfo(first, last);
    BOOST_CHECK_EQUAL(num_tasks, 1ul);

    // check that the dummy function actually ran
    BOOST_CHECK_EQUAL(counter, 2);

    // check that the time of the remaining job has been updated
<<<<<<< HEAD
    std::chrono::system_clock::time_point now = std::chrono::system_clock::now();
=======
    auto now = std::chrono::steady_clock::now();
>>>>>>> 9e05de1d
    int delta = std::chrono::duration_cast<std::chrono::seconds>(first - now).count();
    // should be between 2 & 3 minutes from now
    BOOST_CHECK(delta > 2*60 && delta < 3*60);
}

BOOST_AUTO_TEST_SUITE_END()<|MERGE_RESOLUTION|>--- conflicted
+++ resolved
@@ -1,8 +1,4 @@
-<<<<<<< HEAD
-// Copyright (c) 2012-2019 The Bitcoin Core developers
-=======
 // Copyright (c) 2012-2021 The Bitcoin Core developers
->>>>>>> 9e05de1d
 // Distributed under the MIT software license, see the accompanying
 // file COPYING or http://www.opensource.org/licenses/mit-license.php.
 
@@ -10,10 +6,6 @@
 #include <scheduler.h>
 #include <util/time.h>
 
-<<<<<<< HEAD
-#include <boost/thread.hpp>
-=======
->>>>>>> 9e05de1d
 #include <boost/test/unit_test.hpp>
 
 #include <functional>
@@ -23,21 +15,13 @@
 
 BOOST_AUTO_TEST_SUITE(scheduler_tests)
 
-<<<<<<< HEAD
-static void microTask(CScheduler& s, boost::mutex& mutex, int& counter, int delta, std::chrono::system_clock::time_point rescheduleTime)
-=======
 static void microTask(CScheduler& s, std::mutex& mutex, int& counter, int delta, std::chrono::steady_clock::time_point rescheduleTime)
->>>>>>> 9e05de1d
 {
     {
         std::lock_guard<std::mutex> lock(mutex);
         counter += delta;
     }
-<<<<<<< HEAD
-    std::chrono::system_clock::time_point noTime = std::chrono::system_clock::time_point::min();
-=======
     auto noTime = std::chrono::steady_clock::time_point::min();
->>>>>>> 9e05de1d
     if (rescheduleTime != noTime) {
         CScheduler::Function f = std::bind(&microTask, std::ref(s), std::ref(mutex), std::ref(counter), -delta + 1, noTime);
         s.schedule(f, rescheduleTime);
@@ -65,26 +49,15 @@
     auto randomMsec = [](FastRandomContext& rc) -> int { return -11 + (int)rc.randrange(1012); }; // [-11, 1000]
     auto randomDelta = [](FastRandomContext& rc) -> int { return -1000 + (int)rc.randrange(2001); }; // [-1000, 1000]
 
-<<<<<<< HEAD
-    std::chrono::system_clock::time_point start = std::chrono::system_clock::now();
-    std::chrono::system_clock::time_point now = start;
-    std::chrono::system_clock::time_point first, last;
-=======
     auto start = std::chrono::steady_clock::now();
     auto now = start;
     std::chrono::steady_clock::time_point first, last;
->>>>>>> 9e05de1d
     size_t nTasks = microTasks.getQueueInfo(first, last);
     BOOST_CHECK(nTasks == 0);
 
     for (int i = 0; i < 100; ++i) {
-<<<<<<< HEAD
-        std::chrono::system_clock::time_point t = now + std::chrono::microseconds(randomMsec(rng));
-        std::chrono::system_clock::time_point tReschedule = now + std::chrono::microseconds(500 + randomMsec(rng));
-=======
         auto t = now + std::chrono::microseconds(randomMsec(rng));
         auto tReschedule = now + std::chrono::microseconds(500 + randomMsec(rng));
->>>>>>> 9e05de1d
         int whichCounter = zeroToNine(rng);
         CScheduler::Function f = std::bind(&microTask, std::ref(microTasks),
                                              std::ref(counterMutex[whichCounter]), std::ref(counter[whichCounter]),
@@ -102,23 +75,14 @@
         microThreads.emplace_back(std::bind(&CScheduler::serviceQueue, &microTasks));
 
     UninterruptibleSleep(std::chrono::microseconds{600});
-<<<<<<< HEAD
-    now = std::chrono::system_clock::now();
-=======
     now = std::chrono::steady_clock::now();
->>>>>>> 9e05de1d
 
     // More threads and more tasks:
     for (int i = 0; i < 5; i++)
         microThreads.emplace_back(std::bind(&CScheduler::serviceQueue, &microTasks));
     for (int i = 0; i < 100; i++) {
-<<<<<<< HEAD
-        std::chrono::system_clock::time_point t = now + std::chrono::microseconds(randomMsec(rng));
-        std::chrono::system_clock::time_point tReschedule = now + std::chrono::microseconds(500 + randomMsec(rng));
-=======
         auto t = now + std::chrono::microseconds(randomMsec(rng));
         auto tReschedule = now + std::chrono::microseconds(500 + randomMsec(rng));
->>>>>>> 9e05de1d
         int whichCounter = zeroToNine(rng);
         CScheduler::Function f = std::bind(&microTask, std::ref(microTasks),
                                              std::ref(counterMutex[whichCounter]), std::ref(counter[whichCounter]),
@@ -147,13 +111,8 @@
     Mutex mtx;
     WAIT_LOCK(mtx, lock);
 
-<<<<<<< HEAD
-    const auto no_wait= [&](const std::chrono::seconds& d) {
-        return condvar.wait_until(lock, std::chrono::system_clock::now() - d);
-=======
     const auto no_wait = [&](const std::chrono::seconds& d) {
         return condvar.wait_until(lock, std::chrono::steady_clock::now() - d);
->>>>>>> 9e05de1d
     };
 
     BOOST_CHECK(std::cv_status::timeout == no_wait(std::chrono::seconds{1}));
@@ -224,11 +183,7 @@
     scheduler.scheduleFromNow(dummy, std::chrono::minutes{8});
 
     // check taskQueue
-<<<<<<< HEAD
-    std::chrono::system_clock::time_point first, last;
-=======
     std::chrono::steady_clock::time_point first, last;
->>>>>>> 9e05de1d
     size_t num_tasks = scheduler.getQueueInfo(first, last);
     BOOST_CHECK_EQUAL(num_tasks, 3ul);
 
@@ -238,11 +193,7 @@
     scheduler.MockForward(std::chrono::minutes{5});
 
     // ensure scheduler has chance to process all tasks queued for before 1 ms from now.
-<<<<<<< HEAD
-    scheduler.scheduleFromNow([&scheduler] { scheduler.stop(false); }, std::chrono::milliseconds{1});
-=======
     scheduler.scheduleFromNow([&scheduler] { scheduler.stop(); }, std::chrono::milliseconds{1});
->>>>>>> 9e05de1d
     scheduler_thread.join();
 
     // check that the queue only has one job remaining
@@ -253,11 +204,7 @@
     BOOST_CHECK_EQUAL(counter, 2);
 
     // check that the time of the remaining job has been updated
-<<<<<<< HEAD
-    std::chrono::system_clock::time_point now = std::chrono::system_clock::now();
-=======
     auto now = std::chrono::steady_clock::now();
->>>>>>> 9e05de1d
     int delta = std::chrono::duration_cast<std::chrono::seconds>(first - now).count();
     // should be between 2 & 3 minutes from now
     BOOST_CHECK(delta > 2*60 && delta < 3*60);

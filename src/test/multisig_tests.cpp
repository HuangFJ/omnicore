<<<<<<< HEAD
// Copyright (c) 2011-2019 The Bitcoin Core developers
=======
// Copyright (c) 2011-2021 The Bitcoin Core developers
>>>>>>> 9e05de1d
// Distributed under the MIT software license, see the accompanying
// file COPYING or http://www.opensource.org/licenses/mit-license.php.

#include <key.h>
#include <policy/policy.h>
#include <script/interpreter.h>
#include <script/script.h>
#include <script/script_error.h>
#include <script/sign.h>
#include <script/signingprovider.h>
<<<<<<< HEAD
#include <tinyformat.h>
#include <uint256.h>
#include <test/util/setup_common.h>
=======
#include <test/util/setup_common.h>
#include <tinyformat.h>
#include <uint256.h>
>>>>>>> 9e05de1d


#include <boost/test/unit_test.hpp>

BOOST_FIXTURE_TEST_SUITE(multisig_tests, BasicTestingSetup)

static CScript
sign_multisig(const CScript& scriptPubKey, const std::vector<CKey>& keys, const CTransaction& transaction, int whichIn)
{
    uint256 hash = SignatureHash(scriptPubKey, transaction, whichIn, SIGHASH_ALL, 0, SigVersion::BASE);

    CScript result;
    result << OP_0; // CHECKMULTISIG bug workaround
    for (const CKey &key : keys)
    {
        std::vector<unsigned char> vchSig;
        BOOST_CHECK(key.Sign(hash, vchSig));
        vchSig.push_back((unsigned char)SIGHASH_ALL);
        result << vchSig;
    }
    return result;
}

BOOST_AUTO_TEST_CASE(multisig_verify)
{
    unsigned int flags = SCRIPT_VERIFY_P2SH | SCRIPT_VERIFY_STRICTENC;

    ScriptError err;
    CKey key[4];
    CAmount amount = 0;
    for (int i = 0; i < 4; i++)
        key[i].MakeNewKey(true);

    CScript a_and_b;
    a_and_b << OP_2 << ToByteVector(key[0].GetPubKey()) << ToByteVector(key[1].GetPubKey()) << OP_2 << OP_CHECKMULTISIG;

    CScript a_or_b;
    a_or_b << OP_1 << ToByteVector(key[0].GetPubKey()) << ToByteVector(key[1].GetPubKey()) << OP_2 << OP_CHECKMULTISIG;

    CScript escrow;
    escrow << OP_2 << ToByteVector(key[0].GetPubKey()) << ToByteVector(key[1].GetPubKey()) << ToByteVector(key[2].GetPubKey()) << OP_3 << OP_CHECKMULTISIG;

    CMutableTransaction txFrom;  // Funding transaction
    txFrom.vout.resize(3);
    txFrom.vout[0].scriptPubKey = a_and_b;
    txFrom.vout[1].scriptPubKey = a_or_b;
    txFrom.vout[2].scriptPubKey = escrow;

    CMutableTransaction txTo[3]; // Spending transaction
    for (int i = 0; i < 3; i++)
    {
        txTo[i].vin.resize(1);
        txTo[i].vout.resize(1);
        txTo[i].vin[0].prevout.n = i;
        txTo[i].vin[0].prevout.hash = txFrom.GetHash();
        txTo[i].vout[0].nValue = 1;
    }

    std::vector<CKey> keys;
    CScript s;

    // Test a AND b:
    keys.assign(1,key[0]);
    keys.push_back(key[1]);
    s = sign_multisig(a_and_b, keys, CTransaction(txTo[0]), 0);
    BOOST_CHECK(VerifyScript(s, a_and_b, nullptr, flags, MutableTransactionSignatureChecker(&txTo[0], 0, amount, MissingDataBehavior::ASSERT_FAIL), &err));
    BOOST_CHECK_MESSAGE(err == SCRIPT_ERR_OK, ScriptErrorString(err));

    for (int i = 0; i < 4; i++)
    {
        keys.assign(1,key[i]);
        s = sign_multisig(a_and_b, keys, CTransaction(txTo[0]), 0);
        BOOST_CHECK_MESSAGE(!VerifyScript(s, a_and_b, nullptr, flags, MutableTransactionSignatureChecker(&txTo[0], 0, amount, MissingDataBehavior::ASSERT_FAIL), &err), strprintf("a&b 1: %d", i));
        BOOST_CHECK_MESSAGE(err == SCRIPT_ERR_INVALID_STACK_OPERATION, ScriptErrorString(err));

        keys.assign(1,key[1]);
        keys.push_back(key[i]);
        s = sign_multisig(a_and_b, keys, CTransaction(txTo[0]), 0);
        BOOST_CHECK_MESSAGE(!VerifyScript(s, a_and_b, nullptr, flags, MutableTransactionSignatureChecker(&txTo[0], 0, amount, MissingDataBehavior::ASSERT_FAIL), &err), strprintf("a&b 2: %d", i));
        BOOST_CHECK_MESSAGE(err == SCRIPT_ERR_EVAL_FALSE, ScriptErrorString(err));
    }

    // Test a OR b:
    for (int i = 0; i < 4; i++)
    {
        keys.assign(1,key[i]);
        s = sign_multisig(a_or_b, keys, CTransaction(txTo[1]), 0);
        if (i == 0 || i == 1)
        {
            BOOST_CHECK_MESSAGE(VerifyScript(s, a_or_b, nullptr, flags, MutableTransactionSignatureChecker(&txTo[1], 0, amount, MissingDataBehavior::ASSERT_FAIL), &err), strprintf("a|b: %d", i));
            BOOST_CHECK_MESSAGE(err == SCRIPT_ERR_OK, ScriptErrorString(err));
        }
        else
        {
            BOOST_CHECK_MESSAGE(!VerifyScript(s, a_or_b, nullptr, flags, MutableTransactionSignatureChecker(&txTo[1], 0, amount, MissingDataBehavior::ASSERT_FAIL), &err), strprintf("a|b: %d", i));
            BOOST_CHECK_MESSAGE(err == SCRIPT_ERR_EVAL_FALSE, ScriptErrorString(err));
        }
    }
    s.clear();
    s << OP_0 << OP_1;
    BOOST_CHECK(!VerifyScript(s, a_or_b, nullptr, flags, MutableTransactionSignatureChecker(&txTo[1], 0, amount, MissingDataBehavior::ASSERT_FAIL), &err));
    BOOST_CHECK_MESSAGE(err == SCRIPT_ERR_SIG_DER, ScriptErrorString(err));


    for (int i = 0; i < 4; i++)
        for (int j = 0; j < 4; j++)
        {
            keys.assign(1,key[i]);
            keys.push_back(key[j]);
            s = sign_multisig(escrow, keys, CTransaction(txTo[2]), 0);
            if (i < j && i < 3 && j < 3)
            {
                BOOST_CHECK_MESSAGE(VerifyScript(s, escrow, nullptr, flags, MutableTransactionSignatureChecker(&txTo[2], 0, amount, MissingDataBehavior::ASSERT_FAIL), &err), strprintf("escrow 1: %d %d", i, j));
                BOOST_CHECK_MESSAGE(err == SCRIPT_ERR_OK, ScriptErrorString(err));
            }
            else
            {
                BOOST_CHECK_MESSAGE(!VerifyScript(s, escrow, nullptr, flags, MutableTransactionSignatureChecker(&txTo[2], 0, amount, MissingDataBehavior::ASSERT_FAIL), &err), strprintf("escrow 2: %d %d", i, j));
                BOOST_CHECK_MESSAGE(err == SCRIPT_ERR_EVAL_FALSE, ScriptErrorString(err));
            }
        }
}

BOOST_AUTO_TEST_CASE(multisig_IsStandard)
{
    CKey key[4];
    for (int i = 0; i < 4; i++)
        key[i].MakeNewKey(true);

    const auto is_standard{[](const CScript& spk) {
        TxoutType type;
        bool res{::IsStandard(spk, std::nullopt, type)};
        if (res) {
            BOOST_CHECK_EQUAL(type, TxoutType::MULTISIG);
        }
        return res;
    }};

    CScript a_and_b;
    a_and_b << OP_2 << ToByteVector(key[0].GetPubKey()) << ToByteVector(key[1].GetPubKey()) << OP_2 << OP_CHECKMULTISIG;
    BOOST_CHECK(is_standard(a_and_b));

    CScript a_or_b;
    a_or_b  << OP_1 << ToByteVector(key[0].GetPubKey()) << ToByteVector(key[1].GetPubKey()) << OP_2 << OP_CHECKMULTISIG;
    BOOST_CHECK(is_standard(a_or_b));

    CScript escrow;
    escrow << OP_2 << ToByteVector(key[0].GetPubKey()) << ToByteVector(key[1].GetPubKey()) << ToByteVector(key[2].GetPubKey()) << OP_3 << OP_CHECKMULTISIG;
    BOOST_CHECK(is_standard(escrow));

    CScript one_of_four;
    one_of_four << OP_1 << ToByteVector(key[0].GetPubKey()) << ToByteVector(key[1].GetPubKey()) << ToByteVector(key[2].GetPubKey()) << ToByteVector(key[3].GetPubKey()) << OP_4 << OP_CHECKMULTISIG;
    BOOST_CHECK(!is_standard(one_of_four));

    CScript malformed[6];
    malformed[0] << OP_3 << ToByteVector(key[0].GetPubKey()) << ToByteVector(key[1].GetPubKey()) << OP_2 << OP_CHECKMULTISIG;
    malformed[1] << OP_2 << ToByteVector(key[0].GetPubKey()) << ToByteVector(key[1].GetPubKey()) << OP_3 << OP_CHECKMULTISIG;
    malformed[2] << OP_0 << ToByteVector(key[0].GetPubKey()) << ToByteVector(key[1].GetPubKey()) << OP_2 << OP_CHECKMULTISIG;
    malformed[3] << OP_1 << ToByteVector(key[0].GetPubKey()) << ToByteVector(key[1].GetPubKey()) << OP_0 << OP_CHECKMULTISIG;
    malformed[4] << OP_1 << ToByteVector(key[0].GetPubKey()) << ToByteVector(key[1].GetPubKey()) << OP_CHECKMULTISIG;
    malformed[5] << OP_1 << ToByteVector(key[0].GetPubKey()) << ToByteVector(key[1].GetPubKey());

    for (int i = 0; i < 6; i++) {
        BOOST_CHECK(!is_standard(malformed[i]));
    }
}

BOOST_AUTO_TEST_CASE(multisig_Sign)
{
    // Test SignSignature() (and therefore the version of Solver() that signs transactions)
    FillableSigningProvider keystore;
    CKey key[4];
    for (int i = 0; i < 4; i++)
    {
        key[i].MakeNewKey(true);
        BOOST_CHECK(keystore.AddKey(key[i]));
    }

    CScript a_and_b;
    a_and_b << OP_2 << ToByteVector(key[0].GetPubKey()) << ToByteVector(key[1].GetPubKey()) << OP_2 << OP_CHECKMULTISIG;

    CScript a_or_b;
    a_or_b  << OP_1 << ToByteVector(key[0].GetPubKey()) << ToByteVector(key[1].GetPubKey()) << OP_2 << OP_CHECKMULTISIG;

    CScript escrow;
    escrow << OP_2 << ToByteVector(key[0].GetPubKey()) << ToByteVector(key[1].GetPubKey()) << ToByteVector(key[2].GetPubKey()) << OP_3 << OP_CHECKMULTISIG;

    CMutableTransaction txFrom;  // Funding transaction
    txFrom.vout.resize(3);
    txFrom.vout[0].scriptPubKey = a_and_b;
    txFrom.vout[1].scriptPubKey = a_or_b;
    txFrom.vout[2].scriptPubKey = escrow;

    CMutableTransaction txTo[3]; // Spending transaction
    for (int i = 0; i < 3; i++)
    {
        txTo[i].vin.resize(1);
        txTo[i].vout.resize(1);
        txTo[i].vin[0].prevout.n = i;
        txTo[i].vin[0].prevout.hash = txFrom.GetHash();
        txTo[i].vout[0].nValue = 1;
    }

    for (int i = 0; i < 3; i++)
    {
        BOOST_CHECK_MESSAGE(SignSignature(keystore, CTransaction(txFrom), txTo[i], 0, SIGHASH_ALL), strprintf("SignSignature %d", i));
    }
}


BOOST_AUTO_TEST_SUITE_END()<|MERGE_RESOLUTION|>--- conflicted
+++ resolved
@@ -1,8 +1,4 @@
-<<<<<<< HEAD
-// Copyright (c) 2011-2019 The Bitcoin Core developers
-=======
 // Copyright (c) 2011-2021 The Bitcoin Core developers
->>>>>>> 9e05de1d
 // Distributed under the MIT software license, see the accompanying
 // file COPYING or http://www.opensource.org/licenses/mit-license.php.
 
@@ -13,15 +9,9 @@
 #include <script/script_error.h>
 #include <script/sign.h>
 #include <script/signingprovider.h>
-<<<<<<< HEAD
-#include <tinyformat.h>
-#include <uint256.h>
-#include <test/util/setup_common.h>
-=======
 #include <test/util/setup_common.h>
 #include <tinyformat.h>
 #include <uint256.h>
->>>>>>> 9e05de1d
 
 
 #include <boost/test/unit_test.hpp>

--- conflicted
+++ resolved
@@ -1,8 +1,4 @@
-<<<<<<< HEAD
-// Copyright (c) 2009-2019 The Bitcoin Core developers
-=======
 // Copyright (c) 2009-2021 The Bitcoin Core developers
->>>>>>> 9e05de1d
 // Distributed under the MIT software license, see the accompanying
 // file COPYING or http://www.opensource.org/licenses/mit-license.php.
 
@@ -18,11 +14,8 @@
 #include <key.h>
 #include <merkleblock.h>
 #include <net.h>
-<<<<<<< HEAD
-=======
 #include <netbase.h>
 #include <netgroup.h>
->>>>>>> 9e05de1d
 #include <node/utxo_snapshot.h>
 #include <primitives/block.h>
 #include <protocol.h>
@@ -36,49 +29,11 @@
 #include <version.h>
 
 #include <exception>
-<<<<<<< HEAD
-=======
 #include <optional>
->>>>>>> 9e05de1d
 #include <stdexcept>
 #include <stdint.h>
 #include <unistd.h>
 
-<<<<<<< HEAD
-#include <vector>
-
-#include <test/fuzz/fuzz.h>
-
-void initialize()
-{
-    // Fuzzers using pubkey must hold an ECCVerifyHandle.
-    static const ECCVerifyHandle verify_handle;
-}
-
-namespace {
-
-struct invalid_fuzzing_input_exception : public std::exception {
-};
-
-template <typename T>
-CDataStream Serialize(const T& obj)
-{
-    CDataStream ds(SER_NETWORK, INIT_PROTO_VERSION);
-    ds << obj;
-    return ds;
-}
-
-template <typename T>
-T Deserialize(CDataStream ds)
-{
-    T obj;
-    ds >> obj;
-    return obj;
-}
-
-template <typename T>
-void DeserializeFromFuzzingInput(const std::vector<uint8_t>& buffer, T& obj)
-=======
 #include <test/fuzz/fuzz.h>
 
 using node::SnapshotMetadata;
@@ -88,7 +43,6 @@
 } // namespace
 
 void initialize_deserialize()
->>>>>>> 9e05de1d
 {
     static const auto testing_setup = MakeNoLogFileContext<>();
     g_setup = testing_setup.get();
@@ -143,187 +97,14 @@
         }
     }
     try {
-<<<<<<< HEAD
-        int version;
-        ds >> version;
-        ds.SetVersion(version);
-    } catch (const std::ios_base::failure&) {
-        throw invalid_fuzzing_input_exception();
-    }
-    try {
         ds >> obj;
     } catch (const std::ios_base::failure&) {
         throw invalid_fuzzing_input_exception();
     }
-=======
-        ds >> obj;
-    } catch (const std::ios_base::failure&) {
-        throw invalid_fuzzing_input_exception();
-    }
->>>>>>> 9e05de1d
     assert(buffer.empty() || !Serialize(obj).empty());
 }
 
 template <typename T>
-<<<<<<< HEAD
-void AssertEqualAfterSerializeDeserialize(const T& obj)
-{
-    assert(Deserialize<T>(Serialize(obj)) == obj);
-}
-
-} // namespace
-
-void test_one_input(const std::vector<uint8_t>& buffer)
-{
-    try {
-#if BLOCK_FILTER_DESERIALIZE
-        BlockFilter block_filter;
-        DeserializeFromFuzzingInput(buffer, block_filter);
-#elif ADDR_INFO_DESERIALIZE
-        CAddrInfo addr_info;
-        DeserializeFromFuzzingInput(buffer, addr_info);
-#elif BLOCK_FILE_INFO_DESERIALIZE
-        CBlockFileInfo block_file_info;
-        DeserializeFromFuzzingInput(buffer, block_file_info);
-#elif BLOCK_HEADER_AND_SHORT_TXIDS_DESERIALIZE
-        CBlockHeaderAndShortTxIDs block_header_and_short_txids;
-        DeserializeFromFuzzingInput(buffer, block_header_and_short_txids);
-#elif FEE_RATE_DESERIALIZE
-        CFeeRate fee_rate;
-        DeserializeFromFuzzingInput(buffer, fee_rate);
-        AssertEqualAfterSerializeDeserialize(fee_rate);
-#elif MERKLE_BLOCK_DESERIALIZE
-        CMerkleBlock merkle_block;
-        DeserializeFromFuzzingInput(buffer, merkle_block);
-#elif OUT_POINT_DESERIALIZE
-        COutPoint out_point;
-        DeserializeFromFuzzingInput(buffer, out_point);
-        AssertEqualAfterSerializeDeserialize(out_point);
-#elif PARTIAL_MERKLE_TREE_DESERIALIZE
-        CPartialMerkleTree partial_merkle_tree;
-        DeserializeFromFuzzingInput(buffer, partial_merkle_tree);
-#elif PUB_KEY_DESERIALIZE
-        CPubKey pub_key;
-        DeserializeFromFuzzingInput(buffer, pub_key);
-        // TODO: The following equivalence should hold for CPubKey? Fix.
-        // AssertEqualAfterSerializeDeserialize(pub_key);
-#elif SCRIPT_DESERIALIZE
-        CScript script;
-        DeserializeFromFuzzingInput(buffer, script);
-#elif SUB_NET_DESERIALIZE
-        CSubNet sub_net;
-        DeserializeFromFuzzingInput(buffer, sub_net);
-        AssertEqualAfterSerializeDeserialize(sub_net);
-#elif TX_IN_DESERIALIZE
-        CTxIn tx_in;
-        DeserializeFromFuzzingInput(buffer, tx_in);
-        AssertEqualAfterSerializeDeserialize(tx_in);
-#elif FLAT_FILE_POS_DESERIALIZE
-        FlatFilePos flat_file_pos;
-        DeserializeFromFuzzingInput(buffer, flat_file_pos);
-        AssertEqualAfterSerializeDeserialize(flat_file_pos);
-#elif KEY_ORIGIN_INFO_DESERIALIZE
-        KeyOriginInfo key_origin_info;
-        DeserializeFromFuzzingInput(buffer, key_origin_info);
-        AssertEqualAfterSerializeDeserialize(key_origin_info);
-#elif PARTIALLY_SIGNED_TRANSACTION_DESERIALIZE
-        PartiallySignedTransaction partially_signed_transaction;
-        DeserializeFromFuzzingInput(buffer, partially_signed_transaction);
-#elif PREFILLED_TRANSACTION_DESERIALIZE
-        PrefilledTransaction prefilled_transaction;
-        DeserializeFromFuzzingInput(buffer, prefilled_transaction);
-#elif PSBT_INPUT_DESERIALIZE
-        PSBTInput psbt_input;
-        DeserializeFromFuzzingInput(buffer, psbt_input);
-#elif PSBT_OUTPUT_DESERIALIZE
-        PSBTOutput psbt_output;
-        DeserializeFromFuzzingInput(buffer, psbt_output);
-#elif BLOCK_DESERIALIZE
-        CBlock block;
-        DeserializeFromFuzzingInput(buffer, block);
-#elif BLOCKLOCATOR_DESERIALIZE
-        CBlockLocator bl;
-        DeserializeFromFuzzingInput(buffer, bl);
-#elif BLOCKMERKLEROOT
-        CBlock block;
-        DeserializeFromFuzzingInput(buffer, block);
-        bool mutated;
-        BlockMerkleRoot(block, &mutated);
-#elif ADDRMAN_DESERIALIZE
-        CAddrMan am;
-        DeserializeFromFuzzingInput(buffer, am);
-#elif BLOCKHEADER_DESERIALIZE
-        CBlockHeader bh;
-        DeserializeFromFuzzingInput(buffer, bh);
-#elif BANENTRY_DESERIALIZE
-        CBanEntry be;
-        DeserializeFromFuzzingInput(buffer, be);
-#elif TXUNDO_DESERIALIZE
-        CTxUndo tu;
-        DeserializeFromFuzzingInput(buffer, tu);
-#elif BLOCKUNDO_DESERIALIZE
-        CBlockUndo bu;
-        DeserializeFromFuzzingInput(buffer, bu);
-#elif COINS_DESERIALIZE
-        Coin coin;
-        DeserializeFromFuzzingInput(buffer, coin);
-#elif NETADDR_DESERIALIZE
-        CNetAddr na;
-        DeserializeFromFuzzingInput(buffer, na);
-        AssertEqualAfterSerializeDeserialize(na);
-#elif SERVICE_DESERIALIZE
-        CService s;
-        DeserializeFromFuzzingInput(buffer, s);
-        AssertEqualAfterSerializeDeserialize(s);
-#elif MESSAGEHEADER_DESERIALIZE
-        const CMessageHeader::MessageStartChars pchMessageStart = {0x00, 0x00, 0x00, 0x00};
-        CMessageHeader mh(pchMessageStart);
-        DeserializeFromFuzzingInput(buffer, mh);
-        (void)mh.IsValid(pchMessageStart);
-#elif ADDRESS_DESERIALIZE
-        CAddress a;
-        DeserializeFromFuzzingInput(buffer, a);
-#elif INV_DESERIALIZE
-        CInv i;
-        DeserializeFromFuzzingInput(buffer, i);
-#elif BLOOMFILTER_DESERIALIZE
-        CBloomFilter bf;
-        DeserializeFromFuzzingInput(buffer, bf);
-#elif DISKBLOCKINDEX_DESERIALIZE
-        CDiskBlockIndex dbi;
-        DeserializeFromFuzzingInput(buffer, dbi);
-#elif TXOUTCOMPRESSOR_DESERIALIZE
-        CTxOut to;
-        auto toc = Using<TxOutCompression>(to);
-        DeserializeFromFuzzingInput(buffer, toc);
-#elif BLOCKTRANSACTIONS_DESERIALIZE
-        BlockTransactions bt;
-        DeserializeFromFuzzingInput(buffer, bt);
-#elif BLOCKTRANSACTIONSREQUEST_DESERIALIZE
-        BlockTransactionsRequest btr;
-        DeserializeFromFuzzingInput(buffer, btr);
-#elif SNAPSHOTMETADATA_DESERIALIZE
-        SnapshotMetadata snapshot_metadata;
-        DeserializeFromFuzzingInput(buffer, snapshot_metadata);
-#elif UINT160_DESERIALIZE
-        uint160 u160;
-        DeserializeFromFuzzingInput(buffer, u160);
-        AssertEqualAfterSerializeDeserialize(u160);
-#elif UINT256_DESERIALIZE
-        uint256 u256;
-        DeserializeFromFuzzingInput(buffer, u256);
-        AssertEqualAfterSerializeDeserialize(u256);
-#else
-#error Need at least one fuzz target to compile
-#endif
-        // Classes intentionally not covered in this file since their deserialization code is
-        // fuzzed elsewhere:
-        // * Deserialization of CTxOut is fuzzed in test/fuzz/tx_out.cpp
-        // * Deserialization of CMutableTransaction is fuzzed in src/test/fuzz/transaction.cpp
-    } catch (const invalid_fuzzing_input_exception&) {
-    }
-}
-=======
 void AssertEqualAfterSerializeDeserialize(const T& obj, const int version = INIT_PROTO_VERSION, const int ser_type = SER_NETWORK)
 {
     assert(Deserialize<T>(Serialize(obj, version, ser_type)) == obj);
@@ -544,5 +325,4 @@
 // Classes intentionally not covered in this file since their deserialization code is
 // fuzzed elsewhere:
 // * Deserialization of CTxOut is fuzzed in test/fuzz/tx_out.cpp
-// * Deserialization of CMutableTransaction is fuzzed in src/test/fuzz/transaction.cpp
->>>>>>> 9e05de1d
+// * Deserialization of CMutableTransaction is fuzzed in src/test/fuzz/transaction.cpp
<<<<<<< HEAD
// Copyright (c) 2011-2019 The Bitcoin Core developers
=======
// Copyright (c) 2011-2021 The Bitcoin Core developers
>>>>>>> 9e05de1d
// Distributed under the MIT software license, see the accompanying
// file COPYING or http://www.opensource.org/licenses/mit-license.php.

#include <test/data/base58_encode_decode.json.h>

#include <base58.h>
#include <test/util/setup_common.h>
#include <util/strencodings.h>
#include <util/vector.h>

#include <univalue.h>

#include <boost/test/unit_test.hpp>
#include <string>

using namespace std::literals;

UniValue read_json(const std::string& jsondata);

BOOST_FIXTURE_TEST_SUITE(base58_tests, BasicTestingSetup)

// Goal: test low-level base58 encoding functionality
BOOST_AUTO_TEST_CASE(base58_EncodeBase58)
{
    UniValue tests = read_json(std::string(json_tests::base58_encode_decode, json_tests::base58_encode_decode + sizeof(json_tests::base58_encode_decode)));
    for (unsigned int idx = 0; idx < tests.size(); idx++) {
        const UniValue& test = tests[idx];
        std::string strTest = test.write();
        if (test.size() < 2) // Allow for extra stuff (useful for comments)
        {
            BOOST_ERROR("Bad test: " << strTest);
            continue;
        }
        std::vector<unsigned char> sourcedata = ParseHex(test[0].get_str());
        std::string base58string = test[1].get_str();
        BOOST_CHECK_MESSAGE(
                    EncodeBase58(sourcedata) == base58string,
                    strTest);
    }
}

// Goal: test low-level base58 decoding functionality
BOOST_AUTO_TEST_CASE(base58_DecodeBase58)
{
    UniValue tests = read_json(std::string(json_tests::base58_encode_decode, json_tests::base58_encode_decode + sizeof(json_tests::base58_encode_decode)));
    std::vector<unsigned char> result;

    for (unsigned int idx = 0; idx < tests.size(); idx++) {
        const UniValue& test = tests[idx];
        std::string strTest = test.write();
        if (test.size() < 2) // Allow for extra stuff (useful for comments)
        {
            BOOST_ERROR("Bad test: " << strTest);
            continue;
        }
        std::vector<unsigned char> expected = ParseHex(test[0].get_str());
        std::string base58string = test[1].get_str();
        BOOST_CHECK_MESSAGE(DecodeBase58(base58string, result, 256), strTest);
        BOOST_CHECK_MESSAGE(result.size() == expected.size() && std::equal(result.begin(), result.end(), expected.begin()), strTest);
    }

<<<<<<< HEAD
    BOOST_CHECK(!DecodeBase58("invalid", result, 100));
    BOOST_CHECK(!DecodeBase58(std::string("invalid"), result, 100));
    BOOST_CHECK(!DecodeBase58(std::string("\0invalid", 8), result, 100));

    BOOST_CHECK(DecodeBase58(std::string("good", 4), result, 100));
    BOOST_CHECK(!DecodeBase58(std::string("bad0IOl", 7), result, 100));
    BOOST_CHECK(!DecodeBase58(std::string("goodbad0IOl", 11), result, 100));
    BOOST_CHECK(!DecodeBase58(std::string("good\0bad0IOl", 12), result, 100));
=======
    BOOST_CHECK(!DecodeBase58("invalid"s, result, 100));
    BOOST_CHECK(!DecodeBase58("invalid\0"s, result, 100));
    BOOST_CHECK(!DecodeBase58("\0invalid"s, result, 100));

    BOOST_CHECK(DecodeBase58("good"s, result, 100));
    BOOST_CHECK(!DecodeBase58("bad0IOl"s, result, 100));
    BOOST_CHECK(!DecodeBase58("goodbad0IOl"s, result, 100));
    BOOST_CHECK(!DecodeBase58("good\0bad0IOl"s, result, 100));
>>>>>>> 9e05de1d

    // check that DecodeBase58 skips whitespace, but still fails with unexpected non-whitespace at the end.
    BOOST_CHECK(!DecodeBase58(" \t\n\v\f\r skip \r\f\v\n\t a", result, 3));
    BOOST_CHECK( DecodeBase58(" \t\n\v\f\r skip \r\f\v\n\t ", result, 3));
    std::vector<unsigned char> expected = ParseHex("971a55");
    BOOST_CHECK_EQUAL_COLLECTIONS(result.begin(), result.end(), expected.begin(), expected.end());

<<<<<<< HEAD
    BOOST_CHECK(DecodeBase58Check(std::string("3vQB7B6MrGQZaxCuFg4oh", 21), result, 100));
    BOOST_CHECK(!DecodeBase58Check(std::string("3vQB7B6MrGQZaxCuFg4oi", 21), result, 100));
    BOOST_CHECK(!DecodeBase58Check(std::string("3vQB7B6MrGQZaxCuFg4oh0IOl", 25), result, 100));
    BOOST_CHECK(!DecodeBase58Check(std::string("3vQB7B6MrGQZaxCuFg4oh\00IOl", 26), result, 100));
=======
    BOOST_CHECK(DecodeBase58Check("3vQB7B6MrGQZaxCuFg4oh"s, result, 100));
    BOOST_CHECK(!DecodeBase58Check("3vQB7B6MrGQZaxCuFg4oi"s, result, 100));
    BOOST_CHECK(!DecodeBase58Check("3vQB7B6MrGQZaxCuFg4oh0IOl"s, result, 100));
    BOOST_CHECK(!DecodeBase58Check("3vQB7B6MrGQZaxCuFg4oh\0" "0IOl"s, result, 100));
>>>>>>> 9e05de1d
}

BOOST_AUTO_TEST_CASE(base58_random_encode_decode)
{
    for (int n = 0; n < 1000; ++n) {
        unsigned int len = 1 + InsecureRandBits(8);
        unsigned int zeroes = InsecureRandBool() ? InsecureRandRange(len + 1) : 0;
        auto data = Cat(std::vector<unsigned char>(zeroes, '\000'), g_insecure_rand_ctx.randbytes(len - zeroes));
        auto encoded = EncodeBase58Check(data);
        std::vector<unsigned char> decoded;
        auto ok_too_small = DecodeBase58Check(encoded, decoded, InsecureRandRange(len));
        BOOST_CHECK(!ok_too_small);
        auto ok = DecodeBase58Check(encoded, decoded, len + InsecureRandRange(257 - len));
        BOOST_CHECK(ok);
        BOOST_CHECK(data == decoded);
    }
}

BOOST_AUTO_TEST_SUITE_END()<|MERGE_RESOLUTION|>--- conflicted
+++ resolved
@@ -1,8 +1,4 @@
-<<<<<<< HEAD
-// Copyright (c) 2011-2019 The Bitcoin Core developers
-=======
 // Copyright (c) 2011-2021 The Bitcoin Core developers
->>>>>>> 9e05de1d
 // Distributed under the MIT software license, see the accompanying
 // file COPYING or http://www.opensource.org/licenses/mit-license.php.
 
@@ -64,16 +60,6 @@
         BOOST_CHECK_MESSAGE(result.size() == expected.size() && std::equal(result.begin(), result.end(), expected.begin()), strTest);
     }
 
-<<<<<<< HEAD
-    BOOST_CHECK(!DecodeBase58("invalid", result, 100));
-    BOOST_CHECK(!DecodeBase58(std::string("invalid"), result, 100));
-    BOOST_CHECK(!DecodeBase58(std::string("\0invalid", 8), result, 100));
-
-    BOOST_CHECK(DecodeBase58(std::string("good", 4), result, 100));
-    BOOST_CHECK(!DecodeBase58(std::string("bad0IOl", 7), result, 100));
-    BOOST_CHECK(!DecodeBase58(std::string("goodbad0IOl", 11), result, 100));
-    BOOST_CHECK(!DecodeBase58(std::string("good\0bad0IOl", 12), result, 100));
-=======
     BOOST_CHECK(!DecodeBase58("invalid"s, result, 100));
     BOOST_CHECK(!DecodeBase58("invalid\0"s, result, 100));
     BOOST_CHECK(!DecodeBase58("\0invalid"s, result, 100));
@@ -82,7 +68,6 @@
     BOOST_CHECK(!DecodeBase58("bad0IOl"s, result, 100));
     BOOST_CHECK(!DecodeBase58("goodbad0IOl"s, result, 100));
     BOOST_CHECK(!DecodeBase58("good\0bad0IOl"s, result, 100));
->>>>>>> 9e05de1d
 
     // check that DecodeBase58 skips whitespace, but still fails with unexpected non-whitespace at the end.
     BOOST_CHECK(!DecodeBase58(" \t\n\v\f\r skip \r\f\v\n\t a", result, 3));
@@ -90,17 +75,10 @@
     std::vector<unsigned char> expected = ParseHex("971a55");
     BOOST_CHECK_EQUAL_COLLECTIONS(result.begin(), result.end(), expected.begin(), expected.end());
 
-<<<<<<< HEAD
-    BOOST_CHECK(DecodeBase58Check(std::string("3vQB7B6MrGQZaxCuFg4oh", 21), result, 100));
-    BOOST_CHECK(!DecodeBase58Check(std::string("3vQB7B6MrGQZaxCuFg4oi", 21), result, 100));
-    BOOST_CHECK(!DecodeBase58Check(std::string("3vQB7B6MrGQZaxCuFg4oh0IOl", 25), result, 100));
-    BOOST_CHECK(!DecodeBase58Check(std::string("3vQB7B6MrGQZaxCuFg4oh\00IOl", 26), result, 100));
-=======
     BOOST_CHECK(DecodeBase58Check("3vQB7B6MrGQZaxCuFg4oh"s, result, 100));
     BOOST_CHECK(!DecodeBase58Check("3vQB7B6MrGQZaxCuFg4oi"s, result, 100));
     BOOST_CHECK(!DecodeBase58Check("3vQB7B6MrGQZaxCuFg4oh0IOl"s, result, 100));
     BOOST_CHECK(!DecodeBase58Check("3vQB7B6MrGQZaxCuFg4oh\0" "0IOl"s, result, 100));
->>>>>>> 9e05de1d
 }
 
 BOOST_AUTO_TEST_CASE(base58_random_encode_decode)

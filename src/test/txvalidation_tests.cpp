--- conflicted
+++ resolved
@@ -1,28 +1,16 @@
-<<<<<<< HEAD
-// Copyright (c) 2017-2019 The Bitcoin Core developers
-// Distributed under the MIT software license, see the accompanying
-// file COPYING or http://www.opensource.org/licenses/mit-license.php.
-
-#include <validation.h>
-=======
 // Copyright (c) 2017-2021 The Bitcoin Core developers
 // Distributed under the MIT software license, see the accompanying
 // file COPYING or http://www.opensource.org/licenses/mit-license.php.
 
->>>>>>> 9e05de1d
 #include <consensus/validation.h>
 #include <key_io.h>
 #include <policy/packages.h>
 #include <policy/policy.h>
 #include <primitives/transaction.h>
 #include <script/script.h>
-<<<<<<< HEAD
-#include <test/util/setup_common.h>
-=======
 #include <script/standard.h>
 #include <test/util/setup_common.h>
 #include <validation.h>
->>>>>>> 9e05de1d
 
 #include <boost/test/unit_test.hpp>
 
@@ -46,40 +34,19 @@
 
     BOOST_CHECK(CTransaction(coinbaseTx).IsCoinBase());
 
-<<<<<<< HEAD
-    TxValidationState state;
-
-    LOCK(cs_main);
-
-    unsigned int initialPoolSize = m_node.mempool->size();
-
-    BOOST_CHECK_EQUAL(
-            false,
-            AcceptToMemoryPool(*m_node.mempool, state, MakeTransactionRef(coinbaseTx),
-                nullptr /* plTxnReplaced */,
-                true /* bypass_limits */,
-                0 /* nAbsurdFee */));
-=======
     LOCK(cs_main);
 
     unsigned int initialPoolSize = m_node.mempool->size();
     const MempoolAcceptResult result = m_node.chainman->ProcessTransaction(MakeTransactionRef(coinbaseTx));
 
     BOOST_CHECK(result.m_result_type == MempoolAcceptResult::ResultType::INVALID);
->>>>>>> 9e05de1d
 
     // Check that the transaction hasn't been added to mempool.
     BOOST_CHECK_EQUAL(m_node.mempool->size(), initialPoolSize);
 
     // Check that the validation state reflects the unsuccessful attempt.
-<<<<<<< HEAD
-    BOOST_CHECK(state.IsInvalid());
-    BOOST_CHECK_EQUAL(state.GetRejectReason(), "coinbase");
-    BOOST_CHECK(state.GetResult() == TxValidationResult::TX_CONSENSUS);
-=======
     BOOST_CHECK(result.m_state.IsInvalid());
     BOOST_CHECK_EQUAL(result.m_state.GetRejectReason(), "coinbase");
     BOOST_CHECK(result.m_state.GetResult() == TxValidationResult::TX_CONSENSUS);
->>>>>>> 9e05de1d
 }
 BOOST_AUTO_TEST_SUITE_END()
--- conflicted
+++ resolved
@@ -1,24 +1,13 @@
-<<<<<<< HEAD
-// Copyright (c) 2014-2019 The Bitcoin Core developers
-// Distributed under the MIT software license, see the accompanying
-// file COPYING or http://www.opensource.org/licenses/mit-license.php.
-
-#include <attributes.h>
-=======
 // Copyright (c) 2014-2021 The Bitcoin Core developers
 // Distributed under the MIT software license, see the accompanying
 // file COPYING or http://www.opensource.org/licenses/mit-license.php.
 
->>>>>>> 9e05de1d
 #include <clientversion.h>
 #include <coins.h>
 #include <script/standard.h>
 #include <streams.h>
 #include <test/util/setup_common.h>
-<<<<<<< HEAD
-=======
 #include <txdb.h>
->>>>>>> 9e05de1d
 #include <uint256.h>
 #include <undo.h>
 #include <util/strencodings.h>
@@ -407,11 +396,7 @@
 
             // Call UpdateCoins on the top cache
             CTxUndo undo;
-<<<<<<< HEAD
-            UpdateCoins(CTransaction(tx), *(stack.back()), undo, height, nullptr);
-=======
-            UpdateCoins(CTransaction{tx}, *(stack.back()), undo, height);
->>>>>>> 9e05de1d
+            UpdateCoins(CTransaction{tx}, *(stack.back()), undo, height, nullptr);
 
             // Update the utxo set for future spends
             utxoset.insert(outpoint);

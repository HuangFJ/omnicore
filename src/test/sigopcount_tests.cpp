<<<<<<< HEAD
// Copyright (c) 2012-2019 The Bitcoin Core developers
=======
// Copyright (c) 2012-2021 The Bitcoin Core developers
>>>>>>> 9e05de1d
// Distributed under the MIT software license, see the accompanying
// file COPYING or http://www.opensource.org/licenses/mit-license.php.

#include <consensus/consensus.h>
#include <consensus/tx_verify.h>
<<<<<<< HEAD
#include <pubkey.h>
=======
>>>>>>> 9e05de1d
#include <key.h>
#include <pubkey.h>
#include <script/script.h>
#include <script/standard.h>
#include <test/util/setup_common.h>
#include <uint256.h>
<<<<<<< HEAD
#include <test/util/setup_common.h>
=======
>>>>>>> 9e05de1d

#include <vector>

#include <boost/test/unit_test.hpp>

// Helpers:
static std::vector<unsigned char>
Serialize(const CScript& s)
{
    std::vector<unsigned char> sSerialized(s.begin(), s.end());
    return sSerialized;
}

BOOST_FIXTURE_TEST_SUITE(sigopcount_tests, BasicTestingSetup)

BOOST_AUTO_TEST_CASE(GetSigOpCount)
{
    // Test CScript::GetSigOpCount()
    CScript s1;
    BOOST_CHECK_EQUAL(s1.GetSigOpCount(false), 0U);
    BOOST_CHECK_EQUAL(s1.GetSigOpCount(true), 0U);

    uint160 dummy;
    s1 << OP_1 << ToByteVector(dummy) << ToByteVector(dummy) << OP_2 << OP_CHECKMULTISIG;
    BOOST_CHECK_EQUAL(s1.GetSigOpCount(true), 2U);
    s1 << OP_IF << OP_CHECKSIG << OP_ENDIF;
    BOOST_CHECK_EQUAL(s1.GetSigOpCount(true), 3U);
    BOOST_CHECK_EQUAL(s1.GetSigOpCount(false), 21U);

    CScript p2sh = GetScriptForDestination(ScriptHash(s1));
    CScript scriptSig;
    scriptSig << OP_0 << Serialize(s1);
    BOOST_CHECK_EQUAL(p2sh.GetSigOpCount(scriptSig), 3U);

    std::vector<CPubKey> keys;
    for (int i = 0; i < 3; i++)
    {
        CKey k;
        k.MakeNewKey(true);
        keys.push_back(k.GetPubKey());
    }
    CScript s2 = GetScriptForMultisig(1, keys);
    BOOST_CHECK_EQUAL(s2.GetSigOpCount(true), 3U);
    BOOST_CHECK_EQUAL(s2.GetSigOpCount(false), 20U);

    p2sh = GetScriptForDestination(ScriptHash(s2));
    BOOST_CHECK_EQUAL(p2sh.GetSigOpCount(true), 0U);
    BOOST_CHECK_EQUAL(p2sh.GetSigOpCount(false), 0U);
    CScript scriptSig2;
    scriptSig2 << OP_1 << ToByteVector(dummy) << ToByteVector(dummy) << Serialize(s2);
    BOOST_CHECK_EQUAL(p2sh.GetSigOpCount(scriptSig2), 3U);
}

/**
 * Verifies script execution of the zeroth scriptPubKey of tx output and
 * zeroth scriptSig and witness of tx input.
 */
static ScriptError VerifyWithFlag(const CTransaction& output, const CMutableTransaction& input, uint32_t flags)
{
    ScriptError error;
    CTransaction inputi(input);
    bool ret = VerifyScript(inputi.vin[0].scriptSig, output.vout[0].scriptPubKey, &inputi.vin[0].scriptWitness, flags, TransactionSignatureChecker(&inputi, 0, output.vout[0].nValue, MissingDataBehavior::ASSERT_FAIL), &error);
    BOOST_CHECK((ret == true) == (error == SCRIPT_ERR_OK));

    return error;
}

/**
 * Builds a creationTx from scriptPubKey and a spendingTx from scriptSig
 * and witness such that spendingTx spends output zero of creationTx.
 * Also inserts creationTx's output into the coins view.
 */
static void BuildTxs(CMutableTransaction& spendingTx, CCoinsViewCache& coins, CMutableTransaction& creationTx, const CScript& scriptPubKey, const CScript& scriptSig, const CScriptWitness& witness)
{
    creationTx.nVersion = 1;
    creationTx.vin.resize(1);
    creationTx.vin[0].prevout.SetNull();
    creationTx.vin[0].scriptSig = CScript();
    creationTx.vout.resize(1);
    creationTx.vout[0].nValue = 1;
    creationTx.vout[0].scriptPubKey = scriptPubKey;

    spendingTx.nVersion = 1;
    spendingTx.vin.resize(1);
    spendingTx.vin[0].prevout.hash = creationTx.GetHash();
    spendingTx.vin[0].prevout.n = 0;
    spendingTx.vin[0].scriptSig = scriptSig;
    spendingTx.vin[0].scriptWitness = witness;
    spendingTx.vout.resize(1);
    spendingTx.vout[0].nValue = 1;
    spendingTx.vout[0].scriptPubKey = CScript();

    AddCoins(coins, CTransaction(creationTx), 0);
}

BOOST_AUTO_TEST_CASE(GetTxSigOpCost)
{
    // Transaction creates outputs
    CMutableTransaction creationTx;
    // Transaction that spends outputs and whose
    // sig op cost is going to be tested
    CMutableTransaction spendingTx;

    // Create utxo set
    CCoinsView coinsDummy;
    CCoinsViewCache coins(&coinsDummy);
    // Create key
    CKey key;
    key.MakeNewKey(true);
    CPubKey pubkey = key.GetPubKey();
    // Default flags
    const uint32_t flags{SCRIPT_VERIFY_WITNESS | SCRIPT_VERIFY_P2SH};

    // Multisig script (legacy counting)
    {
        CScript scriptPubKey = CScript() << 1 << ToByteVector(pubkey) << ToByteVector(pubkey) << 2 << OP_CHECKMULTISIGVERIFY;
        // Do not use a valid signature to avoid using wallet operations.
        CScript scriptSig = CScript() << OP_0 << OP_0;

        BuildTxs(spendingTx, coins, creationTx, scriptPubKey, scriptSig, CScriptWitness());
        // Legacy counting only includes signature operations in scriptSigs and scriptPubKeys
        // of a transaction and does not take the actual executed sig operations into account.
        // spendingTx in itself does not contain a signature operation.
        assert(GetTransactionSigOpCost(CTransaction(spendingTx), coins, flags) == 0);
        // creationTx contains two signature operations in its scriptPubKey, but legacy counting
        // is not accurate.
        assert(GetTransactionSigOpCost(CTransaction(creationTx), coins, flags) == MAX_PUBKEYS_PER_MULTISIG * WITNESS_SCALE_FACTOR);
        // Sanity check: script verification fails because of an invalid signature.
        assert(VerifyWithFlag(CTransaction(creationTx), spendingTx, flags) == SCRIPT_ERR_CHECKMULTISIGVERIFY);
    }

    // Multisig nested in P2SH
    {
        CScript redeemScript = CScript() << 1 << ToByteVector(pubkey) << ToByteVector(pubkey) << 2 << OP_CHECKMULTISIGVERIFY;
        CScript scriptPubKey = GetScriptForDestination(ScriptHash(redeemScript));
        CScript scriptSig = CScript() << OP_0 << OP_0 << ToByteVector(redeemScript);

        BuildTxs(spendingTx, coins, creationTx, scriptPubKey, scriptSig, CScriptWitness());
        assert(GetTransactionSigOpCost(CTransaction(spendingTx), coins, flags) == 2 * WITNESS_SCALE_FACTOR);
        assert(VerifyWithFlag(CTransaction(creationTx), spendingTx, flags) == SCRIPT_ERR_CHECKMULTISIGVERIFY);
    }

    // P2WPKH witness program
    {
        CScript scriptPubKey = GetScriptForDestination(WitnessV0KeyHash(pubkey));
        CScript scriptSig = CScript();
        CScriptWitness scriptWitness;
        scriptWitness.stack.push_back(std::vector<unsigned char>(0));
        scriptWitness.stack.push_back(std::vector<unsigned char>(0));


        BuildTxs(spendingTx, coins, creationTx, scriptPubKey, scriptSig, scriptWitness);
        assert(GetTransactionSigOpCost(CTransaction(spendingTx), coins, flags) == 1);
        // No signature operations if we don't verify the witness.
        assert(GetTransactionSigOpCost(CTransaction(spendingTx), coins, flags & ~SCRIPT_VERIFY_WITNESS) == 0);
        assert(VerifyWithFlag(CTransaction(creationTx), spendingTx, flags) == SCRIPT_ERR_EQUALVERIFY);

        // The sig op cost for witness version != 0 is zero.
        assert(scriptPubKey[0] == 0x00);
        scriptPubKey[0] = 0x51;
        BuildTxs(spendingTx, coins, creationTx, scriptPubKey, scriptSig, scriptWitness);
        assert(GetTransactionSigOpCost(CTransaction(spendingTx), coins, flags) == 0);
        scriptPubKey[0] = 0x00;
        BuildTxs(spendingTx, coins, creationTx, scriptPubKey, scriptSig, scriptWitness);

        // The witness of a coinbase transaction is not taken into account.
        spendingTx.vin[0].prevout.SetNull();
        assert(GetTransactionSigOpCost(CTransaction(spendingTx), coins, flags) == 0);
    }

    // P2WPKH nested in P2SH
    {
<<<<<<< HEAD
        CScript p2pk = CScript() << ToByteVector(pubkey) << OP_CHECKSIG;
        CScript scriptSig = GetScriptForWitness(p2pk);
=======
        CScript scriptSig = GetScriptForDestination(WitnessV0KeyHash(pubkey));
>>>>>>> 9e05de1d
        CScript scriptPubKey = GetScriptForDestination(ScriptHash(scriptSig));
        scriptSig = CScript() << ToByteVector(scriptSig);
        CScriptWitness scriptWitness;
        scriptWitness.stack.push_back(std::vector<unsigned char>(0));
        scriptWitness.stack.push_back(std::vector<unsigned char>(0));

        BuildTxs(spendingTx, coins, creationTx, scriptPubKey, scriptSig, scriptWitness);
        assert(GetTransactionSigOpCost(CTransaction(spendingTx), coins, flags) == 1);
        assert(VerifyWithFlag(CTransaction(creationTx), spendingTx, flags) == SCRIPT_ERR_EQUALVERIFY);
    }

    // P2WSH witness program
    {
        CScript witnessScript = CScript() << 1 << ToByteVector(pubkey) << ToByteVector(pubkey) << 2 << OP_CHECKMULTISIGVERIFY;
        CScript scriptPubKey = GetScriptForDestination(WitnessV0ScriptHash(witnessScript));
        CScript scriptSig = CScript();
        CScriptWitness scriptWitness;
        scriptWitness.stack.push_back(std::vector<unsigned char>(0));
        scriptWitness.stack.push_back(std::vector<unsigned char>(0));
        scriptWitness.stack.push_back(std::vector<unsigned char>(witnessScript.begin(), witnessScript.end()));

        BuildTxs(spendingTx, coins, creationTx, scriptPubKey, scriptSig, scriptWitness);
        assert(GetTransactionSigOpCost(CTransaction(spendingTx), coins, flags) == 2);
        assert(GetTransactionSigOpCost(CTransaction(spendingTx), coins, flags & ~SCRIPT_VERIFY_WITNESS) == 0);
        assert(VerifyWithFlag(CTransaction(creationTx), spendingTx, flags) == SCRIPT_ERR_CHECKMULTISIGVERIFY);
    }

    // P2WSH nested in P2SH
    {
        CScript witnessScript = CScript() << 1 << ToByteVector(pubkey) << ToByteVector(pubkey) << 2 << OP_CHECKMULTISIGVERIFY;
<<<<<<< HEAD
        CScript redeemScript = GetScriptForWitness(witnessScript);
=======
        CScript redeemScript = GetScriptForDestination(WitnessV0ScriptHash(witnessScript));
>>>>>>> 9e05de1d
        CScript scriptPubKey = GetScriptForDestination(ScriptHash(redeemScript));
        CScript scriptSig = CScript() << ToByteVector(redeemScript);
        CScriptWitness scriptWitness;
        scriptWitness.stack.push_back(std::vector<unsigned char>(0));
        scriptWitness.stack.push_back(std::vector<unsigned char>(0));
        scriptWitness.stack.push_back(std::vector<unsigned char>(witnessScript.begin(), witnessScript.end()));

        BuildTxs(spendingTx, coins, creationTx, scriptPubKey, scriptSig, scriptWitness);
        assert(GetTransactionSigOpCost(CTransaction(spendingTx), coins, flags) == 2);
        assert(VerifyWithFlag(CTransaction(creationTx), spendingTx, flags) == SCRIPT_ERR_CHECKMULTISIGVERIFY);
    }
}

BOOST_AUTO_TEST_SUITE_END()<|MERGE_RESOLUTION|>--- conflicted
+++ resolved
@@ -1,27 +1,15 @@
-<<<<<<< HEAD
-// Copyright (c) 2012-2019 The Bitcoin Core developers
-=======
 // Copyright (c) 2012-2021 The Bitcoin Core developers
->>>>>>> 9e05de1d
 // Distributed under the MIT software license, see the accompanying
 // file COPYING or http://www.opensource.org/licenses/mit-license.php.
 
 #include <consensus/consensus.h>
 #include <consensus/tx_verify.h>
-<<<<<<< HEAD
-#include <pubkey.h>
-=======
->>>>>>> 9e05de1d
 #include <key.h>
 #include <pubkey.h>
 #include <script/script.h>
 #include <script/standard.h>
 #include <test/util/setup_common.h>
 #include <uint256.h>
-<<<<<<< HEAD
-#include <test/util/setup_common.h>
-=======
->>>>>>> 9e05de1d
 
 #include <vector>
 
@@ -194,12 +182,7 @@
 
     // P2WPKH nested in P2SH
     {
-<<<<<<< HEAD
-        CScript p2pk = CScript() << ToByteVector(pubkey) << OP_CHECKSIG;
-        CScript scriptSig = GetScriptForWitness(p2pk);
-=======
         CScript scriptSig = GetScriptForDestination(WitnessV0KeyHash(pubkey));
->>>>>>> 9e05de1d
         CScript scriptPubKey = GetScriptForDestination(ScriptHash(scriptSig));
         scriptSig = CScript() << ToByteVector(scriptSig);
         CScriptWitness scriptWitness;
@@ -230,11 +213,7 @@
     // P2WSH nested in P2SH
     {
         CScript witnessScript = CScript() << 1 << ToByteVector(pubkey) << ToByteVector(pubkey) << 2 << OP_CHECKMULTISIGVERIFY;
-<<<<<<< HEAD
-        CScript redeemScript = GetScriptForWitness(witnessScript);
-=======
         CScript redeemScript = GetScriptForDestination(WitnessV0ScriptHash(witnessScript));
->>>>>>> 9e05de1d
         CScript scriptPubKey = GetScriptForDestination(ScriptHash(redeemScript));
         CScript scriptSig = CScript() << ToByteVector(redeemScript);
         CScriptWitness scriptWitness;

<<<<<<< HEAD
// Copyright (c) 2012-2019 The Bitcoin Core developers
// Distributed under the MIT software license, see the accompanying
// file COPYING or http://www.opensource.org/licenses/mit-license.php.

#include <util/memory.h>
#include <util/system.h>

#include <test/util/setup_common.h>

=======
// Copyright (c) 2012-2021 The Bitcoin Core developers
// Distributed under the MIT software license, see the accompanying
// file COPYING or http://www.opensource.org/licenses/mit-license.php.

#include <support/lockedpool.h>
#include <util/system.h>

#include <limits>
>>>>>>> 9e05de1d
#include <memory>
#include <stdexcept>
#include <utility>
#include <vector>

#include <boost/test/unit_test.hpp>

BOOST_AUTO_TEST_SUITE(allocator_tests)

BOOST_AUTO_TEST_CASE(arena_tests)
{
    // Fake memory base address for testing
    // without actually using memory.
    void *synth_base = reinterpret_cast<void*>(0x08000000);
    const size_t synth_size = 1024*1024;
    Arena b(synth_base, synth_size, 16);
    void *chunk = b.alloc(1000);
#ifdef ARENA_DEBUG
    b.walk();
#endif
    BOOST_CHECK(chunk != nullptr);
    BOOST_CHECK(b.stats().used == 1008); // Aligned to 16
    BOOST_CHECK(b.stats().total == synth_size); // Nothing has disappeared?
    b.free(chunk);
#ifdef ARENA_DEBUG
    b.walk();
#endif
    BOOST_CHECK(b.stats().used == 0);
    BOOST_CHECK(b.stats().free == synth_size);
    try { // Test exception on double-free
        b.free(chunk);
        BOOST_CHECK(0);
    } catch(std::runtime_error &)
    {
    }

    void *a0 = b.alloc(128);
    void *a1 = b.alloc(256);
    void *a2 = b.alloc(512);
    BOOST_CHECK(b.stats().used == 896);
    BOOST_CHECK(b.stats().total == synth_size);
#ifdef ARENA_DEBUG
    b.walk();
#endif
    b.free(a0);
#ifdef ARENA_DEBUG
    b.walk();
#endif
    BOOST_CHECK(b.stats().used == 768);
    b.free(a1);
    BOOST_CHECK(b.stats().used == 512);
    void *a3 = b.alloc(128);
#ifdef ARENA_DEBUG
    b.walk();
#endif
    BOOST_CHECK(b.stats().used == 640);
    b.free(a2);
    BOOST_CHECK(b.stats().used == 128);
    b.free(a3);
    BOOST_CHECK(b.stats().used == 0);
    BOOST_CHECK_EQUAL(b.stats().chunks_used, 0U);
    BOOST_CHECK(b.stats().total == synth_size);
    BOOST_CHECK(b.stats().free == synth_size);
    BOOST_CHECK_EQUAL(b.stats().chunks_free, 1U);

    std::vector<void*> addr;
    BOOST_CHECK(b.alloc(0) == nullptr); // allocating 0 always returns nullptr
#ifdef ARENA_DEBUG
    b.walk();
#endif
    // Sweeping allocate all memory
    for (int x=0; x<1024; ++x)
        addr.push_back(b.alloc(1024));
    BOOST_CHECK(b.stats().free == 0);
    BOOST_CHECK(b.alloc(1024) == nullptr); // memory is full, this must return nullptr
    BOOST_CHECK(b.alloc(0) == nullptr);
    for (int x=0; x<1024; ++x)
        b.free(addr[x]);
    addr.clear();
    BOOST_CHECK(b.stats().total == synth_size);
    BOOST_CHECK(b.stats().free == synth_size);

    // Now in the other direction...
    for (int x=0; x<1024; ++x)
        addr.push_back(b.alloc(1024));
    for (int x=0; x<1024; ++x)
        b.free(addr[1023-x]);
    addr.clear();

    // Now allocate in smaller unequal chunks, then deallocate haphazardly
    // Not all the chunks will succeed allocating, but freeing nullptr is
    // allowed so that is no problem.
    for (int x=0; x<2048; ++x)
        addr.push_back(b.alloc(x+1));
    for (int x=0; x<2048; ++x)
        b.free(addr[((x*23)%2048)^242]);
    addr.clear();

    // Go entirely wild: free and alloc interleaved,
    // generate targets and sizes using pseudo-randomness.
    for (int x=0; x<2048; ++x)
        addr.push_back(nullptr);
    uint32_t s = 0x12345678;
    for (int x=0; x<5000; ++x) {
        int idx = s & (addr.size()-1);
        if (s & 0x80000000) {
            b.free(addr[idx]);
            addr[idx] = nullptr;
        } else if(!addr[idx]) {
            addr[idx] = b.alloc((s >> 16) & 2047);
        }
        bool lsb = s & 1;
        s >>= 1;
        if (lsb)
            s ^= 0xf00f00f0; // LFSR period 0xf7ffffe0
    }
    for (void *ptr: addr)
        b.free(ptr);
    addr.clear();

    BOOST_CHECK(b.stats().total == synth_size);
    BOOST_CHECK(b.stats().free == synth_size);
}

/** Mock LockedPageAllocator for testing */
class TestLockedPageAllocator: public LockedPageAllocator
{
public:
    TestLockedPageAllocator(int count_in, int lockedcount_in): count(count_in), lockedcount(lockedcount_in) {}
    void* AllocateLocked(size_t len, bool *lockingSuccess) override
    {
        *lockingSuccess = false;
        if (count > 0) {
            --count;

            if (lockedcount > 0) {
                --lockedcount;
                *lockingSuccess = true;
            }

            return reinterpret_cast<void*>(uint64_t{static_cast<uint64_t>(0x08000000) + (count << 24)}); // Fake address, do not actually use this memory
        }
        return nullptr;
    }
    void FreeLocked(void* addr, size_t len) override
    {
    }
    size_t GetLimit() override
    {
        return std::numeric_limits<size_t>::max();
    }
private:
    int count;
    int lockedcount;
};

BOOST_AUTO_TEST_CASE(lockedpool_tests_mock)
{
    // Test over three virtual arenas, of which one will succeed being locked
    std::unique_ptr<LockedPageAllocator> x = std::make_unique<TestLockedPageAllocator>(3, 1);
    LockedPool pool(std::move(x));
    BOOST_CHECK(pool.stats().total == 0);
    BOOST_CHECK(pool.stats().locked == 0);

    // Ensure unreasonable requests are refused without allocating anything
    void *invalid_toosmall = pool.alloc(0);
    BOOST_CHECK(invalid_toosmall == nullptr);
    BOOST_CHECK(pool.stats().used == 0);
    BOOST_CHECK(pool.stats().free == 0);
    void *invalid_toobig = pool.alloc(LockedPool::ARENA_SIZE+1);
    BOOST_CHECK(invalid_toobig == nullptr);
    BOOST_CHECK(pool.stats().used == 0);
    BOOST_CHECK(pool.stats().free == 0);

    void *a0 = pool.alloc(LockedPool::ARENA_SIZE / 2);
    BOOST_CHECK(a0);
    BOOST_CHECK(pool.stats().locked == LockedPool::ARENA_SIZE);
    void *a1 = pool.alloc(LockedPool::ARENA_SIZE / 2);
    BOOST_CHECK(a1);
    void *a2 = pool.alloc(LockedPool::ARENA_SIZE / 2);
    BOOST_CHECK(a2);
    void *a3 = pool.alloc(LockedPool::ARENA_SIZE / 2);
    BOOST_CHECK(a3);
    void *a4 = pool.alloc(LockedPool::ARENA_SIZE / 2);
    BOOST_CHECK(a4);
    void *a5 = pool.alloc(LockedPool::ARENA_SIZE / 2);
    BOOST_CHECK(a5);
    // We've passed a count of three arenas, so this allocation should fail
    void *a6 = pool.alloc(16);
    BOOST_CHECK(!a6);

    pool.free(a0);
    pool.free(a2);
    pool.free(a4);
    pool.free(a1);
    pool.free(a3);
    pool.free(a5);
    BOOST_CHECK(pool.stats().total == 3*LockedPool::ARENA_SIZE);
    BOOST_CHECK(pool.stats().locked == LockedPool::ARENA_SIZE);
    BOOST_CHECK(pool.stats().used == 0);
}

// These tests used the live LockedPoolManager object, this is also used
// by other tests so the conditions are somewhat less controllable and thus the
// tests are somewhat more error-prone.
BOOST_AUTO_TEST_CASE(lockedpool_tests_live)
{
    LockedPoolManager &pool = LockedPoolManager::Instance();
    LockedPool::Stats initial = pool.stats();

    void *a0 = pool.alloc(16);
    BOOST_CHECK(a0);
    // Test reading and writing the allocated memory
    *((uint32_t*)a0) = 0x1234;
    BOOST_CHECK(*((uint32_t*)a0) == 0x1234);

    pool.free(a0);
    try { // Test exception on double-free
        pool.free(a0);
        BOOST_CHECK(0);
    } catch(std::runtime_error &)
    {
    }
    // If more than one new arena was allocated for the above tests, something is wrong
    BOOST_CHECK(pool.stats().total <= (initial.total + LockedPool::ARENA_SIZE));
    // Usage must be back to where it started
    BOOST_CHECK(pool.stats().used == initial.used);
}

BOOST_AUTO_TEST_SUITE_END()<|MERGE_RESOLUTION|>--- conflicted
+++ resolved
@@ -1,14 +1,3 @@
-<<<<<<< HEAD
-// Copyright (c) 2012-2019 The Bitcoin Core developers
-// Distributed under the MIT software license, see the accompanying
-// file COPYING or http://www.opensource.org/licenses/mit-license.php.
-
-#include <util/memory.h>
-#include <util/system.h>
-
-#include <test/util/setup_common.h>
-
-=======
 // Copyright (c) 2012-2021 The Bitcoin Core developers
 // Distributed under the MIT software license, see the accompanying
 // file COPYING or http://www.opensource.org/licenses/mit-license.php.
@@ -17,7 +6,6 @@
 #include <util/system.h>
 
 #include <limits>
->>>>>>> 9e05de1d
 #include <memory>
 #include <stdexcept>
 #include <utility>

--- conflicted
+++ resolved
@@ -1,8 +1,4 @@
-<<<<<<< HEAD
-// Copyright (c) 2015-2019 The Bitcoin Core developers
-=======
 // Copyright (c) 2015-2020 The Bitcoin Core developers
->>>>>>> 9e05de1d
 // Distributed under the MIT software license, see the accompanying
 // file COPYING or http://www.opensource.org/licenses/mit-license.php.
 
@@ -128,60 +124,6 @@
 BOOST_AUTO_TEST_CASE(CheckProofOfWork_test_zero_target)
 {
     const auto consensus = CreateChainParams(*m_node.args, CBaseChainParams::MAIN)->GetConsensus();
-    uint256 hash;
-    unsigned int nBits;
-    arith_uint256 hash_arith{0};
-    nBits = hash_arith.GetCompact();
-    hash = ArithToUint256(hash_arith);
-    BOOST_CHECK(!CheckProofOfWork(hash, nBits, consensus));
-}
-
-BOOST_AUTO_TEST_CASE(CheckProofOfWork_test_negative_target)
-{
-    const auto consensus = CreateChainParams(CBaseChainParams::MAIN)->GetConsensus();
-    uint256 hash;
-    unsigned int nBits;
-    nBits = UintToArith256(consensus.powLimit).GetCompact(true);
-    hash.SetHex("0x1");
-    BOOST_CHECK(!CheckProofOfWork(hash, nBits, consensus));
-}
-
-BOOST_AUTO_TEST_CASE(CheckProofOfWork_test_overflow_target)
-{
-    const auto consensus = CreateChainParams(CBaseChainParams::MAIN)->GetConsensus();
-    uint256 hash;
-    unsigned int nBits = ~0x00800000;
-    hash.SetHex("0x1");
-    BOOST_CHECK(!CheckProofOfWork(hash, nBits, consensus));
-}
-
-BOOST_AUTO_TEST_CASE(CheckProofOfWork_test_too_easy_target)
-{
-    const auto consensus = CreateChainParams(CBaseChainParams::MAIN)->GetConsensus();
-    uint256 hash;
-    unsigned int nBits;
-    arith_uint256 nBits_arith = UintToArith256(consensus.powLimit);
-    nBits_arith *= 2;
-    nBits = nBits_arith.GetCompact();
-    hash.SetHex("0x1");
-    BOOST_CHECK(!CheckProofOfWork(hash, nBits, consensus));
-}
-
-BOOST_AUTO_TEST_CASE(CheckProofOfWork_test_biger_hash_than_target)
-{
-    const auto consensus = CreateChainParams(CBaseChainParams::MAIN)->GetConsensus();
-    uint256 hash;
-    unsigned int nBits;
-    arith_uint256 hash_arith = UintToArith256(consensus.powLimit);
-    nBits = hash_arith.GetCompact();
-    hash_arith *= 2; // hash > nBits
-    hash = ArithToUint256(hash_arith);
-    BOOST_CHECK(!CheckProofOfWork(hash, nBits, consensus));
-}
-
-BOOST_AUTO_TEST_CASE(CheckProofOfWork_test_zero_target)
-{
-    const auto consensus = CreateChainParams(CBaseChainParams::MAIN)->GetConsensus();
     uint256 hash;
     unsigned int nBits;
     arith_uint256 hash_arith{0};

<<<<<<< HEAD
// Copyright (c) 2011-2020 The Bitcoin Core developers
=======
// Copyright (c) 2011-2021 The Bitcoin Core developers
>>>>>>> 9e05de1d
// Distributed under the MIT software license, see the accompanying
// file COPYING or http://www.opensource.org/licenses/mit-license.php.

#include <consensus/validation.h>
#include <key.h>
<<<<<<< HEAD
#include <validation.h>
#include <txmempool.h>
#include <script/standard.h>
#include <script/sign.h>
#include <script/signingprovider.h>
#include <test/util/setup_common.h>

#include <boost/test/unit_test.hpp>

bool CheckInputScripts(const CTransaction& tx, TxValidationState &state, const CCoinsViewCache &inputs, unsigned int flags, bool cacheSigStore, bool cacheFullScriptStore, PrecomputedTransactionData& txdata, std::vector<CScriptCheck> *pvChecks);

BOOST_AUTO_TEST_SUITE(txvalidationcache_tests)

BOOST_FIXTURE_TEST_CASE(tx_mempool_block_doublespend, TestChain100Setup)
=======
#include <script/sign.h>
#include <script/signingprovider.h>
#include <script/standard.h>
#include <test/util/setup_common.h>
#include <txmempool.h>
#include <validation.h>

#include <boost/test/unit_test.hpp>

struct Dersig100Setup : public TestChain100Setup {
    Dersig100Setup()
        : TestChain100Setup{CBaseChainParams::REGTEST, {"-testactivationheight=dersig@102"}} {}
};

bool CheckInputScripts(const CTransaction& tx, TxValidationState& state,
                       const CCoinsViewCache& inputs, unsigned int flags, bool cacheSigStore,
                       bool cacheFullScriptStore, PrecomputedTransactionData& txdata,
                       std::vector<CScriptCheck>* pvChecks) EXCLUSIVE_LOCKS_REQUIRED(cs_main);

BOOST_AUTO_TEST_SUITE(txvalidationcache_tests)

BOOST_FIXTURE_TEST_CASE(tx_mempool_block_doublespend, Dersig100Setup)
>>>>>>> 9e05de1d
{
    // Make sure skipping validation of transactions that were
    // validated going into the memory pool does not allow
    // double-spends in blocks to pass validation when they should not.

    CScript scriptPubKey = CScript() <<  ToByteVector(coinbaseKey.GetPubKey()) << OP_CHECKSIG;

    const auto ToMemPool = [this](const CMutableTransaction& tx) {
        LOCK(cs_main);

<<<<<<< HEAD
        TxValidationState state;
        return AcceptToMemoryPool(*m_node.mempool, state, MakeTransactionRef(tx),
            nullptr /* plTxnReplaced */, true /* bypass_limits */, 0 /* nAbsurdFee */);
=======
        const MempoolAcceptResult result = m_node.chainman->ProcessTransaction(MakeTransactionRef(tx));
        return result.m_result_type == MempoolAcceptResult::ResultType::VALID;
>>>>>>> 9e05de1d
    };

    // Create a double-spend of mature coinbase txn:
    std::vector<CMutableTransaction> spends;
    spends.resize(2);
    for (int i = 0; i < 2; i++)
    {
        spends[i].nVersion = 1;
        spends[i].vin.resize(1);
        spends[i].vin[0].prevout.hash = m_coinbase_txns[0]->GetHash();
        spends[i].vin[0].prevout.n = 0;
        spends[i].vout.resize(1);
        spends[i].vout[0].nValue = 11*CENT;
        spends[i].vout[0].scriptPubKey = scriptPubKey;

        // Sign:
        std::vector<unsigned char> vchSig;
        uint256 hash = SignatureHash(scriptPubKey, spends[i], 0, SIGHASH_ALL, 0, SigVersion::BASE);
        BOOST_CHECK(coinbaseKey.Sign(hash, vchSig));
        vchSig.push_back((unsigned char)SIGHASH_ALL);
        spends[i].vin[0].scriptSig << vchSig;
    }

    CBlock block;

    // Test 1: block with both of those transactions should be rejected.
    block = CreateAndProcessBlock(spends, scriptPubKey);
    {
        LOCK(cs_main);
<<<<<<< HEAD
        BOOST_CHECK(::ChainActive().Tip()->GetBlockHash() != block.GetHash());
=======
        BOOST_CHECK(m_node.chainman->ActiveChain().Tip()->GetBlockHash() != block.GetHash());
>>>>>>> 9e05de1d
    }

    // Test 2: ... and should be rejected if spend1 is in the memory pool
    BOOST_CHECK(ToMemPool(spends[0]));
    block = CreateAndProcessBlock(spends, scriptPubKey);
    {
        LOCK(cs_main);
<<<<<<< HEAD
        BOOST_CHECK(::ChainActive().Tip()->GetBlockHash() != block.GetHash());
=======
        BOOST_CHECK(m_node.chainman->ActiveChain().Tip()->GetBlockHash() != block.GetHash());
>>>>>>> 9e05de1d
    }
    m_node.mempool->clear();

    // Test 3: ... and should be rejected if spend2 is in the memory pool
    BOOST_CHECK(ToMemPool(spends[1]));
    block = CreateAndProcessBlock(spends, scriptPubKey);
    {
        LOCK(cs_main);
<<<<<<< HEAD
        BOOST_CHECK(::ChainActive().Tip()->GetBlockHash() != block.GetHash());
=======
        BOOST_CHECK(m_node.chainman->ActiveChain().Tip()->GetBlockHash() != block.GetHash());
>>>>>>> 9e05de1d
    }
    m_node.mempool->clear();

    // Final sanity test: first spend in *m_node.mempool, second in block, that's OK:
    std::vector<CMutableTransaction> oneSpend;
    oneSpend.push_back(spends[0]);
    BOOST_CHECK(ToMemPool(spends[1]));
    block = CreateAndProcessBlock(oneSpend, scriptPubKey);
    {
        LOCK(cs_main);
<<<<<<< HEAD
        BOOST_CHECK(::ChainActive().Tip()->GetBlockHash() == block.GetHash());
=======
        BOOST_CHECK(m_node.chainman->ActiveChain().Tip()->GetBlockHash() == block.GetHash());
>>>>>>> 9e05de1d
    }
    // spends[1] should have been removed from the mempool when the
    // block with spends[0] is accepted:
    BOOST_CHECK_EQUAL(m_node.mempool->size(), 0U);
}

// Run CheckInputScripts (using CoinsTip()) on the given transaction, for all script
// flags.  Test that CheckInputScripts passes for all flags that don't overlap with
// the failing_flags argument, but otherwise fails.
// CHECKLOCKTIMEVERIFY and CHECKSEQUENCEVERIFY (and future NOP codes that may
// get reassigned) have an interaction with DISCOURAGE_UPGRADABLE_NOPS: if
// the script flags used contain DISCOURAGE_UPGRADABLE_NOPS but don't contain
// CHECKLOCKTIMEVERIFY (or CHECKSEQUENCEVERIFY), but the script does contain
// OP_CHECKLOCKTIMEVERIFY (or OP_CHECKSEQUENCEVERIFY), then script execution
// should fail.
// Capture this interaction with the upgraded_nop argument: set it when evaluating
// any script flag that is implemented as an upgraded NOP code.
static void ValidateCheckInputsForAllFlags(const CTransaction &tx, uint32_t failing_flags, bool add_to_cache, CCoinsViewCache& active_coins_tip) EXCLUSIVE_LOCKS_REQUIRED(cs_main)
{
<<<<<<< HEAD
    PrecomputedTransactionData txdata(tx);
    // If we add many more flags, this loop can get too expensive, but we can
    // rewrite in the future to randomly pick a set of flags to evaluate.
    for (uint32_t test_flags=0; test_flags < (1U << 16); test_flags += 1) {
        TxValidationState state;
=======
    PrecomputedTransactionData txdata;

    FastRandomContext insecure_rand(true);

    for (int count = 0; count < 10000; ++count) {
        TxValidationState state;

        // Randomly selects flag combinations
        uint32_t test_flags = (uint32_t) insecure_rand.randrange((SCRIPT_VERIFY_END_MARKER - 1) << 1);

>>>>>>> 9e05de1d
        // Filter out incompatible flag choices
        if ((test_flags & SCRIPT_VERIFY_CLEANSTACK)) {
            // CLEANSTACK requires P2SH and WITNESS, see VerifyScript() in
            // script/interpreter.cpp
            test_flags |= SCRIPT_VERIFY_P2SH | SCRIPT_VERIFY_WITNESS;
        }
        if ((test_flags & SCRIPT_VERIFY_WITNESS)) {
            // WITNESS requires P2SH
            test_flags |= SCRIPT_VERIFY_P2SH;
        }
<<<<<<< HEAD
        bool ret = CheckInputScripts(tx, state, &::ChainstateActive().CoinsTip(), test_flags, true, add_to_cache, txdata, nullptr);
=======
        bool ret = CheckInputScripts(tx, state, &active_coins_tip, test_flags, true, add_to_cache, txdata, nullptr);
>>>>>>> 9e05de1d
        // CheckInputScripts should succeed iff test_flags doesn't intersect with
        // failing_flags
        bool expected_return_value = !(test_flags & failing_flags);
        BOOST_CHECK_EQUAL(ret, expected_return_value);

        // Test the caching
        if (ret && add_to_cache) {
            // Check that we get a cache hit if the tx was valid
            std::vector<CScriptCheck> scriptchecks;
<<<<<<< HEAD
            BOOST_CHECK(CheckInputScripts(tx, state, &::ChainstateActive().CoinsTip(), test_flags, true, add_to_cache, txdata, &scriptchecks));
=======
            BOOST_CHECK(CheckInputScripts(tx, state, &active_coins_tip, test_flags, true, add_to_cache, txdata, &scriptchecks));
>>>>>>> 9e05de1d
            BOOST_CHECK(scriptchecks.empty());
        } else {
            // Check that we get script executions to check, if the transaction
            // was invalid, or we didn't add to cache.
            std::vector<CScriptCheck> scriptchecks;
<<<<<<< HEAD
            BOOST_CHECK(CheckInputScripts(tx, state, &::ChainstateActive().CoinsTip(), test_flags, true, add_to_cache, txdata, &scriptchecks));
=======
            BOOST_CHECK(CheckInputScripts(tx, state, &active_coins_tip, test_flags, true, add_to_cache, txdata, &scriptchecks));
>>>>>>> 9e05de1d
            BOOST_CHECK_EQUAL(scriptchecks.size(), tx.vin.size());
        }
    }
}

BOOST_FIXTURE_TEST_CASE(checkinputs_test, Dersig100Setup)
{
    // Test that passing CheckInputScripts with one set of script flags doesn't imply
    // that we would pass again with a different set of flags.
    CScript p2pk_scriptPubKey = CScript() << ToByteVector(coinbaseKey.GetPubKey()) << OP_CHECKSIG;
    CScript p2sh_scriptPubKey = GetScriptForDestination(ScriptHash(p2pk_scriptPubKey));
    CScript p2pkh_scriptPubKey = GetScriptForDestination(PKHash(coinbaseKey.GetPubKey()));
<<<<<<< HEAD
    CScript p2wpkh_scriptPubKey = GetScriptForWitness(p2pkh_scriptPubKey);
=======
    CScript p2wpkh_scriptPubKey = GetScriptForDestination(WitnessV0KeyHash(coinbaseKey.GetPubKey()));
>>>>>>> 9e05de1d

    FillableSigningProvider keystore;
    BOOST_CHECK(keystore.AddKey(coinbaseKey));
    BOOST_CHECK(keystore.AddCScript(p2pk_scriptPubKey));

    // flags to test: SCRIPT_VERIFY_CHECKLOCKTIMEVERIFY, SCRIPT_VERIFY_CHECKSEQUENCE_VERIFY, SCRIPT_VERIFY_NULLDUMMY, uncompressed pubkey thing

    // Create 2 outputs that match the three scripts above, spending the first
    // coinbase tx.
    CMutableTransaction spend_tx;

    spend_tx.nVersion = 1;
    spend_tx.vin.resize(1);
    spend_tx.vin[0].prevout.hash = m_coinbase_txns[0]->GetHash();
    spend_tx.vin[0].prevout.n = 0;
    spend_tx.vout.resize(4);
    spend_tx.vout[0].nValue = 11*CENT;
    spend_tx.vout[0].scriptPubKey = p2sh_scriptPubKey;
    spend_tx.vout[1].nValue = 11*CENT;
    spend_tx.vout[1].scriptPubKey = p2wpkh_scriptPubKey;
    spend_tx.vout[2].nValue = 11*CENT;
    spend_tx.vout[2].scriptPubKey = CScript() << OP_CHECKLOCKTIMEVERIFY << OP_DROP << ToByteVector(coinbaseKey.GetPubKey()) << OP_CHECKSIG;
    spend_tx.vout[3].nValue = 11*CENT;
    spend_tx.vout[3].scriptPubKey = CScript() << OP_CHECKSEQUENCEVERIFY << OP_DROP << ToByteVector(coinbaseKey.GetPubKey()) << OP_CHECKSIG;

    // Sign, with a non-DER signature
    {
        std::vector<unsigned char> vchSig;
        uint256 hash = SignatureHash(p2pk_scriptPubKey, spend_tx, 0, SIGHASH_ALL, 0, SigVersion::BASE);
        BOOST_CHECK(coinbaseKey.Sign(hash, vchSig));
        vchSig.push_back((unsigned char) 0); // padding byte makes this non-DER
        vchSig.push_back((unsigned char)SIGHASH_ALL);
        spend_tx.vin[0].scriptSig << vchSig;
    }

    // Test that invalidity under a set of flags doesn't preclude validity
    // under other (eg consensus) flags.
    // spend_tx is invalid according to DERSIG
    {
        LOCK(cs_main);

        TxValidationState state;
<<<<<<< HEAD
        PrecomputedTransactionData ptd_spend_tx(spend_tx);

        BOOST_CHECK(!CheckInputScripts(CTransaction(spend_tx), state, &::ChainstateActive().CoinsTip(), SCRIPT_VERIFY_P2SH | SCRIPT_VERIFY_DERSIG, true, true, ptd_spend_tx, nullptr));
=======
        PrecomputedTransactionData ptd_spend_tx;

        BOOST_CHECK(!CheckInputScripts(CTransaction(spend_tx), state, &m_node.chainman->ActiveChainstate().CoinsTip(), SCRIPT_VERIFY_P2SH | SCRIPT_VERIFY_DERSIG, true, true, ptd_spend_tx, nullptr));
>>>>>>> 9e05de1d

        // If we call again asking for scriptchecks (as happens in
        // ConnectBlock), we should add a script check object for this -- we're
        // not caching invalidity (if that changes, delete this test case).
        std::vector<CScriptCheck> scriptchecks;
<<<<<<< HEAD
        BOOST_CHECK(CheckInputScripts(CTransaction(spend_tx), state, &::ChainstateActive().CoinsTip(), SCRIPT_VERIFY_P2SH | SCRIPT_VERIFY_DERSIG, true, true, ptd_spend_tx, &scriptchecks));
=======
        BOOST_CHECK(CheckInputScripts(CTransaction(spend_tx), state, &m_node.chainman->ActiveChainstate().CoinsTip(), SCRIPT_VERIFY_P2SH | SCRIPT_VERIFY_DERSIG, true, true, ptd_spend_tx, &scriptchecks));
>>>>>>> 9e05de1d
        BOOST_CHECK_EQUAL(scriptchecks.size(), 1U);

        // Test that CheckInputScripts returns true iff DERSIG-enforcing flags are
        // not present.  Don't add these checks to the cache, so that we can
        // test later that block validation works fine in the absence of cached
        // successes.
        ValidateCheckInputsForAllFlags(CTransaction(spend_tx), SCRIPT_VERIFY_DERSIG | SCRIPT_VERIFY_LOW_S | SCRIPT_VERIFY_STRICTENC, false, m_node.chainman->ActiveChainstate().CoinsTip());
    }

    // And if we produce a block with this tx, it should be valid (DERSIG not
    // enabled yet), even though there's no cache entry.
    CBlock block;

    block = CreateAndProcessBlock({spend_tx}, p2pk_scriptPubKey);
    LOCK(cs_main);
<<<<<<< HEAD
    BOOST_CHECK(::ChainActive().Tip()->GetBlockHash() == block.GetHash());
    BOOST_CHECK(::ChainstateActive().CoinsTip().GetBestBlock() == block.GetHash());
=======
    BOOST_CHECK(m_node.chainman->ActiveChain().Tip()->GetBlockHash() == block.GetHash());
    BOOST_CHECK(m_node.chainman->ActiveChainstate().CoinsTip().GetBestBlock() == block.GetHash());
>>>>>>> 9e05de1d

    // Test P2SH: construct a transaction that is valid without P2SH, and
    // then test validity with P2SH.
    {
        CMutableTransaction invalid_under_p2sh_tx;
        invalid_under_p2sh_tx.nVersion = 1;
        invalid_under_p2sh_tx.vin.resize(1);
        invalid_under_p2sh_tx.vin[0].prevout.hash = spend_tx.GetHash();
        invalid_under_p2sh_tx.vin[0].prevout.n = 0;
        invalid_under_p2sh_tx.vout.resize(1);
        invalid_under_p2sh_tx.vout[0].nValue = 11*CENT;
        invalid_under_p2sh_tx.vout[0].scriptPubKey = p2pk_scriptPubKey;
        std::vector<unsigned char> vchSig2(p2pk_scriptPubKey.begin(), p2pk_scriptPubKey.end());
        invalid_under_p2sh_tx.vin[0].scriptSig << vchSig2;

        ValidateCheckInputsForAllFlags(CTransaction(invalid_under_p2sh_tx), SCRIPT_VERIFY_P2SH, true, m_node.chainman->ActiveChainstate().CoinsTip());
    }

    // Test CHECKLOCKTIMEVERIFY
    {
        CMutableTransaction invalid_with_cltv_tx;
        invalid_with_cltv_tx.nVersion = 1;
        invalid_with_cltv_tx.nLockTime = 100;
        invalid_with_cltv_tx.vin.resize(1);
        invalid_with_cltv_tx.vin[0].prevout.hash = spend_tx.GetHash();
        invalid_with_cltv_tx.vin[0].prevout.n = 2;
        invalid_with_cltv_tx.vin[0].nSequence = 0;
        invalid_with_cltv_tx.vout.resize(1);
        invalid_with_cltv_tx.vout[0].nValue = 11*CENT;
        invalid_with_cltv_tx.vout[0].scriptPubKey = p2pk_scriptPubKey;

        // Sign
        std::vector<unsigned char> vchSig;
        uint256 hash = SignatureHash(spend_tx.vout[2].scriptPubKey, invalid_with_cltv_tx, 0, SIGHASH_ALL, 0, SigVersion::BASE);
        BOOST_CHECK(coinbaseKey.Sign(hash, vchSig));
        vchSig.push_back((unsigned char)SIGHASH_ALL);
        invalid_with_cltv_tx.vin[0].scriptSig = CScript() << vchSig << 101;

        ValidateCheckInputsForAllFlags(CTransaction(invalid_with_cltv_tx), SCRIPT_VERIFY_CHECKLOCKTIMEVERIFY, true, m_node.chainman->ActiveChainstate().CoinsTip());

        // Make it valid, and check again
        invalid_with_cltv_tx.vin[0].scriptSig = CScript() << vchSig << 100;
        TxValidationState state;
<<<<<<< HEAD
        PrecomputedTransactionData txdata(invalid_with_cltv_tx);
        BOOST_CHECK(CheckInputScripts(CTransaction(invalid_with_cltv_tx), state, ::ChainstateActive().CoinsTip(), SCRIPT_VERIFY_CHECKLOCKTIMEVERIFY, true, true, txdata, nullptr));
=======
        PrecomputedTransactionData txdata;
        BOOST_CHECK(CheckInputScripts(CTransaction(invalid_with_cltv_tx), state, m_node.chainman->ActiveChainstate().CoinsTip(), SCRIPT_VERIFY_CHECKLOCKTIMEVERIFY, true, true, txdata, nullptr));
>>>>>>> 9e05de1d
    }

    // TEST CHECKSEQUENCEVERIFY
    {
        CMutableTransaction invalid_with_csv_tx;
        invalid_with_csv_tx.nVersion = 2;
        invalid_with_csv_tx.vin.resize(1);
        invalid_with_csv_tx.vin[0].prevout.hash = spend_tx.GetHash();
        invalid_with_csv_tx.vin[0].prevout.n = 3;
        invalid_with_csv_tx.vin[0].nSequence = 100;
        invalid_with_csv_tx.vout.resize(1);
        invalid_with_csv_tx.vout[0].nValue = 11*CENT;
        invalid_with_csv_tx.vout[0].scriptPubKey = p2pk_scriptPubKey;

        // Sign
        std::vector<unsigned char> vchSig;
        uint256 hash = SignatureHash(spend_tx.vout[3].scriptPubKey, invalid_with_csv_tx, 0, SIGHASH_ALL, 0, SigVersion::BASE);
        BOOST_CHECK(coinbaseKey.Sign(hash, vchSig));
        vchSig.push_back((unsigned char)SIGHASH_ALL);
        invalid_with_csv_tx.vin[0].scriptSig = CScript() << vchSig << 101;

        ValidateCheckInputsForAllFlags(CTransaction(invalid_with_csv_tx), SCRIPT_VERIFY_CHECKSEQUENCEVERIFY, true, m_node.chainman->ActiveChainstate().CoinsTip());

        // Make it valid, and check again
        invalid_with_csv_tx.vin[0].scriptSig = CScript() << vchSig << 100;
        TxValidationState state;
<<<<<<< HEAD
        PrecomputedTransactionData txdata(invalid_with_csv_tx);
        BOOST_CHECK(CheckInputScripts(CTransaction(invalid_with_csv_tx), state, &::ChainstateActive().CoinsTip(), SCRIPT_VERIFY_CHECKSEQUENCEVERIFY, true, true, txdata, nullptr));
=======
        PrecomputedTransactionData txdata;
        BOOST_CHECK(CheckInputScripts(CTransaction(invalid_with_csv_tx), state, &m_node.chainman->ActiveChainstate().CoinsTip(), SCRIPT_VERIFY_CHECKSEQUENCEVERIFY, true, true, txdata, nullptr));
>>>>>>> 9e05de1d
    }

    // TODO: add tests for remaining script flags

    // Test that passing CheckInputScripts with a valid witness doesn't imply success
    // for the same tx with a different witness.
    {
        CMutableTransaction valid_with_witness_tx;
        valid_with_witness_tx.nVersion = 1;
        valid_with_witness_tx.vin.resize(1);
        valid_with_witness_tx.vin[0].prevout.hash = spend_tx.GetHash();
        valid_with_witness_tx.vin[0].prevout.n = 1;
        valid_with_witness_tx.vout.resize(1);
        valid_with_witness_tx.vout[0].nValue = 11*CENT;
        valid_with_witness_tx.vout[0].scriptPubKey = p2pk_scriptPubKey;

        // Sign
        SignatureData sigdata;
        BOOST_CHECK(ProduceSignature(keystore, MutableTransactionSignatureCreator(valid_with_witness_tx, 0, 11 * CENT, SIGHASH_ALL), spend_tx.vout[1].scriptPubKey, sigdata));
        UpdateInput(valid_with_witness_tx.vin[0], sigdata);

        // This should be valid under all script flags.
        ValidateCheckInputsForAllFlags(CTransaction(valid_with_witness_tx), 0, true, m_node.chainman->ActiveChainstate().CoinsTip());

        // Remove the witness, and check that it is now invalid.
        valid_with_witness_tx.vin[0].scriptWitness.SetNull();
        ValidateCheckInputsForAllFlags(CTransaction(valid_with_witness_tx), SCRIPT_VERIFY_WITNESS, true, m_node.chainman->ActiveChainstate().CoinsTip());
    }

    {
        // Test a transaction with multiple inputs.
        CMutableTransaction tx;

        tx.nVersion = 1;
        tx.vin.resize(2);
        tx.vin[0].prevout.hash = spend_tx.GetHash();
        tx.vin[0].prevout.n = 0;
        tx.vin[1].prevout.hash = spend_tx.GetHash();
        tx.vin[1].prevout.n = 1;
        tx.vout.resize(1);
        tx.vout[0].nValue = 22*CENT;
        tx.vout[0].scriptPubKey = p2pk_scriptPubKey;

        // Sign
        for (int i = 0; i < 2; ++i) {
            SignatureData sigdata;
            BOOST_CHECK(ProduceSignature(keystore, MutableTransactionSignatureCreator(tx, i, 11 * CENT, SIGHASH_ALL), spend_tx.vout[i].scriptPubKey, sigdata));
            UpdateInput(tx.vin[i], sigdata);
        }

        // This should be valid under all script flags
        ValidateCheckInputsForAllFlags(CTransaction(tx), 0, true, m_node.chainman->ActiveChainstate().CoinsTip());

        // Check that if the second input is invalid, but the first input is
        // valid, the transaction is not cached.
        // Invalidate vin[1]
        tx.vin[1].scriptWitness.SetNull();

        TxValidationState state;
<<<<<<< HEAD
        PrecomputedTransactionData txdata(tx);
        // This transaction is now invalid under segwit, because of the second input.
        BOOST_CHECK(!CheckInputScripts(CTransaction(tx), state, &::ChainstateActive().CoinsTip(), SCRIPT_VERIFY_P2SH | SCRIPT_VERIFY_WITNESS, true, true, txdata, nullptr));
=======
        PrecomputedTransactionData txdata;
        // This transaction is now invalid under segwit, because of the second input.
        BOOST_CHECK(!CheckInputScripts(CTransaction(tx), state, &m_node.chainman->ActiveChainstate().CoinsTip(), SCRIPT_VERIFY_P2SH | SCRIPT_VERIFY_WITNESS, true, true, txdata, nullptr));
>>>>>>> 9e05de1d

        std::vector<CScriptCheck> scriptchecks;
        // Make sure this transaction was not cached (ie because the first
        // input was valid)
<<<<<<< HEAD
        BOOST_CHECK(CheckInputScripts(CTransaction(tx), state, &::ChainstateActive().CoinsTip(), SCRIPT_VERIFY_P2SH | SCRIPT_VERIFY_WITNESS, true, true, txdata, &scriptchecks));
=======
        BOOST_CHECK(CheckInputScripts(CTransaction(tx), state, &m_node.chainman->ActiveChainstate().CoinsTip(), SCRIPT_VERIFY_P2SH | SCRIPT_VERIFY_WITNESS, true, true, txdata, &scriptchecks));
>>>>>>> 9e05de1d
        // Should get 2 script checks back -- caching is on a whole-transaction basis.
        BOOST_CHECK_EQUAL(scriptchecks.size(), 2U);
    }
}

BOOST_AUTO_TEST_SUITE_END()<|MERGE_RESOLUTION|>--- conflicted
+++ resolved
@@ -1,29 +1,9 @@
-<<<<<<< HEAD
-// Copyright (c) 2011-2020 The Bitcoin Core developers
-=======
 // Copyright (c) 2011-2021 The Bitcoin Core developers
->>>>>>> 9e05de1d
 // Distributed under the MIT software license, see the accompanying
 // file COPYING or http://www.opensource.org/licenses/mit-license.php.
 
 #include <consensus/validation.h>
 #include <key.h>
-<<<<<<< HEAD
-#include <validation.h>
-#include <txmempool.h>
-#include <script/standard.h>
-#include <script/sign.h>
-#include <script/signingprovider.h>
-#include <test/util/setup_common.h>
-
-#include <boost/test/unit_test.hpp>
-
-bool CheckInputScripts(const CTransaction& tx, TxValidationState &state, const CCoinsViewCache &inputs, unsigned int flags, bool cacheSigStore, bool cacheFullScriptStore, PrecomputedTransactionData& txdata, std::vector<CScriptCheck> *pvChecks);
-
-BOOST_AUTO_TEST_SUITE(txvalidationcache_tests)
-
-BOOST_FIXTURE_TEST_CASE(tx_mempool_block_doublespend, TestChain100Setup)
-=======
 #include <script/sign.h>
 #include <script/signingprovider.h>
 #include <script/standard.h>
@@ -46,7 +26,6 @@
 BOOST_AUTO_TEST_SUITE(txvalidationcache_tests)
 
 BOOST_FIXTURE_TEST_CASE(tx_mempool_block_doublespend, Dersig100Setup)
->>>>>>> 9e05de1d
 {
     // Make sure skipping validation of transactions that were
     // validated going into the memory pool does not allow
@@ -57,14 +36,8 @@
     const auto ToMemPool = [this](const CMutableTransaction& tx) {
         LOCK(cs_main);
 
-<<<<<<< HEAD
-        TxValidationState state;
-        return AcceptToMemoryPool(*m_node.mempool, state, MakeTransactionRef(tx),
-            nullptr /* plTxnReplaced */, true /* bypass_limits */, 0 /* nAbsurdFee */);
-=======
         const MempoolAcceptResult result = m_node.chainman->ProcessTransaction(MakeTransactionRef(tx));
         return result.m_result_type == MempoolAcceptResult::ResultType::VALID;
->>>>>>> 9e05de1d
     };
 
     // Create a double-spend of mature coinbase txn:
@@ -94,11 +67,7 @@
     block = CreateAndProcessBlock(spends, scriptPubKey);
     {
         LOCK(cs_main);
-<<<<<<< HEAD
-        BOOST_CHECK(::ChainActive().Tip()->GetBlockHash() != block.GetHash());
-=======
         BOOST_CHECK(m_node.chainman->ActiveChain().Tip()->GetBlockHash() != block.GetHash());
->>>>>>> 9e05de1d
     }
 
     // Test 2: ... and should be rejected if spend1 is in the memory pool
@@ -106,11 +75,7 @@
     block = CreateAndProcessBlock(spends, scriptPubKey);
     {
         LOCK(cs_main);
-<<<<<<< HEAD
-        BOOST_CHECK(::ChainActive().Tip()->GetBlockHash() != block.GetHash());
-=======
         BOOST_CHECK(m_node.chainman->ActiveChain().Tip()->GetBlockHash() != block.GetHash());
->>>>>>> 9e05de1d
     }
     m_node.mempool->clear();
 
@@ -119,11 +84,7 @@
     block = CreateAndProcessBlock(spends, scriptPubKey);
     {
         LOCK(cs_main);
-<<<<<<< HEAD
-        BOOST_CHECK(::ChainActive().Tip()->GetBlockHash() != block.GetHash());
-=======
         BOOST_CHECK(m_node.chainman->ActiveChain().Tip()->GetBlockHash() != block.GetHash());
->>>>>>> 9e05de1d
     }
     m_node.mempool->clear();
 
@@ -134,11 +95,7 @@
     block = CreateAndProcessBlock(oneSpend, scriptPubKey);
     {
         LOCK(cs_main);
-<<<<<<< HEAD
-        BOOST_CHECK(::ChainActive().Tip()->GetBlockHash() == block.GetHash());
-=======
         BOOST_CHECK(m_node.chainman->ActiveChain().Tip()->GetBlockHash() == block.GetHash());
->>>>>>> 9e05de1d
     }
     // spends[1] should have been removed from the mempool when the
     // block with spends[0] is accepted:
@@ -158,13 +115,6 @@
 // any script flag that is implemented as an upgraded NOP code.
 static void ValidateCheckInputsForAllFlags(const CTransaction &tx, uint32_t failing_flags, bool add_to_cache, CCoinsViewCache& active_coins_tip) EXCLUSIVE_LOCKS_REQUIRED(cs_main)
 {
-<<<<<<< HEAD
-    PrecomputedTransactionData txdata(tx);
-    // If we add many more flags, this loop can get too expensive, but we can
-    // rewrite in the future to randomly pick a set of flags to evaluate.
-    for (uint32_t test_flags=0; test_flags < (1U << 16); test_flags += 1) {
-        TxValidationState state;
-=======
     PrecomputedTransactionData txdata;
 
     FastRandomContext insecure_rand(true);
@@ -175,7 +125,6 @@
         // Randomly selects flag combinations
         uint32_t test_flags = (uint32_t) insecure_rand.randrange((SCRIPT_VERIFY_END_MARKER - 1) << 1);
 
->>>>>>> 9e05de1d
         // Filter out incompatible flag choices
         if ((test_flags & SCRIPT_VERIFY_CLEANSTACK)) {
             // CLEANSTACK requires P2SH and WITNESS, see VerifyScript() in
@@ -186,11 +135,7 @@
             // WITNESS requires P2SH
             test_flags |= SCRIPT_VERIFY_P2SH;
         }
-<<<<<<< HEAD
-        bool ret = CheckInputScripts(tx, state, &::ChainstateActive().CoinsTip(), test_flags, true, add_to_cache, txdata, nullptr);
-=======
         bool ret = CheckInputScripts(tx, state, &active_coins_tip, test_flags, true, add_to_cache, txdata, nullptr);
->>>>>>> 9e05de1d
         // CheckInputScripts should succeed iff test_flags doesn't intersect with
         // failing_flags
         bool expected_return_value = !(test_flags & failing_flags);
@@ -200,21 +145,13 @@
         if (ret && add_to_cache) {
             // Check that we get a cache hit if the tx was valid
             std::vector<CScriptCheck> scriptchecks;
-<<<<<<< HEAD
-            BOOST_CHECK(CheckInputScripts(tx, state, &::ChainstateActive().CoinsTip(), test_flags, true, add_to_cache, txdata, &scriptchecks));
-=======
             BOOST_CHECK(CheckInputScripts(tx, state, &active_coins_tip, test_flags, true, add_to_cache, txdata, &scriptchecks));
->>>>>>> 9e05de1d
             BOOST_CHECK(scriptchecks.empty());
         } else {
             // Check that we get script executions to check, if the transaction
             // was invalid, or we didn't add to cache.
             std::vector<CScriptCheck> scriptchecks;
-<<<<<<< HEAD
-            BOOST_CHECK(CheckInputScripts(tx, state, &::ChainstateActive().CoinsTip(), test_flags, true, add_to_cache, txdata, &scriptchecks));
-=======
             BOOST_CHECK(CheckInputScripts(tx, state, &active_coins_tip, test_flags, true, add_to_cache, txdata, &scriptchecks));
->>>>>>> 9e05de1d
             BOOST_CHECK_EQUAL(scriptchecks.size(), tx.vin.size());
         }
     }
@@ -227,11 +164,7 @@
     CScript p2pk_scriptPubKey = CScript() << ToByteVector(coinbaseKey.GetPubKey()) << OP_CHECKSIG;
     CScript p2sh_scriptPubKey = GetScriptForDestination(ScriptHash(p2pk_scriptPubKey));
     CScript p2pkh_scriptPubKey = GetScriptForDestination(PKHash(coinbaseKey.GetPubKey()));
-<<<<<<< HEAD
-    CScript p2wpkh_scriptPubKey = GetScriptForWitness(p2pkh_scriptPubKey);
-=======
     CScript p2wpkh_scriptPubKey = GetScriptForDestination(WitnessV0KeyHash(coinbaseKey.GetPubKey()));
->>>>>>> 9e05de1d
 
     FillableSigningProvider keystore;
     BOOST_CHECK(keystore.AddKey(coinbaseKey));
@@ -274,25 +207,15 @@
         LOCK(cs_main);
 
         TxValidationState state;
-<<<<<<< HEAD
-        PrecomputedTransactionData ptd_spend_tx(spend_tx);
-
-        BOOST_CHECK(!CheckInputScripts(CTransaction(spend_tx), state, &::ChainstateActive().CoinsTip(), SCRIPT_VERIFY_P2SH | SCRIPT_VERIFY_DERSIG, true, true, ptd_spend_tx, nullptr));
-=======
         PrecomputedTransactionData ptd_spend_tx;
 
         BOOST_CHECK(!CheckInputScripts(CTransaction(spend_tx), state, &m_node.chainman->ActiveChainstate().CoinsTip(), SCRIPT_VERIFY_P2SH | SCRIPT_VERIFY_DERSIG, true, true, ptd_spend_tx, nullptr));
->>>>>>> 9e05de1d
 
         // If we call again asking for scriptchecks (as happens in
         // ConnectBlock), we should add a script check object for this -- we're
         // not caching invalidity (if that changes, delete this test case).
         std::vector<CScriptCheck> scriptchecks;
-<<<<<<< HEAD
-        BOOST_CHECK(CheckInputScripts(CTransaction(spend_tx), state, &::ChainstateActive().CoinsTip(), SCRIPT_VERIFY_P2SH | SCRIPT_VERIFY_DERSIG, true, true, ptd_spend_tx, &scriptchecks));
-=======
         BOOST_CHECK(CheckInputScripts(CTransaction(spend_tx), state, &m_node.chainman->ActiveChainstate().CoinsTip(), SCRIPT_VERIFY_P2SH | SCRIPT_VERIFY_DERSIG, true, true, ptd_spend_tx, &scriptchecks));
->>>>>>> 9e05de1d
         BOOST_CHECK_EQUAL(scriptchecks.size(), 1U);
 
         // Test that CheckInputScripts returns true iff DERSIG-enforcing flags are
@@ -308,13 +231,8 @@
 
     block = CreateAndProcessBlock({spend_tx}, p2pk_scriptPubKey);
     LOCK(cs_main);
-<<<<<<< HEAD
-    BOOST_CHECK(::ChainActive().Tip()->GetBlockHash() == block.GetHash());
-    BOOST_CHECK(::ChainstateActive().CoinsTip().GetBestBlock() == block.GetHash());
-=======
     BOOST_CHECK(m_node.chainman->ActiveChain().Tip()->GetBlockHash() == block.GetHash());
     BOOST_CHECK(m_node.chainman->ActiveChainstate().CoinsTip().GetBestBlock() == block.GetHash());
->>>>>>> 9e05de1d
 
     // Test P2SH: construct a transaction that is valid without P2SH, and
     // then test validity with P2SH.
@@ -358,13 +276,8 @@
         // Make it valid, and check again
         invalid_with_cltv_tx.vin[0].scriptSig = CScript() << vchSig << 100;
         TxValidationState state;
-<<<<<<< HEAD
-        PrecomputedTransactionData txdata(invalid_with_cltv_tx);
-        BOOST_CHECK(CheckInputScripts(CTransaction(invalid_with_cltv_tx), state, ::ChainstateActive().CoinsTip(), SCRIPT_VERIFY_CHECKLOCKTIMEVERIFY, true, true, txdata, nullptr));
-=======
         PrecomputedTransactionData txdata;
         BOOST_CHECK(CheckInputScripts(CTransaction(invalid_with_cltv_tx), state, m_node.chainman->ActiveChainstate().CoinsTip(), SCRIPT_VERIFY_CHECKLOCKTIMEVERIFY, true, true, txdata, nullptr));
->>>>>>> 9e05de1d
     }
 
     // TEST CHECKSEQUENCEVERIFY
@@ -391,13 +304,8 @@
         // Make it valid, and check again
         invalid_with_csv_tx.vin[0].scriptSig = CScript() << vchSig << 100;
         TxValidationState state;
-<<<<<<< HEAD
-        PrecomputedTransactionData txdata(invalid_with_csv_tx);
-        BOOST_CHECK(CheckInputScripts(CTransaction(invalid_with_csv_tx), state, &::ChainstateActive().CoinsTip(), SCRIPT_VERIFY_CHECKSEQUENCEVERIFY, true, true, txdata, nullptr));
-=======
         PrecomputedTransactionData txdata;
         BOOST_CHECK(CheckInputScripts(CTransaction(invalid_with_csv_tx), state, &m_node.chainman->ActiveChainstate().CoinsTip(), SCRIPT_VERIFY_CHECKSEQUENCEVERIFY, true, true, txdata, nullptr));
->>>>>>> 9e05de1d
     }
 
     // TODO: add tests for remaining script flags
@@ -457,24 +365,14 @@
         tx.vin[1].scriptWitness.SetNull();
 
         TxValidationState state;
-<<<<<<< HEAD
-        PrecomputedTransactionData txdata(tx);
-        // This transaction is now invalid under segwit, because of the second input.
-        BOOST_CHECK(!CheckInputScripts(CTransaction(tx), state, &::ChainstateActive().CoinsTip(), SCRIPT_VERIFY_P2SH | SCRIPT_VERIFY_WITNESS, true, true, txdata, nullptr));
-=======
         PrecomputedTransactionData txdata;
         // This transaction is now invalid under segwit, because of the second input.
         BOOST_CHECK(!CheckInputScripts(CTransaction(tx), state, &m_node.chainman->ActiveChainstate().CoinsTip(), SCRIPT_VERIFY_P2SH | SCRIPT_VERIFY_WITNESS, true, true, txdata, nullptr));
->>>>>>> 9e05de1d
 
         std::vector<CScriptCheck> scriptchecks;
         // Make sure this transaction was not cached (ie because the first
         // input was valid)
-<<<<<<< HEAD
-        BOOST_CHECK(CheckInputScripts(CTransaction(tx), state, &::ChainstateActive().CoinsTip(), SCRIPT_VERIFY_P2SH | SCRIPT_VERIFY_WITNESS, true, true, txdata, &scriptchecks));
-=======
         BOOST_CHECK(CheckInputScripts(CTransaction(tx), state, &m_node.chainman->ActiveChainstate().CoinsTip(), SCRIPT_VERIFY_P2SH | SCRIPT_VERIFY_WITNESS, true, true, txdata, &scriptchecks));
->>>>>>> 9e05de1d
         // Should get 2 script checks back -- caching is on a whole-transaction basis.
         BOOST_CHECK_EQUAL(scriptchecks.size(), 2U);
     }

// Copyright (c) 2009-2010 Satoshi Nakamoto
<<<<<<< HEAD
// Copyright (c) 2009-2020 The Bitcoin Core developers
=======
// Copyright (c) 2009-2021 The Bitcoin Core developers
>>>>>>> 9e05de1d
// Distributed under the MIT software license, see the accompanying
// file COPYING or http://www.opensource.org/licenses/mit-license.php.

#ifndef BITCOIN_NET_H
#define BITCOIN_NET_H

#include <chainparams.h>
#include <common/bloom.h>
#include <compat/compat.h>
#include <node/connection_types.h>
#include <consensus/amount.h>
#include <crypto/siphash.h>
#include <hash.h>
#include <i2p.h>
#include <net_permissions.h>
#include <netaddress.h>
<<<<<<< HEAD
#include <net_permissions.h>
=======
#include <netbase.h>
#include <netgroup.h>
>>>>>>> 9e05de1d
#include <policy/feerate.h>
#include <protocol.h>
#include <random.h>
#include <span.h>
#include <streams.h>
#include <sync.h>
#include <threadinterrupt.h>
#include <uint256.h>
#include <util/check.h>
#include <util/sock.h>

#include <atomic>
#include <condition_variable>
#include <cstdint>
#include <deque>
#include <functional>
#include <list>
#include <map>
#include <memory>
#include <optional>
#include <queue>
#include <thread>
#include <vector>

class AddrMan;
class BanMan;
class CNode;
class CScheduler;
struct bilingual_str;

/** Default for -whitelistrelay. */
static const bool DEFAULT_WHITELISTRELAY = true;
/** Default for -whitelistforcerelay. */
static const bool DEFAULT_WHITELISTFORCERELAY = false;

<<<<<<< HEAD
/** Default for -whitelistrelay. */
static const bool DEFAULT_WHITELISTRELAY = true;
/** Default for -whitelistforcerelay. */
static const bool DEFAULT_WHITELISTFORCERELAY = false;

/** Time between pings automatically sent out for latency probing and keepalive (in seconds). */
static const int PING_INTERVAL = 2 * 60;
=======
>>>>>>> 9e05de1d
/** Time after which to disconnect, after waiting for a ping response (or inactivity). */
static constexpr std::chrono::minutes TIMEOUT_INTERVAL{20};
/** Run the feeler connection loop once every 2 minutes. **/
static constexpr auto FEELER_INTERVAL = 2min;
/** Run the extra block-relay-only connection loop once every 5 minutes. **/
static constexpr auto EXTRA_BLOCK_RELAY_ONLY_PEER_INTERVAL = 5min;
/** Maximum length of incoming protocol messages (no message over 4 MB is currently acceptable). */
static const unsigned int MAX_PROTOCOL_MESSAGE_LENGTH = 4 * 1000 * 1000;
/** Maximum length of the user agent string in `version` message */
static const unsigned int MAX_SUBVERSION_LENGTH = 256;
/** Maximum number of automatic outgoing nodes over which we'll relay everything (blocks, tx, addrs, etc) */
static const int MAX_OUTBOUND_FULL_RELAY_CONNECTIONS = 8;
/** Maximum number of addnode outgoing nodes */
static const int MAX_ADDNODE_CONNECTIONS = 8;
/** Maximum number of block-relay-only outgoing connections */
<<<<<<< HEAD
static const int MAX_BLOCKS_ONLY_CONNECTIONS = 2;
=======
static const int MAX_BLOCK_RELAY_ONLY_CONNECTIONS = 2;
/** Maximum number of feeler connections */
static const int MAX_FEELER_CONNECTIONS = 1;
>>>>>>> 9e05de1d
/** -listen default */
static const bool DEFAULT_LISTEN = true;
/** The maximum number of peer connections to maintain. */
static const unsigned int DEFAULT_MAX_PEER_CONNECTIONS = 125;
/** The default for -maxuploadtarget. 0 = Unlimited */
static const std::string DEFAULT_MAX_UPLOAD_TARGET{"0M"};
/** Default for blocks only*/
static const bool DEFAULT_BLOCKSONLY = false;
/** -peertimeout default */
static const int64_t DEFAULT_PEER_CONNECT_TIMEOUT = 60;
/** Number of file descriptors required for message capture **/
static const int NUM_FDS_MESSAGE_CAPTURE = 1;

static constexpr bool DEFAULT_FORCEDNSSEED{false};
static constexpr bool DEFAULT_DNSSEED{true};
static constexpr bool DEFAULT_FIXEDSEEDS{true};
static const size_t DEFAULT_MAXRECEIVEBUFFER = 5 * 1000;
static const size_t DEFAULT_MAXSENDBUFFER    = 1 * 1000;

typedef int64_t NodeId;

struct AddedNodeInfo
{
    std::string strAddedNode;
    CService resolvedAddress;
    bool fConnected;
    bool fInbound;
};

class CNodeStats;
class CClientUIInterface;

struct CSerializedNetMsg {
    CSerializedNetMsg() = default;
    CSerializedNetMsg(CSerializedNetMsg&&) = default;
    CSerializedNetMsg& operator=(CSerializedNetMsg&&) = default;
    // No implicit copying, only moves.
    CSerializedNetMsg(const CSerializedNetMsg& msg) = delete;
    CSerializedNetMsg& operator=(const CSerializedNetMsg&) = delete;

    CSerializedNetMsg Copy() const
    {
<<<<<<< HEAD
        ServiceFlags nLocalServices = NODE_NONE;
        int nMaxConnections = 0;
        int m_max_outbound_full_relay = 0;
        int m_max_outbound_block_relay = 0;
        int nMaxAddnode = 0;
        int nMaxFeeler = 0;
        int nBestHeight = 0;
        CClientUIInterface* uiInterface = nullptr;
        NetEventsInterface* m_msgproc = nullptr;
        BanMan* m_banman = nullptr;
        unsigned int nSendBufferMaxSize = 0;
        unsigned int nReceiveFloodSize = 0;
        uint64_t nMaxOutboundTimeframe = 0;
        uint64_t nMaxOutboundLimit = 0;
        int64_t m_peer_connect_timeout = DEFAULT_PEER_CONNECT_TIMEOUT;
        std::vector<std::string> vSeedNodes;
        std::vector<NetWhitelistPermissions> vWhitelistedRange;
        std::vector<NetWhitebindPermissions> vWhiteBinds;
        std::vector<CService> vBinds;
        bool m_use_addrman_outgoing = true;
        std::vector<std::string> m_specified_outgoing;
        std::vector<std::string> m_added_nodes;
        std::vector<bool> m_asmap;
    };

    void Init(const Options& connOptions) {
        nLocalServices = connOptions.nLocalServices;
        nMaxConnections = connOptions.nMaxConnections;
        m_max_outbound_full_relay = std::min(connOptions.m_max_outbound_full_relay, connOptions.nMaxConnections);
        m_max_outbound_block_relay = connOptions.m_max_outbound_block_relay;
        m_use_addrman_outgoing = connOptions.m_use_addrman_outgoing;
        nMaxAddnode = connOptions.nMaxAddnode;
        nMaxFeeler = connOptions.nMaxFeeler;
        m_max_outbound = m_max_outbound_full_relay + m_max_outbound_block_relay + nMaxFeeler;
        nBestHeight = connOptions.nBestHeight;
        clientInterface = connOptions.uiInterface;
        m_banman = connOptions.m_banman;
        m_msgproc = connOptions.m_msgproc;
        nSendBufferMaxSize = connOptions.nSendBufferMaxSize;
        nReceiveFloodSize = connOptions.nReceiveFloodSize;
        m_peer_connect_timeout = connOptions.m_peer_connect_timeout;
        {
            LOCK(cs_totalBytesSent);
            nMaxOutboundTimeframe = connOptions.nMaxOutboundTimeframe;
            nMaxOutboundLimit = connOptions.nMaxOutboundLimit;
        }
        vWhitelistedRange = connOptions.vWhitelistedRange;
        {
            LOCK(cs_vAddedNodes);
            vAddedNodes = connOptions.m_added_nodes;
        }
    }

    CConnman(uint64_t seed0, uint64_t seed1);
    ~CConnman();
    bool Start(CScheduler& scheduler, const Options& options);

    void StopThreads();
    void StopNodes();
    void Stop()
    {
        StopThreads();
        StopNodes();
    };

    void Interrupt();
    bool GetNetworkActive() const { return fNetworkActive; };
    bool GetUseAddrmanOutgoing() const { return m_use_addrman_outgoing; };
    void SetNetworkActive(bool active);
    void OpenNetworkConnection(const CAddress& addrConnect, bool fCountFailure, CSemaphoreGrant *grantOutbound = nullptr, const char *strDest = nullptr, bool fOneShot = false, bool fFeeler = false, bool manual_connection = false, bool block_relay_only = false);
    bool CheckIncomingNonce(uint64_t nonce);

    bool ForNode(NodeId id, std::function<bool(CNode* pnode)> func);

    void PushMessage(CNode* pnode, CSerializedNetMsg&& msg);

    template<typename Callable>
    void ForEachNode(Callable&& func)
    {
        LOCK(cs_vNodes);
        for (auto&& node : vNodes) {
            if (NodeFullyConnected(node))
                func(node);
        }
    };

    template<typename Callable>
    void ForEachNode(Callable&& func) const
    {
        LOCK(cs_vNodes);
        for (auto&& node : vNodes) {
            if (NodeFullyConnected(node))
                func(node);
        }
    };

    template<typename Callable, typename CallableAfter>
    void ForEachNodeThen(Callable&& pre, CallableAfter&& post)
    {
        LOCK(cs_vNodes);
        for (auto&& node : vNodes) {
            if (NodeFullyConnected(node))
                pre(node);
        }
        post();
    };

    template<typename Callable, typename CallableAfter>
    void ForEachNodeThen(Callable&& pre, CallableAfter&& post) const
    {
        LOCK(cs_vNodes);
        for (auto&& node : vNodes) {
            if (NodeFullyConnected(node))
                pre(node);
        }
        post();
    };

    // Addrman functions
    size_t GetAddressCount() const;
    void SetServices(const CService &addr, ServiceFlags nServices);
    void MarkAddressGood(const CAddress& addr);
    void AddNewAddresses(const std::vector<CAddress>& vAddr, const CAddress& addrFrom, int64_t nTimePenalty = 0);
    std::vector<CAddress> GetAddresses();

    // This allows temporarily exceeding m_max_outbound_full_relay, with the goal of finding
    // a peer that is better than all our current peers.
    void SetTryNewOutboundPeer(bool flag);
    bool GetTryNewOutboundPeer();

    // Return the number of outbound peers we have in excess of our target (eg,
    // if we previously called SetTryNewOutboundPeer(true), and have since set
    // to false, we may have extra peers that we wish to disconnect). This may
    // return a value less than (num_outbound_connections - num_outbound_slots)
    // in cases where some outbound connections are not yet fully connected, or
    // not yet fully disconnected.
    int GetExtraOutboundCount();

    bool AddNode(const std::string& node);
    bool RemoveAddedNode(const std::string& node);
    std::vector<AddedNodeInfo> GetAddedNodeInfo();

    size_t GetNodeCount(NumConnections num);
    void GetNodeStats(std::vector<CNodeStats>& vstats);
    bool DisconnectNode(const std::string& node);
    bool DisconnectNode(const CSubNet& subnet);
    bool DisconnectNode(const CNetAddr& addr);
    bool DisconnectNode(NodeId id);

    //! Used to convey which local services we are offering peers during node
    //! connection.
    //!
    //! The data returned by this is used in CNode construction,
    //! which is used to advertise which services we are offering
    //! that peer during `net_processing.cpp:PushNodeVersion()`.
    ServiceFlags GetLocalServices() const;

    //!set the max outbound target in bytes
    void SetMaxOutboundTarget(uint64_t limit);
    uint64_t GetMaxOutboundTarget();

    //!set the timeframe for the max outbound target
    void SetMaxOutboundTimeframe(uint64_t timeframe);
    uint64_t GetMaxOutboundTimeframe();

    //! check if the outbound target is reached
    //! if param historicalBlockServingLimit is set true, the function will
    //! response true if the limit for serving historical blocks has been reached
    bool OutboundTargetReached(bool historicalBlockServingLimit);

    //! response the bytes left in the current max outbound cycle
    //! in case of no limit, it will always response 0
    uint64_t GetOutboundTargetBytesLeft();

    //! response the time in second left in the current max outbound cycle
    //! in case of no limit, it will always response 0
    uint64_t GetMaxOutboundTimeLeftInCycle();

    uint64_t GetTotalBytesRecv();
    uint64_t GetTotalBytesSent();

    void SetBestHeight(int height);
    int GetBestHeight() const;

    /** Get a unique deterministic randomizer. */
    CSipHasher GetDeterministicRandomizer(uint64_t id) const;

    unsigned int GetReceiveFloodSize() const;

    void WakeMessageHandler();

    /** Attempts to obfuscate tx time through exponentially distributed emitting.
        Works assuming that a single interval is used.
        Variable intervals will result in privacy decrease.
    */
    int64_t PoissonNextSendInbound(int64_t now, int average_interval_seconds);

    void SetAsmap(std::vector<bool> asmap) { addrman.m_asmap = std::move(asmap); }

private:
    struct ListenSocket {
    public:
        SOCKET socket;
        inline void AddSocketPermissionFlags(NetPermissionFlags& flags) const { NetPermissions::AddFlag(flags, m_permissions); }
        ListenSocket(SOCKET socket_, NetPermissionFlags permissions_) : socket(socket_), m_permissions(permissions_) {}
    private:
        NetPermissionFlags m_permissions;
    };

    bool BindListenPort(const CService& bindAddr, std::string& strError, NetPermissionFlags permissions);
    bool Bind(const CService& addr, unsigned int flags, NetPermissionFlags permissions);
    bool InitBinds(const std::vector<CService>& binds, const std::vector<NetWhitebindPermissions>& whiteBinds);
    void ThreadOpenAddedConnections();
    void AddOneShot(const std::string& strDest);
    void ProcessOneShot();
    void ThreadOpenConnections(std::vector<std::string> connect);
    void ThreadMessageHandler();
    void AcceptConnection(const ListenSocket& hListenSocket);
    void DisconnectNodes();
    void NotifyNumConnectionsChanged();
    void InactivityCheck(CNode *pnode);
    bool GenerateSelectSet(std::set<SOCKET> &recv_set, std::set<SOCKET> &send_set, std::set<SOCKET> &error_set);
    void SocketEvents(std::set<SOCKET> &recv_set, std::set<SOCKET> &send_set, std::set<SOCKET> &error_set);
    void SocketHandler();
    void ThreadSocketHandler();
    void ThreadDNSAddressSeed();

    uint64_t CalculateKeyedNetGroup(const CAddress& ad) const;

    CNode* FindNode(const CNetAddr& ip);
    CNode* FindNode(const CSubNet& subNet);
    CNode* FindNode(const std::string& addrName);
    CNode* FindNode(const CService& addr);

    bool AttemptToEvictConnection();
    CNode* ConnectNode(CAddress addrConnect, const char *pszDest, bool fCountFailure, bool manual_connection, bool block_relay_only);
    void AddWhitelistPermissionFlags(NetPermissionFlags& flags, const CNetAddr &addr) const;

    void DeleteNode(CNode* pnode);

    NodeId GetNewNodeId();

    size_t SocketSendData(CNode *pnode) const;
    void DumpAddresses();

    // Network stats
    void RecordBytesRecv(uint64_t bytes);
    void RecordBytesSent(uint64_t bytes);

    // Whether the node should be passed out in ForEach* callbacks
    static bool NodeFullyConnected(const CNode* pnode);

    // Network usage totals
    RecursiveMutex cs_totalBytesRecv;
    RecursiveMutex cs_totalBytesSent;
    uint64_t nTotalBytesRecv GUARDED_BY(cs_totalBytesRecv) {0};
    uint64_t nTotalBytesSent GUARDED_BY(cs_totalBytesSent) {0};

    // outbound limit & stats
    uint64_t nMaxOutboundTotalBytesSentInCycle GUARDED_BY(cs_totalBytesSent);
    uint64_t nMaxOutboundCycleStartTime GUARDED_BY(cs_totalBytesSent);
    uint64_t nMaxOutboundLimit GUARDED_BY(cs_totalBytesSent);
    uint64_t nMaxOutboundTimeframe GUARDED_BY(cs_totalBytesSent);

    // P2P timeout in seconds
    int64_t m_peer_connect_timeout;

    // Whitelisted ranges. Any node connecting from these is automatically
    // whitelisted (as well as those connecting to whitelisted binds).
    std::vector<NetWhitelistPermissions> vWhitelistedRange;

    unsigned int nSendBufferMaxSize{0};
    unsigned int nReceiveFloodSize{0};

    std::vector<ListenSocket> vhListenSocket;
    std::atomic<bool> fNetworkActive{true};
    bool fAddressesInitialized{false};
    CAddrMan addrman;
    std::deque<std::string> vOneShots GUARDED_BY(cs_vOneShots);
    RecursiveMutex cs_vOneShots;
    std::vector<std::string> vAddedNodes GUARDED_BY(cs_vAddedNodes);
    RecursiveMutex cs_vAddedNodes;
    std::vector<CNode*> vNodes GUARDED_BY(cs_vNodes);
    std::list<CNode*> vNodesDisconnected;
    mutable RecursiveMutex cs_vNodes;
    std::atomic<NodeId> nLastNodeId{0};
    unsigned int nPrevNodeCount{0};

    /**
     * Services this instance offers.
     *
     * This data is replicated in each CNode instance we create during peer
     * connection (in ConnectNode()) under a member also called
     * nLocalServices.
     *
     * This data is not marked const, but after being set it should not
     * change. See the note in CNode::nLocalServices documentation.
     *
     * \sa CNode::nLocalServices
     */
    ServiceFlags nLocalServices;

    std::unique_ptr<CSemaphore> semOutbound;
    std::unique_ptr<CSemaphore> semAddnode;
    int nMaxConnections;

    // How many full-relay (tx, block, addr) outbound peers we want
    int m_max_outbound_full_relay;

    // How many block-relay only outbound peers we want
    // We do not relay tx or addr messages with these peers
    int m_max_outbound_block_relay;

    int nMaxAddnode;
    int nMaxFeeler;
    int m_max_outbound;
    bool m_use_addrman_outgoing;
    std::atomic<int> nBestHeight;
    CClientUIInterface* clientInterface;
    NetEventsInterface* m_msgproc;
    BanMan* m_banman;

    /** SipHasher seeds for deterministic randomness */
    const uint64_t nSeed0, nSeed1;

    /** flag for waking the message processor. */
    bool fMsgProcWake;

    std::condition_variable condMsgProc;
    Mutex mutexMsgProc;
    std::atomic<bool> flagInterruptMsgProc{false};

    CThreadInterrupt interruptNet;

    std::thread threadDNSAddressSeed;
    std::thread threadSocketHandler;
    std::thread threadOpenAddedConnections;
    std::thread threadOpenConnections;
    std::thread threadMessageHandler;

    /** flag for deciding to connect to an extra outbound peer,
     *  in excess of m_max_outbound_full_relay
     *  This takes the place of a feeler connection */
    std::atomic_bool m_try_another_outbound_peer;

    std::atomic<int64_t> m_next_send_inv_to_incoming{0};

    friend struct CConnmanTest;
    friend struct ConnmanTestMsg;
};
void Discover();
void StartMapPort();
void InterruptMapPort();
void StopMapPort();
unsigned short GetListenPort();

struct CombinerAll
{
    typedef bool result_type;

    template<typename I>
    bool operator()(I first, I last) const
    {
        while (first != last) {
            if (!(*first)) return false;
            ++first;
        }
        return true;
    }
=======
        CSerializedNetMsg copy;
        copy.data = data;
        copy.m_type = m_type;
        return copy;
    }

    std::vector<unsigned char> data;
    std::string m_type;
>>>>>>> 9e05de1d
};

/**
 * Look up IP addresses from all interfaces on the machine and add them to the
 * list of local addresses to self-advertise.
 * The loopback interface is skipped and only the first address from each
 * interface is used.
 */
void Discover();

uint16_t GetListenPort();

enum
{
    LOCAL_NONE,   // unknown
    LOCAL_IF,     // address a local interface listens on
    LOCAL_BIND,   // address explicit bound to
    LOCAL_MAPPED, // address reported by UPnP or NAT-PMP
    LOCAL_MANUAL, // address explicitly specified (-externalip=)

    LOCAL_MAX
};

bool IsPeerAddrLocalGood(CNode *pnode);
/** Returns a local address that we should advertise to this peer. */
std::optional<CService> GetLocalAddrForPeer(CNode& node);

/**
 * Mark a network as reachable or unreachable (no automatic connects to it)
 * @note Networks are reachable by default
 */
void SetReachable(enum Network net, bool reachable);
/** @returns true if the network is reachable, false otherwise */
bool IsReachable(enum Network net);
/** @returns true if the address is in a reachable network, false otherwise */
bool IsReachable(const CNetAddr& addr);

bool AddLocal(const CService& addr, int nScore = LOCAL_NONE);
bool AddLocal(const CNetAddr& addr, int nScore = LOCAL_NONE);
void RemoveLocal(const CService& addr);
bool SeenLocal(const CService& addr);
bool IsLocal(const CService& addr);
bool GetLocal(CService &addr, const CNetAddr *paddrPeer = nullptr);
CService GetLocalAddress(const CNetAddr& addrPeer);
CService MaybeFlipIPv6toCJDNS(const CService& service);


extern bool fDiscover;
extern bool fListen;
<<<<<<< HEAD
extern bool g_relay_txes;
=======
>>>>>>> 9e05de1d

/** Subversion as sent to the P2P network in `version` messages */
extern std::string strSubVersion;

struct LocalServiceInfo {
    int nScore;
    uint16_t nPort;
};

<<<<<<< HEAD
extern RecursiveMutex cs_mapLocalHost;
extern std::map<CNetAddr, LocalServiceInfo> mapLocalHost GUARDED_BY(cs_mapLocalHost);
=======
extern GlobalMutex g_maplocalhost_mutex;
extern std::map<CNetAddr, LocalServiceInfo> mapLocalHost GUARDED_BY(g_maplocalhost_mutex);
>>>>>>> 9e05de1d

extern const std::string NET_MESSAGE_TYPE_OTHER;
using mapMsgTypeSize = std::map</* message type */ std::string, /* total bytes */ uint64_t>;

class CNodeStats
{
public:
    NodeId nodeid;
    std::chrono::seconds m_last_send;
    std::chrono::seconds m_last_recv;
    std::chrono::seconds m_last_tx_time;
    std::chrono::seconds m_last_block_time;
    std::chrono::seconds m_connected;
    int64_t nTimeOffset;
    std::string m_addr_name;
    int nVersion;
    std::string cleanSubVer;
    bool fInbound;
    bool m_bip152_highbandwidth_to;
    bool m_bip152_highbandwidth_from;
    int m_starting_height;
    uint64_t nSendBytes;
    mapMsgTypeSize mapSendBytesPerMsgType;
    uint64_t nRecvBytes;
<<<<<<< HEAD
    mapMsgCmdSize mapRecvBytesPerMsgCmd;
    NetPermissionFlags m_permissionFlags;
    bool m_legacyWhitelisted;
    int64_t m_ping_usec;
    int64_t m_ping_wait_usec;
    int64_t m_min_ping_usec;
    CAmount minFeeFilter;
=======
    mapMsgTypeSize mapRecvBytesPerMsgType;
    NetPermissionFlags m_permission_flags;
    std::chrono::microseconds m_last_ping_time;
    std::chrono::microseconds m_min_ping_time;
>>>>>>> 9e05de1d
    // Our address, as reported by the peer
    std::string addrLocal;
    // Address of this peer
    CAddress addr;
    // Bind address of our side of the connection
    CAddress addrBind;
<<<<<<< HEAD
    uint32_t m_mapped_as;
=======
    // Network the peer connected through
    Network m_network;
    uint32_t m_mapped_as;
    ConnectionType m_conn_type;
>>>>>>> 9e05de1d
};


/** Transport protocol agnostic message container.
 * Ideally it should only contain receive time, payload,
 * type and size.
 */
class CNetMessage {
public:
    CDataStream m_recv;                  //!< received message data
    std::chrono::microseconds m_time{0}; //!< time of message receipt
    uint32_t m_message_size{0};          //!< size of the payload
    uint32_t m_raw_message_size{0};      //!< used wire size of the message (including header/checksum)
    std::string m_type;

<<<<<<< HEAD
/** Transport protocol agnostic message container.
 * Ideally it should only contain receive time, payload,
 * command and size.
 */
class CNetMessage {
public:
    CDataStream m_recv;                  // received message data
    int64_t m_time = 0;                  // time (in microseconds) of message receipt.
    bool m_valid_netmagic = false;
    bool m_valid_header = false;
    bool m_valid_checksum = false;
    uint32_t m_message_size = 0;         // size of the payload
    uint32_t m_raw_message_size = 0;     // used wire size of the message (including header/checksum)
    std::string m_command;

=======
>>>>>>> 9e05de1d
    CNetMessage(CDataStream&& recv_in) : m_recv(std::move(recv_in)) {}

    void SetVersion(int nVersionIn)
    {
        m_recv.SetVersion(nVersionIn);
    }
};

/** The TransportDeserializer takes care of holding and deserializing the
 * network receive buffer. It can deserialize the network buffer into a
<<<<<<< HEAD
 * transport protocol agnostic CNetMessage (command & payload)
=======
 * transport protocol agnostic CNetMessage (message type & payload)
>>>>>>> 9e05de1d
 */
class TransportDeserializer {
public:
    // returns true if the current deserialization is complete
    virtual bool Complete() const = 0;
    // set the serialization context version
    virtual void SetVersion(int version) = 0;
<<<<<<< HEAD
    // read and deserialize data
    virtual int Read(const char *data, unsigned int bytes) = 0;
    // decomposes a message from the context
    virtual CNetMessage GetMessage(const CMessageHeader::MessageStartChars& message_start, int64_t time) = 0;
=======
    /** read and deserialize data, advances msg_bytes data pointer */
    virtual int Read(Span<const uint8_t>& msg_bytes) = 0;
    // decomposes a message from the context
    virtual CNetMessage GetMessage(std::chrono::microseconds time, bool& reject_message) = 0;
>>>>>>> 9e05de1d
    virtual ~TransportDeserializer() {}
};

class V1TransportDeserializer final : public TransportDeserializer
{
private:
    const CChainParams& m_chain_params;
    const NodeId m_node_id; // Only for logging
    mutable CHash256 hasher;
    mutable uint256 data_hash;
    bool in_data;                   // parsing header (false) or data (true)
    CDataStream hdrbuf;             // partially received header
    CMessageHeader hdr;             // complete header
    CDataStream vRecv;              // received message data
    unsigned int nHdrPos;
    unsigned int nDataPos;

    const uint256& GetMessageHash() const;
<<<<<<< HEAD
    int readHeader(const char *pch, unsigned int nBytes);
    int readData(const char *pch, unsigned int nBytes);
=======
    int readHeader(Span<const uint8_t> msg_bytes);
    int readData(Span<const uint8_t> msg_bytes);
>>>>>>> 9e05de1d

    void Reset() {
        vRecv.clear();
        hdrbuf.clear();
        hdrbuf.resize(24);
        in_data = false;
        nHdrPos = 0;
        nDataPos = 0;
        data_hash.SetNull();
        hasher.Reset();
<<<<<<< HEAD
    }

public:

    V1TransportDeserializer(const CMessageHeader::MessageStartChars& pchMessageStartIn, int nTypeIn, int nVersionIn) : hdrbuf(nTypeIn, nVersionIn), hdr(pchMessageStartIn), vRecv(nTypeIn, nVersionIn) {
        Reset();
    }

    bool Complete() const override
=======
    }

public:
    V1TransportDeserializer(const CChainParams& chain_params, const NodeId node_id, int nTypeIn, int nVersionIn)
        : m_chain_params(chain_params),
          m_node_id(node_id),
          hdrbuf(nTypeIn, nVersionIn),
          vRecv(nTypeIn, nVersionIn)
>>>>>>> 9e05de1d
    {
        Reset();
    }
<<<<<<< HEAD
=======

    bool Complete() const override
    {
        if (!in_data)
            return false;
        return (hdr.nMessageSize == nDataPos);
    }
>>>>>>> 9e05de1d
    void SetVersion(int nVersionIn) override
    {
        hdrbuf.SetVersion(nVersionIn);
        vRecv.SetVersion(nVersionIn);
    }
<<<<<<< HEAD
    int Read(const char *pch, unsigned int nBytes) override {
        int ret = in_data ? readData(pch, nBytes) : readHeader(pch, nBytes);
        if (ret < 0) Reset();
        return ret;
    }
    CNetMessage GetMessage(const CMessageHeader::MessageStartChars& message_start, int64_t time) override;
=======
    int Read(Span<const uint8_t>& msg_bytes) override
    {
        int ret = in_data ? readData(msg_bytes) : readHeader(msg_bytes);
        if (ret < 0) {
            Reset();
        } else {
            msg_bytes = msg_bytes.subspan(ret);
        }
        return ret;
    }
    CNetMessage GetMessage(std::chrono::microseconds time, bool& reject_message) override;
>>>>>>> 9e05de1d
};

/** The TransportSerializer prepares messages for the network transport
 */
class TransportSerializer {
public:
    // prepare message for transport (header construction, error-correction computation, payload encryption, etc.)
<<<<<<< HEAD
    virtual void prepareForTransport(CSerializedNetMsg& msg, std::vector<unsigned char>& header) = 0;
    virtual ~TransportSerializer() {}
};

class V1TransportSerializer  : public TransportSerializer {
public:
    void prepareForTransport(CSerializedNetMsg& msg, std::vector<unsigned char>& header) override;
=======
    virtual void prepareForTransport(CSerializedNetMsg& msg, std::vector<unsigned char>& header) const = 0;
    virtual ~TransportSerializer() {}
};

class V1TransportSerializer : public TransportSerializer {
public:
    void prepareForTransport(CSerializedNetMsg& msg, std::vector<unsigned char>& header) const override;
};

struct CNodeOptions
{
    NetPermissionFlags permission_flags = NetPermissionFlags::None;
    std::unique_ptr<i2p::sam::Session> i2p_sam_session = nullptr;
    bool prefer_evict = false;
>>>>>>> 9e05de1d
};

/** Information about a peer */
class CNode
{
    friend class CConnman;
    friend struct ConnmanTestMsg;

public:
<<<<<<< HEAD
    std::unique_ptr<TransportDeserializer> m_deserializer;
    std::unique_ptr<TransportSerializer> m_serializer;

    // socket
    std::atomic<ServiceFlags> nServices{NODE_NONE};
    SOCKET hSocket GUARDED_BY(cs_hSocket);
    size_t nSendSize{0}; // total size of all vSendMsg entries
    size_t nSendOffset{0}; // offset inside the first vSendMsg already sent
    uint64_t nSendBytes GUARDED_BY(cs_vSend){0};
    std::deque<std::vector<unsigned char>> vSendMsg GUARDED_BY(cs_vSend);
    RecursiveMutex cs_vSend;
    RecursiveMutex cs_hSocket;
    RecursiveMutex cs_vRecv;
=======
    const std::unique_ptr<TransportDeserializer> m_deserializer; // Used only by SocketHandler thread
    const std::unique_ptr<const TransportSerializer> m_serializer;

    const NetPermissionFlags m_permission_flags;

    /**
     * Socket used for communication with the node.
     * May not own a Sock object (after `CloseSocketDisconnect()` or during tests).
     * `shared_ptr` (instead of `unique_ptr`) is used to avoid premature close of
     * the underlying file descriptor by one thread while another thread is
     * poll(2)-ing it for activity.
     * @see https://github.com/bitcoin/bitcoin/issues/21744 for details.
     */
    std::shared_ptr<Sock> m_sock GUARDED_BY(m_sock_mutex);

    /** Total size of all vSendMsg entries */
    size_t nSendSize GUARDED_BY(cs_vSend){0};
    /** Offset inside the first vSendMsg already sent */
    size_t nSendOffset GUARDED_BY(cs_vSend){0};
    uint64_t nSendBytes GUARDED_BY(cs_vSend){0};
    std::deque<std::vector<unsigned char>> vSendMsg GUARDED_BY(cs_vSend);
    Mutex cs_vSend;
    Mutex m_sock_mutex;
    Mutex cs_vRecv;
>>>>>>> 9e05de1d

    RecursiveMutex cs_vProcessMsg;
    std::list<CNetMessage> vProcessMsg GUARDED_BY(cs_vProcessMsg);
    size_t nProcessQueueSize GUARDED_BY(cs_vProcessMsg){0};

    RecursiveMutex cs_sendProcessing;

    uint64_t nRecvBytes GUARDED_BY(cs_vRecv){0};

    std::atomic<std::chrono::seconds> m_last_send{0s};
    std::atomic<std::chrono::seconds> m_last_recv{0s};
    //! Unix epoch time at peer connection
    const std::chrono::seconds m_connected;
    std::atomic<int64_t> nTimeOffset{0};
    // Address of this peer
    const CAddress addr;
    // Bind address of our side of the connection
    const CAddress addrBind;
    const std::string m_addr_name;
    //! Whether this peer is an inbound onion, i.e. connected via our Tor onion service.
    const bool m_inbound_onion;
    std::atomic<int> nVersion{0};
<<<<<<< HEAD
    RecursiveMutex cs_SubVer;
=======
    Mutex m_subver_mutex;
>>>>>>> 9e05de1d
    /**
     * cleanSubVer is a sanitized string of the user agent byte array we read
     * from the wire. This cleaned string can safely be logged or displayed.
     */
<<<<<<< HEAD
    std::string cleanSubVer GUARDED_BY(cs_SubVer){};
    bool m_prefer_evict{false}; // This peer is preferred for eviction.
    bool HasPermission(NetPermissionFlags permission) const {
        return NetPermissions::HasFlag(m_permissionFlags, permission);
    }
    // This boolean is unusued in actual processing, only present for backward compatibility at RPC/QT level
    bool m_legacyWhitelisted{false};
    bool fFeeler{false}; // If true this node is being used as a short lived feeler.
    bool fOneShot{false};
    bool m_manual_connection{false};
    bool fClient{false}; // set by version message
    bool m_limited_node{false}; //after BIP159, set by version message
    const bool fInbound;
=======
    std::string cleanSubVer GUARDED_BY(m_subver_mutex){};
    const bool m_prefer_evict{false}; // This peer is preferred for eviction.
    bool HasPermission(NetPermissionFlags permission) const {
        return NetPermissions::HasFlag(m_permission_flags, permission);
    }
    /** fSuccessfullyConnected is set to true on receiving VERACK from the peer. */
>>>>>>> 9e05de1d
    std::atomic_bool fSuccessfullyConnected{false};
    // Setting fDisconnect to true will cause the node to be disconnected the
    // next time DisconnectNodes() runs
    std::atomic_bool fDisconnect{false};
<<<<<<< HEAD
    bool fSentAddr{false};
=======
>>>>>>> 9e05de1d
    CSemaphoreGrant grantOutbound;
    std::atomic<int> nRefCount{0};

    const uint64_t nKeyedNetGroup;
    std::atomic_bool fPauseRecv{false};
    std::atomic_bool fPauseSend{false};

    bool IsOutboundOrBlockRelayConn() const {
        switch (m_conn_type) {
            case ConnectionType::OUTBOUND_FULL_RELAY:
            case ConnectionType::BLOCK_RELAY:
                return true;
            case ConnectionType::INBOUND:
            case ConnectionType::MANUAL:
            case ConnectionType::ADDR_FETCH:
            case ConnectionType::FEELER:
                return false;
        } // no default case, so the compiler can warn about missing cases

        assert(false);
    }

<<<<<<< HEAD
public:
    uint256 hashContinue;
    std::atomic<int> nStartingHeight{-1};

    // flood relay
    std::vector<CAddress> vAddrToSend;
    const std::unique_ptr<CRollingBloomFilter> m_addr_known;
    bool fGetAddr{false};
    std::chrono::microseconds m_next_addr_send GUARDED_BY(cs_sendProcessing){0};
    std::chrono::microseconds m_next_local_addr_send GUARDED_BY(cs_sendProcessing){0};

    bool IsAddrRelayPeer() const { return m_addr_known != nullptr; }

    // List of block ids we still have announce.
    // There is no final sorting before sending, as they are always sent immediately
    // and in the order requested.
    std::vector<uint256> vInventoryBlockToSend GUARDED_BY(cs_inventory);
    RecursiveMutex cs_inventory;

    struct TxRelay {
        TxRelay() { pfilter = MakeUnique<CBloomFilter>(); }
        mutable RecursiveMutex cs_filter;
        // We use fRelayTxes for two purposes -
        // a) it allows us to not relay tx invs before receiving the peer's version message
        // b) the peer may tell us in its version message that we should not relay tx invs
        //    unless it loads a bloom filter.
        bool fRelayTxes GUARDED_BY(cs_filter){false};
        std::unique_ptr<CBloomFilter> pfilter PT_GUARDED_BY(cs_filter) GUARDED_BY(cs_filter);

        mutable RecursiveMutex cs_tx_inventory;
        CRollingBloomFilter filterInventoryKnown GUARDED_BY(cs_tx_inventory){50000, 0.000001};
        // Set of transaction ids we still have to announce.
        // They are sorted by the mempool before relay, so the order is not important.
        std::set<uint256> setInventoryTxToSend;
        // Used for BIP35 mempool sending
        bool fSendMempool GUARDED_BY(cs_tx_inventory){false};
        // Last time a "MEMPOOL" request was serviced.
        std::atomic<std::chrono::seconds> m_last_mempool_req{std::chrono::seconds{0}};
        std::chrono::microseconds nNextInvSend{0};

        RecursiveMutex cs_feeFilter;
        // Minimum fee rate with which to filter inv's to this node
        CAmount minFeeFilter GUARDED_BY(cs_feeFilter){0};
        CAmount lastSentFeeFilter{0};
        int64_t nextSendTimeFeeFilter{0};
    };

    // m_tx_relay == nullptr if we're not relaying transactions with this peer
    std::unique_ptr<TxRelay> m_tx_relay;

    // Used for headers announcements - unfiltered blocks to relay
    std::vector<uint256> vBlockHashesToAnnounce GUARDED_BY(cs_inventory);

    // Block and TXN accept times
    std::atomic<int64_t> nLastBlockTime{0};
    std::atomic<int64_t> nLastTXTime{0};

    // Ping time measurement:
    // The pong reply we're expecting, or 0 if no pong expected.
    std::atomic<uint64_t> nPingNonceSent{0};
    // Time (in usec) the last ping was sent, or 0 if no ping was ever sent.
    std::atomic<int64_t> nPingUsecStart{0};
    // Last measured round-trip time.
    std::atomic<int64_t> nPingUsecTime{0};
    // Best measured round-trip time.
    std::atomic<int64_t> nMinPingUsecTime{std::numeric_limits<int64_t>::max()};
    // Whether a ping is requested.
    std::atomic<bool> fPingQueued{false};

    std::set<uint256> orphan_work_set;

    CNode(NodeId id, ServiceFlags nLocalServicesIn, int nMyStartingHeightIn, SOCKET hSocketIn, const CAddress &addrIn, uint64_t nKeyedNetGroupIn, uint64_t nLocalHostNonceIn, const CAddress &addrBindIn, const std::string &addrNameIn = "", bool fInboundIn = false, bool block_relay_only = false);
    ~CNode();
    CNode(const CNode&) = delete;
    CNode& operator=(const CNode&) = delete;

private:
    const NodeId id;
    const uint64_t nLocalHostNonce;

    //! Services offered to this peer.
    //!
    //! This is supplied by the parent CConnman during peer connection
    //! (CConnman::ConnectNode()) from its attribute of the same name.
    //!
    //! This is const because there is no protocol defined for renegotiating
    //! services initially offered to a peer. The set of local services we
    //! offer should not change after initialization.
    //!
    //! An interesting example of this is NODE_NETWORK and initial block
    //! download: a node which starts up from scratch doesn't have any blocks
    //! to serve, but still advertises NODE_NETWORK because it will eventually
    //! fulfill this role after IBD completes. P2P code is written in such a
    //! way that it can gracefully handle peers who don't make good on their
    //! service advertisements.
    const ServiceFlags nLocalServices;

    const int nMyStartingHeight;
    int nSendVersion{0};
    NetPermissionFlags m_permissionFlags{ PF_NONE };
    std::list<CNetMessage> vRecvMsg;  // Used only by SocketHandler thread

    mutable RecursiveMutex cs_addrName;
    std::string addrName GUARDED_BY(cs_addrName);

    // Our address, as reported by the peer
    CService addrLocal GUARDED_BY(cs_addrLocal);
    mutable RecursiveMutex cs_addrLocal;
public:
=======
    bool IsFullOutboundConn() const {
        return m_conn_type == ConnectionType::OUTBOUND_FULL_RELAY;
    }

    bool IsManualConn() const {
        return m_conn_type == ConnectionType::MANUAL;
    }

    bool IsBlockOnlyConn() const {
        return m_conn_type == ConnectionType::BLOCK_RELAY;
    }

    bool IsFeelerConn() const {
        return m_conn_type == ConnectionType::FEELER;
    }

    bool IsAddrFetchConn() const {
        return m_conn_type == ConnectionType::ADDR_FETCH;
    }

    bool IsInboundConn() const {
        return m_conn_type == ConnectionType::INBOUND;
    }

    bool ExpectServicesFromConn() const {
        switch (m_conn_type) {
            case ConnectionType::INBOUND:
            case ConnectionType::MANUAL:
            case ConnectionType::FEELER:
                return false;
            case ConnectionType::OUTBOUND_FULL_RELAY:
            case ConnectionType::BLOCK_RELAY:
            case ConnectionType::ADDR_FETCH:
                return true;
        } // no default case, so the compiler can warn about missing cases

        assert(false);
    }

    /**
     * Get network the peer connected through.
     *
     * Returns Network::NET_ONION for *inbound* onion connections,
     * and CNetAddr::GetNetClass() otherwise. The latter cannot be used directly
     * because it doesn't detect the former, and it's not the responsibility of
     * the CNetAddr class to know the actual network a peer is connected through.
     *
     * @return network the peer connected through.
     */
    Network ConnectedThroughNetwork() const;

    // We selected peer as (compact blocks) high-bandwidth peer (BIP152)
    std::atomic<bool> m_bip152_highbandwidth_to{false};
    // Peer selected us as (compact blocks) high-bandwidth peer (BIP152)
    std::atomic<bool> m_bip152_highbandwidth_from{false};

    /** Whether this peer provides all services that we want. Used for eviction decisions */
    std::atomic_bool m_has_all_wanted_services{false};

    /** Whether we should relay transactions to this peer (their version
     *  message did not include fRelay=false and this is not a block-relay-only
     *  connection). This only changes from false to true. It will never change
     *  back to false. Used only in inbound eviction logic. */
    std::atomic_bool m_relays_txs{false};

    /** Whether this peer has loaded a bloom filter. Used only in inbound
     *  eviction logic. */
    std::atomic_bool m_bloom_filter_loaded{false};

    /** UNIX epoch time of the last block received from this peer that we had
     * not yet seen (e.g. not already received from another peer), that passed
     * preliminary validity checks and was saved to disk, even if we don't
     * connect the block or it eventually fails connection. Used as an inbound
     * peer eviction criterium in CConnman::AttemptToEvictConnection. */
    std::atomic<std::chrono::seconds> m_last_block_time{0s};

    /** UNIX epoch time of the last transaction received from this peer that we
     * had not yet seen (e.g. not already received from another peer) and that
     * was accepted into our mempool. Used as an inbound peer eviction criterium
     * in CConnman::AttemptToEvictConnection. */
    std::atomic<std::chrono::seconds> m_last_tx_time{0s};

    /** Last measured round-trip time. Used only for RPC/GUI stats/debugging.*/
    std::atomic<std::chrono::microseconds> m_last_ping_time{0us};

    /** Lowest measured round-trip time. Used as an inbound peer eviction
     * criterium in CConnman::AttemptToEvictConnection. */
    std::atomic<std::chrono::microseconds> m_min_ping_time{std::chrono::microseconds::max()};

    CNode(NodeId id,
          std::shared_ptr<Sock> sock,
          const CAddress& addrIn,
          uint64_t nKeyedNetGroupIn,
          uint64_t nLocalHostNonceIn,
          const CAddress& addrBindIn,
          const std::string& addrNameIn,
          ConnectionType conn_type_in,
          bool inbound_onion,
          CNodeOptions&& node_opts = {});
    CNode(const CNode&) = delete;
    CNode& operator=(const CNode&) = delete;
>>>>>>> 9e05de1d

    NodeId GetId() const {
        return id;
    }

    uint64_t GetLocalNonce() const {
        return nLocalHostNonce;
    }

    int GetRefCount() const
    {
        assert(nRefCount >= 0);
        return nRefCount;
    }

    /**
     * Receive bytes from the buffer and deserialize them into messages.
     *
     * @param[in]   msg_bytes   The raw data
     * @param[out]  complete    Set True if at least one message has been
     *                          deserialized and is ready to be processed
     * @return  True if the peer should stay connected,
     *          False if the peer should be disconnected from.
     */
    bool ReceiveMsgBytes(Span<const uint8_t> msg_bytes, bool& complete) EXCLUSIVE_LOCKS_REQUIRED(!cs_vRecv);

    void SetCommonVersion(int greatest_common_version)
    {
        Assume(m_greatest_common_version == INIT_PROTO_VERSION);
        m_greatest_common_version = greatest_common_version;
    }
    int GetCommonVersion() const
    {
        return m_greatest_common_version;
    }

    CService GetAddrLocal() const EXCLUSIVE_LOCKS_REQUIRED(!m_addr_local_mutex);
    //! May not be called more than once
    void SetAddrLocal(const CService& addrLocalIn) EXCLUSIVE_LOCKS_REQUIRED(!m_addr_local_mutex);

    CNode* AddRef()
    {
        nRefCount++;
        return this;
    }

    void Release()
    {
        nRefCount--;
    }

    void CloseSocketDisconnect() EXCLUSIVE_LOCKS_REQUIRED(!m_sock_mutex);

    void CopyStats(CNodeStats& stats) EXCLUSIVE_LOCKS_REQUIRED(!m_subver_mutex, !m_addr_local_mutex, !cs_vSend, !cs_vRecv);

<<<<<<< HEAD
    void AddAddressKnown(const CAddress& _addr)
    {
        assert(m_addr_known);
        m_addr_known->insert(_addr.GetKey());
    }

    void PushAddress(const CAddress& _addr, FastRandomContext &insecure_rand)
    {
        // Known checking here is only to save space from duplicates.
        // SendMessages will filter it again for knowns that were added
        // after addresses were pushed.
        assert(m_addr_known);
        if (_addr.IsValid() && !m_addr_known->contains(_addr.GetKey())) {
            if (vAddrToSend.size() >= MAX_ADDR_TO_SEND) {
                vAddrToSend[insecure_rand.randrange(vAddrToSend.size())] = _addr;
            } else {
                vAddrToSend.push_back(_addr);
            }
        }
=======
    std::string ConnectionTypeAsString() const { return ::ConnectionTypeAsString(m_conn_type); }

    /** A ping-pong round trip has completed successfully. Update latest and minimum ping times. */
    void PongReceived(std::chrono::microseconds ping_time) {
        m_last_ping_time = ping_time;
        m_min_ping_time = std::min(m_min_ping_time.load(), ping_time);
>>>>>>> 9e05de1d
    }

private:
    const NodeId id;
    const uint64_t nLocalHostNonce;
    const ConnectionType m_conn_type;
    std::atomic<int> m_greatest_common_version{INIT_PROTO_VERSION};

    std::list<CNetMessage> vRecvMsg; // Used only by SocketHandler thread

    // Our address, as reported by the peer
    CService addrLocal GUARDED_BY(m_addr_local_mutex);
    mutable Mutex m_addr_local_mutex;

    mapMsgTypeSize mapSendBytesPerMsgType GUARDED_BY(cs_vSend);
    mapMsgTypeSize mapRecvBytesPerMsgType GUARDED_BY(cs_vRecv);

    /**
     * If an I2P session is created per connection (for outbound transient I2P
     * connections) then it is stored here so that it can be destroyed when the
     * socket is closed. I2P sessions involve a data/transport socket (in `m_sock`)
     * and a control socket (in `m_i2p_sam_session`). For transient sessions, once
     * the data socket is closed, the control socket is not going to be used anymore
     * and is just taking up resources. So better close it as soon as `m_sock` is
     * closed.
     * Otherwise this unique_ptr is empty.
     */
    std::unique_ptr<i2p::sam::Session> m_i2p_sam_session GUARDED_BY(m_sock_mutex);
};

/**
 * Interface for message handling
 */
class NetEventsInterface
{
public:
    /** Initialize a peer (setup state, queue any initial messages) */
    virtual void InitializeNode(CNode& node, ServiceFlags our_services) = 0;

    /** Handle removal of a peer (clear state) */
    virtual void FinalizeNode(const CNode& node) = 0;

    /**
    * Process protocol messages received from a given node
    *
    * @param[in]   pnode           The node which we have received messages from.
    * @param[in]   interrupt       Interrupt condition for processing threads
    * @return                      True if there is more work to be done
    */
    virtual bool ProcessMessages(CNode* pnode, std::atomic<bool>& interrupt) = 0;

    /**
    * Send queued protocol messages to a given node.
    *
    * @param[in]   pnode           The node which we are sending messages to.
    * @return                      True if there is more work to be done
    */
    virtual bool SendMessages(CNode* pnode) EXCLUSIVE_LOCKS_REQUIRED(pnode->cs_sendProcessing) = 0;


protected:
    /**
     * Protected destructor so that instances can only be deleted by derived classes.
     * If that restriction is no longer desired, this should be made public and virtual.
     */
    ~NetEventsInterface() = default;
};

class CConnman
{
public:

    struct Options
    {
<<<<<<< HEAD
        if (m_tx_relay != nullptr) {
            LOCK(m_tx_relay->cs_tx_inventory);
            m_tx_relay->filterInventoryKnown.insert(inv.hash);
=======
        ServiceFlags nLocalServices = NODE_NONE;
        int nMaxConnections = 0;
        int m_max_outbound_full_relay = 0;
        int m_max_outbound_block_relay = 0;
        int nMaxAddnode = 0;
        int nMaxFeeler = 0;
        CClientUIInterface* uiInterface = nullptr;
        NetEventsInterface* m_msgproc = nullptr;
        BanMan* m_banman = nullptr;
        unsigned int nSendBufferMaxSize = 0;
        unsigned int nReceiveFloodSize = 0;
        uint64_t nMaxOutboundLimit = 0;
        int64_t m_peer_connect_timeout = DEFAULT_PEER_CONNECT_TIMEOUT;
        std::vector<std::string> vSeedNodes;
        std::vector<NetWhitelistPermissions> vWhitelistedRange;
        std::vector<NetWhitebindPermissions> vWhiteBinds;
        std::vector<CService> vBinds;
        std::vector<CService> onion_binds;
        /// True if the user did not specify -bind= or -whitebind= and thus
        /// we should bind on `0.0.0.0` (IPv4) and `::` (IPv6).
        bool bind_on_any;
        bool m_use_addrman_outgoing = true;
        std::vector<std::string> m_specified_outgoing;
        std::vector<std::string> m_added_nodes;
        bool m_i2p_accept_incoming;
    };

    void Init(const Options& connOptions) EXCLUSIVE_LOCKS_REQUIRED(!m_added_nodes_mutex, !m_total_bytes_sent_mutex)
    {
        AssertLockNotHeld(m_total_bytes_sent_mutex);

        nLocalServices = connOptions.nLocalServices;
        nMaxConnections = connOptions.nMaxConnections;
        m_max_outbound_full_relay = std::min(connOptions.m_max_outbound_full_relay, connOptions.nMaxConnections);
        m_max_outbound_block_relay = connOptions.m_max_outbound_block_relay;
        m_use_addrman_outgoing = connOptions.m_use_addrman_outgoing;
        nMaxAddnode = connOptions.nMaxAddnode;
        nMaxFeeler = connOptions.nMaxFeeler;
        m_max_outbound = m_max_outbound_full_relay + m_max_outbound_block_relay + nMaxFeeler;
        m_client_interface = connOptions.uiInterface;
        m_banman = connOptions.m_banman;
        m_msgproc = connOptions.m_msgproc;
        nSendBufferMaxSize = connOptions.nSendBufferMaxSize;
        nReceiveFloodSize = connOptions.nReceiveFloodSize;
        m_peer_connect_timeout = std::chrono::seconds{connOptions.m_peer_connect_timeout};
        {
            LOCK(m_total_bytes_sent_mutex);
            nMaxOutboundLimit = connOptions.nMaxOutboundLimit;
>>>>>>> 9e05de1d
        }
        vWhitelistedRange = connOptions.vWhitelistedRange;
        {
            LOCK(m_added_nodes_mutex);
            m_added_nodes = connOptions.m_added_nodes;
        }
        m_onion_binds = connOptions.onion_binds;
    }

    CConnman(uint64_t seed0, uint64_t seed1, AddrMan& addrman, const NetGroupManager& netgroupman,
             bool network_active = true);

    ~CConnman();

    bool Start(CScheduler& scheduler, const Options& options) EXCLUSIVE_LOCKS_REQUIRED(!m_total_bytes_sent_mutex, !m_added_nodes_mutex, !m_addr_fetches_mutex, !mutexMsgProc);

    void StopThreads();
    void StopNodes();
    void Stop()
    {
<<<<<<< HEAD
        if (inv.type == MSG_TX && m_tx_relay != nullptr) {
            LOCK(m_tx_relay->cs_tx_inventory);
            if (!m_tx_relay->filterInventoryKnown.contains(inv.hash)) {
                m_tx_relay->setInventoryTxToSend.insert(inv.hash);
            }
        } else if (inv.type == MSG_BLOCK) {
            LOCK(cs_inventory);
            vInventoryBlockToSend.push_back(inv.hash);
=======
        StopThreads();
        StopNodes();
    };

    void Interrupt() EXCLUSIVE_LOCKS_REQUIRED(!mutexMsgProc);
    bool GetNetworkActive() const { return fNetworkActive; };
    bool GetUseAddrmanOutgoing() const { return m_use_addrman_outgoing; };
    void SetNetworkActive(bool active);
    void OpenNetworkConnection(const CAddress& addrConnect, bool fCountFailure, CSemaphoreGrant* grantOutbound, const char* strDest, ConnectionType conn_type) EXCLUSIVE_LOCKS_REQUIRED(!m_unused_i2p_sessions_mutex);
    bool CheckIncomingNonce(uint64_t nonce);

    bool ForNode(NodeId id, std::function<bool(CNode* pnode)> func);

    void PushMessage(CNode* pnode, CSerializedNetMsg&& msg) EXCLUSIVE_LOCKS_REQUIRED(!m_total_bytes_sent_mutex);

    using NodeFn = std::function<void(CNode*)>;
    void ForEachNode(const NodeFn& func)
    {
        LOCK(m_nodes_mutex);
        for (auto&& node : m_nodes) {
            if (NodeFullyConnected(node))
                func(node);
>>>>>>> 9e05de1d
        }
    };

    void ForEachNode(const NodeFn& func) const
    {
        LOCK(m_nodes_mutex);
        for (auto&& node : m_nodes) {
            if (NodeFullyConnected(node))
                func(node);
        }
    };

    // Addrman functions
    /**
     * Return all or many randomly selected addresses, optionally by network.
     *
     * @param[in] max_addresses  Maximum number of addresses to return (0 = all).
     * @param[in] max_pct        Maximum percentage of addresses to return (0 = all).
     * @param[in] network        Select only addresses of this network (nullopt = all).
     */
    std::vector<CAddress> GetAddresses(size_t max_addresses, size_t max_pct, std::optional<Network> network) const;
    /**
     * Cache is used to minimize topology leaks, so it should
     * be used for all non-trusted calls, for example, p2p.
     * A non-malicious call (from RPC or a peer with addr permission) should
     * call the function without a parameter to avoid using the cache.
     */
    std::vector<CAddress> GetAddresses(CNode& requestor, size_t max_addresses, size_t max_pct);

<<<<<<< HEAD
    void copyStats(CNodeStats &stats, const std::vector<bool> &m_asmap);
=======
    // This allows temporarily exceeding m_max_outbound_full_relay, with the goal of finding
    // a peer that is better than all our current peers.
    void SetTryNewOutboundPeer(bool flag);
    bool GetTryNewOutboundPeer() const;
>>>>>>> 9e05de1d

    void StartExtraBlockRelayPeers();

    // Return the number of outbound peers we have in excess of our target (eg,
    // if we previously called SetTryNewOutboundPeer(true), and have since set
    // to false, we may have extra peers that we wish to disconnect). This may
    // return a value less than (num_outbound_connections - num_outbound_slots)
    // in cases where some outbound connections are not yet fully connected, or
    // not yet fully disconnected.
    int GetExtraFullOutboundCount() const;
    // Count the number of block-relay-only peers we have over our limit.
    int GetExtraBlockRelayCount() const;

<<<<<<< HEAD
/** Return a timestamp in the future (in microseconds) for exponentially distributed events. */
int64_t PoissonNextSend(int64_t now, int average_interval_seconds);
=======
    bool AddNode(const std::string& node) EXCLUSIVE_LOCKS_REQUIRED(!m_added_nodes_mutex);
    bool RemoveAddedNode(const std::string& node) EXCLUSIVE_LOCKS_REQUIRED(!m_added_nodes_mutex);
    std::vector<AddedNodeInfo> GetAddedNodeInfo() const EXCLUSIVE_LOCKS_REQUIRED(!m_added_nodes_mutex);

    /**
     * Attempts to open a connection. Currently only used from tests.
     *
     * @param[in]   address     Address of node to try connecting to
     * @param[in]   conn_type   ConnectionType::OUTBOUND, ConnectionType::BLOCK_RELAY,
     *                          ConnectionType::ADDR_FETCH or ConnectionType::FEELER
     * @return      bool        Returns false if there are no available
     *                          slots for this connection:
     *                          - conn_type not a supported ConnectionType
     *                          - Max total outbound connection capacity filled
     *                          - Max connection capacity for type is filled
     */
    bool AddConnection(const std::string& address, ConnectionType conn_type) EXCLUSIVE_LOCKS_REQUIRED(!m_unused_i2p_sessions_mutex);

    size_t GetNodeCount(ConnectionDirection) const;
    void GetNodeStats(std::vector<CNodeStats>& vstats) const;
    bool DisconnectNode(const std::string& node);
    bool DisconnectNode(const CSubNet& subnet);
    bool DisconnectNode(const CNetAddr& addr);
    bool DisconnectNode(NodeId id);

    //! Used to convey which local services we are offering peers during node
    //! connection.
    //!
    //! The data returned by this is used in CNode construction,
    //! which is used to advertise which services we are offering
    //! that peer during `net_processing.cpp:PushNodeVersion()`.
    ServiceFlags GetLocalServices() const;

    uint64_t GetMaxOutboundTarget() const EXCLUSIVE_LOCKS_REQUIRED(!m_total_bytes_sent_mutex);
    std::chrono::seconds GetMaxOutboundTimeframe() const;

    //! check if the outbound target is reached
    //! if param historicalBlockServingLimit is set true, the function will
    //! response true if the limit for serving historical blocks has been reached
    bool OutboundTargetReached(bool historicalBlockServingLimit) const EXCLUSIVE_LOCKS_REQUIRED(!m_total_bytes_sent_mutex);

    //! response the bytes left in the current max outbound cycle
    //! in case of no limit, it will always response 0
    uint64_t GetOutboundTargetBytesLeft() const EXCLUSIVE_LOCKS_REQUIRED(!m_total_bytes_sent_mutex);

    std::chrono::seconds GetMaxOutboundTimeLeftInCycle() const EXCLUSIVE_LOCKS_REQUIRED(!m_total_bytes_sent_mutex);

    uint64_t GetTotalBytesRecv() const;
    uint64_t GetTotalBytesSent() const EXCLUSIVE_LOCKS_REQUIRED(!m_total_bytes_sent_mutex);

    /** Get a unique deterministic randomizer. */
    CSipHasher GetDeterministicRandomizer(uint64_t id) const;

    unsigned int GetReceiveFloodSize() const;

    void WakeMessageHandler() EXCLUSIVE_LOCKS_REQUIRED(!mutexMsgProc);

    /** Return true if we should disconnect the peer for failing an inactivity check. */
    bool ShouldRunInactivityChecks(const CNode& node, std::chrono::seconds now) const;

private:
    struct ListenSocket {
    public:
        std::shared_ptr<Sock> sock;
        inline void AddSocketPermissionFlags(NetPermissionFlags& flags) const { NetPermissions::AddFlag(flags, m_permissions); }
        ListenSocket(std::shared_ptr<Sock> sock_, NetPermissionFlags permissions_)
            : sock{sock_}, m_permissions{permissions_}
        {
        }

    private:
        NetPermissionFlags m_permissions;
    };

    //! returns the time left in the current max outbound cycle
    //! in case of no limit, it will always return 0
    std::chrono::seconds GetMaxOutboundTimeLeftInCycle_() const EXCLUSIVE_LOCKS_REQUIRED(m_total_bytes_sent_mutex);

    bool BindListenPort(const CService& bindAddr, bilingual_str& strError, NetPermissionFlags permissions);
    bool Bind(const CService& addr, unsigned int flags, NetPermissionFlags permissions);
    bool InitBinds(const Options& options);

    void ThreadOpenAddedConnections() EXCLUSIVE_LOCKS_REQUIRED(!m_added_nodes_mutex, !m_unused_i2p_sessions_mutex);
    void AddAddrFetch(const std::string& strDest) EXCLUSIVE_LOCKS_REQUIRED(!m_addr_fetches_mutex);
    void ProcessAddrFetch() EXCLUSIVE_LOCKS_REQUIRED(!m_addr_fetches_mutex, !m_unused_i2p_sessions_mutex);
    void ThreadOpenConnections(std::vector<std::string> connect) EXCLUSIVE_LOCKS_REQUIRED(!m_addr_fetches_mutex, !m_added_nodes_mutex, !m_nodes_mutex, !m_unused_i2p_sessions_mutex);
    void ThreadMessageHandler() EXCLUSIVE_LOCKS_REQUIRED(!mutexMsgProc);
    void ThreadI2PAcceptIncoming();
    void AcceptConnection(const ListenSocket& hListenSocket);

    /**
     * Create a `CNode` object from a socket that has just been accepted and add the node to
     * the `m_nodes` member.
     * @param[in] sock Connected socket to communicate with the peer.
     * @param[in] permission_flags The peer's permissions.
     * @param[in] addr_bind The address and port at our side of the connection.
     * @param[in] addr The address and port at the peer's side of the connection.
     */
    void CreateNodeFromAcceptedSocket(std::unique_ptr<Sock>&& sock,
                                      NetPermissionFlags permission_flags,
                                      const CAddress& addr_bind,
                                      const CAddress& addr);

    void DisconnectNodes();
    void NotifyNumConnectionsChanged();
    /** Return true if the peer is inactive and should be disconnected. */
    bool InactivityCheck(const CNode& node) const;

    /**
     * Generate a collection of sockets to check for IO readiness.
     * @param[in] nodes Select from these nodes' sockets.
     * @return sockets to check for readiness
     */
    Sock::EventsPerSock GenerateWaitSockets(Span<CNode* const> nodes);

    /**
     * Check connected and listening sockets for IO readiness and process them accordingly.
     */
    void SocketHandler() EXCLUSIVE_LOCKS_REQUIRED(!m_total_bytes_sent_mutex, !mutexMsgProc);

    /**
     * Do the read/write for connected sockets that are ready for IO.
     * @param[in] nodes Nodes to process. The socket of each node is checked against `what`.
     * @param[in] events_per_sock Sockets that are ready for IO.
     */
    void SocketHandlerConnected(const std::vector<CNode*>& nodes,
                                const Sock::EventsPerSock& events_per_sock)
        EXCLUSIVE_LOCKS_REQUIRED(!m_total_bytes_sent_mutex, !mutexMsgProc);

    /**
     * Accept incoming connections, one from each read-ready listening socket.
     * @param[in] events_per_sock Sockets that are ready for IO.
     */
    void SocketHandlerListening(const Sock::EventsPerSock& events_per_sock);

    void ThreadSocketHandler() EXCLUSIVE_LOCKS_REQUIRED(!m_total_bytes_sent_mutex, !mutexMsgProc);
    void ThreadDNSAddressSeed() EXCLUSIVE_LOCKS_REQUIRED(!m_addr_fetches_mutex, !m_nodes_mutex);

    uint64_t CalculateKeyedNetGroup(const CAddress& ad) const;

    CNode* FindNode(const CNetAddr& ip);
    CNode* FindNode(const CSubNet& subNet);
    CNode* FindNode(const std::string& addrName);
    CNode* FindNode(const CService& addr);

    /**
     * Determine whether we're already connected to a given address, in order to
     * avoid initiating duplicate connections.
     */
    bool AlreadyConnectedToAddress(const CAddress& addr);

    bool AttemptToEvictConnection();
    CNode* ConnectNode(CAddress addrConnect, const char *pszDest, bool fCountFailure, ConnectionType conn_type) EXCLUSIVE_LOCKS_REQUIRED(!m_unused_i2p_sessions_mutex);
    void AddWhitelistPermissionFlags(NetPermissionFlags& flags, const CNetAddr &addr) const;

    void DeleteNode(CNode* pnode);

    NodeId GetNewNodeId();

    size_t SocketSendData(CNode& node) const EXCLUSIVE_LOCKS_REQUIRED(node.cs_vSend);
    void DumpAddresses();

    // Network stats
    void RecordBytesRecv(uint64_t bytes);
    void RecordBytesSent(uint64_t bytes) EXCLUSIVE_LOCKS_REQUIRED(!m_total_bytes_sent_mutex);

    /**
     * Return vector of current BLOCK_RELAY peers.
     */
    std::vector<CAddress> GetCurrentBlockRelayOnlyConns() const;

    // Whether the node should be passed out in ForEach* callbacks
    static bool NodeFullyConnected(const CNode* pnode);

    // Network usage totals
    mutable Mutex m_total_bytes_sent_mutex;
    std::atomic<uint64_t> nTotalBytesRecv{0};
    uint64_t nTotalBytesSent GUARDED_BY(m_total_bytes_sent_mutex) {0};

    // outbound limit & stats
    uint64_t nMaxOutboundTotalBytesSentInCycle GUARDED_BY(m_total_bytes_sent_mutex) {0};
    std::chrono::seconds nMaxOutboundCycleStartTime GUARDED_BY(m_total_bytes_sent_mutex) {0};
    uint64_t nMaxOutboundLimit GUARDED_BY(m_total_bytes_sent_mutex);

    // P2P timeout in seconds
    std::chrono::seconds m_peer_connect_timeout;

    // Whitelisted ranges. Any node connecting from these is automatically
    // whitelisted (as well as those connecting to whitelisted binds).
    std::vector<NetWhitelistPermissions> vWhitelistedRange;

    unsigned int nSendBufferMaxSize{0};
    unsigned int nReceiveFloodSize{0};

    std::vector<ListenSocket> vhListenSocket;
    std::atomic<bool> fNetworkActive{true};
    bool fAddressesInitialized{false};
    AddrMan& addrman;
    const NetGroupManager& m_netgroupman;
    std::deque<std::string> m_addr_fetches GUARDED_BY(m_addr_fetches_mutex);
    Mutex m_addr_fetches_mutex;
    std::vector<std::string> m_added_nodes GUARDED_BY(m_added_nodes_mutex);
    mutable Mutex m_added_nodes_mutex;
    std::vector<CNode*> m_nodes GUARDED_BY(m_nodes_mutex);
    std::list<CNode*> m_nodes_disconnected;
    mutable RecursiveMutex m_nodes_mutex;
    std::atomic<NodeId> nLastNodeId{0};
    unsigned int nPrevNodeCount{0};

    /**
     * Cache responses to addr requests to minimize privacy leak.
     * Attack example: scraping addrs in real-time may allow an attacker
     * to infer new connections of the victim by detecting new records
     * with fresh timestamps (per self-announcement).
     */
    struct CachedAddrResponse {
        std::vector<CAddress> m_addrs_response_cache;
        std::chrono::microseconds m_cache_entry_expiration{0};
    };

    /**
     * Addr responses stored in different caches
     * per (network, local socket) prevent cross-network node identification.
     * If a node for example is multi-homed under Tor and IPv6,
     * a single cache (or no cache at all) would let an attacker
     * to easily detect that it is the same node by comparing responses.
     * Indexing by local socket prevents leakage when a node has multiple
     * listening addresses on the same network.
     *
     * The used memory equals to 1000 CAddress records (or around 40 bytes) per
     * distinct Network (up to 5) we have/had an inbound peer from,
     * resulting in at most ~196 KB. Every separate local socket may
     * add up to ~196 KB extra.
     */
    std::map<uint64_t, CachedAddrResponse> m_addr_response_caches;

    /**
     * Services this node offers.
     *
     * This data is replicated in each Peer instance we create.
     *
     * This data is not marked const, but after being set it should not
     * change.
     *
     * \sa Peer::our_services
     */
    ServiceFlags nLocalServices;

    std::unique_ptr<CSemaphore> semOutbound;
    std::unique_ptr<CSemaphore> semAddnode;
    int nMaxConnections;

    // How many full-relay (tx, block, addr) outbound peers we want
    int m_max_outbound_full_relay;

    // How many block-relay only outbound peers we want
    // We do not relay tx or addr messages with these peers
    int m_max_outbound_block_relay;

    int nMaxAddnode;
    int nMaxFeeler;
    int m_max_outbound;
    bool m_use_addrman_outgoing;
    CClientUIInterface* m_client_interface;
    NetEventsInterface* m_msgproc;
    /** Pointer to this node's banman. May be nullptr - check existence before dereferencing. */
    BanMan* m_banman;

    /**
     * Addresses that were saved during the previous clean shutdown. We'll
     * attempt to make block-relay-only connections to them.
     */
    std::vector<CAddress> m_anchors;

    /** SipHasher seeds for deterministic randomness */
    const uint64_t nSeed0, nSeed1;

    /** flag for waking the message processor. */
    bool fMsgProcWake GUARDED_BY(mutexMsgProc);

    std::condition_variable condMsgProc;
    Mutex mutexMsgProc;
    std::atomic<bool> flagInterruptMsgProc{false};

    /**
     * This is signaled when network activity should cease.
     * A pointer to it is saved in `m_i2p_sam_session`, so make sure that
     * the lifetime of `interruptNet` is not shorter than
     * the lifetime of `m_i2p_sam_session`.
     */
    CThreadInterrupt interruptNet;

    /**
     * I2P SAM session.
     * Used to accept incoming and make outgoing I2P connections from a persistent
     * address.
     */
    std::unique_ptr<i2p::sam::Session> m_i2p_sam_session;

    std::thread threadDNSAddressSeed;
    std::thread threadSocketHandler;
    std::thread threadOpenAddedConnections;
    std::thread threadOpenConnections;
    std::thread threadMessageHandler;
    std::thread threadI2PAcceptIncoming;

    /** flag for deciding to connect to an extra outbound peer,
     *  in excess of m_max_outbound_full_relay
     *  This takes the place of a feeler connection */
    std::atomic_bool m_try_another_outbound_peer;

    /** flag for initiating extra block-relay-only peer connections.
     *  this should only be enabled after initial chain sync has occurred,
     *  as these connections are intended to be short-lived and low-bandwidth.
     */
    std::atomic_bool m_start_extra_block_relay_peers{false};

    /**
     * A vector of -bind=<address>:<port>=onion arguments each of which is
     * an address and port that are designated for incoming Tor connections.
     */
    std::vector<CService> m_onion_binds;

    /**
     * Mutex protecting m_i2p_sam_sessions.
     */
    Mutex m_unused_i2p_sessions_mutex;

    /**
     * A pool of created I2P SAM transient sessions that should be used instead
     * of creating new ones in order to reduce the load on the I2P network.
     * Creating a session in I2P is not cheap, thus if this is not empty, then
     * pick an entry from it instead of creating a new session. If connecting to
     * a host fails, then the created session is put to this pool for reuse.
     */
    std::queue<std::unique_ptr<i2p::sam::Session>> m_unused_i2p_sessions GUARDED_BY(m_unused_i2p_sessions_mutex);

    /**
     * Cap on the size of `m_unused_i2p_sessions`, to ensure it does not
     * unexpectedly use too much memory.
     */
    static constexpr size_t MAX_UNUSED_I2P_SESSIONS_SIZE{10};

    /**
     * RAII helper to atomically create a copy of `m_nodes` and add a reference
     * to each of the nodes. The nodes are released when this object is destroyed.
     */
    class NodesSnapshot
    {
    public:
        explicit NodesSnapshot(const CConnman& connman, bool shuffle)
        {
            {
                LOCK(connman.m_nodes_mutex);
                m_nodes_copy = connman.m_nodes;
                for (auto& node : m_nodes_copy) {
                    node->AddRef();
                }
            }
            if (shuffle) {
                Shuffle(m_nodes_copy.begin(), m_nodes_copy.end(), FastRandomContext{});
            }
        }

        ~NodesSnapshot()
        {
            for (auto& node : m_nodes_copy) {
                node->Release();
            }
        }

        const std::vector<CNode*>& Nodes() const
        {
            return m_nodes_copy;
        }

    private:
        std::vector<CNode*> m_nodes_copy;
    };

    friend struct CConnmanTest;
    friend struct ConnmanTestMsg;
};

/** Dump binary message to file, with timestamp */
void CaptureMessageToFile(const CAddress& addr,
                          const std::string& msg_type,
                          Span<const unsigned char> data,
                          bool is_incoming);

/** Defaults to `CaptureMessageToFile()`, but can be overridden by unit tests. */
extern std::function<void(const CAddress& addr,
                          const std::string& msg_type,
                          Span<const unsigned char> data,
                          bool is_incoming)>
    CaptureMessage;
>>>>>>> 9e05de1d

/** Wrapper to return mockable type */
inline std::chrono::microseconds PoissonNextSend(std::chrono::microseconds now, std::chrono::seconds average_interval)
{
    return std::chrono::microseconds{PoissonNextSend(now.count(), average_interval.count())};
}

#endif // BITCOIN_NET_H<|MERGE_RESOLUTION|>--- conflicted
+++ resolved
@@ -1,9 +1,5 @@
 // Copyright (c) 2009-2010 Satoshi Nakamoto
-<<<<<<< HEAD
-// Copyright (c) 2009-2020 The Bitcoin Core developers
-=======
 // Copyright (c) 2009-2021 The Bitcoin Core developers
->>>>>>> 9e05de1d
 // Distributed under the MIT software license, see the accompanying
 // file COPYING or http://www.opensource.org/licenses/mit-license.php.
 
@@ -20,12 +16,8 @@
 #include <i2p.h>
 #include <net_permissions.h>
 #include <netaddress.h>
-<<<<<<< HEAD
-#include <net_permissions.h>
-=======
 #include <netbase.h>
 #include <netgroup.h>
->>>>>>> 9e05de1d
 #include <policy/feerate.h>
 #include <protocol.h>
 #include <random.h>
@@ -61,16 +53,6 @@
 /** Default for -whitelistforcerelay. */
 static const bool DEFAULT_WHITELISTFORCERELAY = false;
 
-<<<<<<< HEAD
-/** Default for -whitelistrelay. */
-static const bool DEFAULT_WHITELISTRELAY = true;
-/** Default for -whitelistforcerelay. */
-static const bool DEFAULT_WHITELISTFORCERELAY = false;
-
-/** Time between pings automatically sent out for latency probing and keepalive (in seconds). */
-static const int PING_INTERVAL = 2 * 60;
-=======
->>>>>>> 9e05de1d
 /** Time after which to disconnect, after waiting for a ping response (or inactivity). */
 static constexpr std::chrono::minutes TIMEOUT_INTERVAL{20};
 /** Run the feeler connection loop once every 2 minutes. **/
@@ -86,13 +68,9 @@
 /** Maximum number of addnode outgoing nodes */
 static const int MAX_ADDNODE_CONNECTIONS = 8;
 /** Maximum number of block-relay-only outgoing connections */
-<<<<<<< HEAD
-static const int MAX_BLOCKS_ONLY_CONNECTIONS = 2;
-=======
 static const int MAX_BLOCK_RELAY_ONLY_CONNECTIONS = 2;
 /** Maximum number of feeler connections */
 static const int MAX_FEELER_CONNECTIONS = 1;
->>>>>>> 9e05de1d
 /** -listen default */
 static const bool DEFAULT_LISTEN = true;
 /** The maximum number of peer connections to maintain. */
@@ -135,377 +113,6 @@
 
     CSerializedNetMsg Copy() const
     {
-<<<<<<< HEAD
-        ServiceFlags nLocalServices = NODE_NONE;
-        int nMaxConnections = 0;
-        int m_max_outbound_full_relay = 0;
-        int m_max_outbound_block_relay = 0;
-        int nMaxAddnode = 0;
-        int nMaxFeeler = 0;
-        int nBestHeight = 0;
-        CClientUIInterface* uiInterface = nullptr;
-        NetEventsInterface* m_msgproc = nullptr;
-        BanMan* m_banman = nullptr;
-        unsigned int nSendBufferMaxSize = 0;
-        unsigned int nReceiveFloodSize = 0;
-        uint64_t nMaxOutboundTimeframe = 0;
-        uint64_t nMaxOutboundLimit = 0;
-        int64_t m_peer_connect_timeout = DEFAULT_PEER_CONNECT_TIMEOUT;
-        std::vector<std::string> vSeedNodes;
-        std::vector<NetWhitelistPermissions> vWhitelistedRange;
-        std::vector<NetWhitebindPermissions> vWhiteBinds;
-        std::vector<CService> vBinds;
-        bool m_use_addrman_outgoing = true;
-        std::vector<std::string> m_specified_outgoing;
-        std::vector<std::string> m_added_nodes;
-        std::vector<bool> m_asmap;
-    };
-
-    void Init(const Options& connOptions) {
-        nLocalServices = connOptions.nLocalServices;
-        nMaxConnections = connOptions.nMaxConnections;
-        m_max_outbound_full_relay = std::min(connOptions.m_max_outbound_full_relay, connOptions.nMaxConnections);
-        m_max_outbound_block_relay = connOptions.m_max_outbound_block_relay;
-        m_use_addrman_outgoing = connOptions.m_use_addrman_outgoing;
-        nMaxAddnode = connOptions.nMaxAddnode;
-        nMaxFeeler = connOptions.nMaxFeeler;
-        m_max_outbound = m_max_outbound_full_relay + m_max_outbound_block_relay + nMaxFeeler;
-        nBestHeight = connOptions.nBestHeight;
-        clientInterface = connOptions.uiInterface;
-        m_banman = connOptions.m_banman;
-        m_msgproc = connOptions.m_msgproc;
-        nSendBufferMaxSize = connOptions.nSendBufferMaxSize;
-        nReceiveFloodSize = connOptions.nReceiveFloodSize;
-        m_peer_connect_timeout = connOptions.m_peer_connect_timeout;
-        {
-            LOCK(cs_totalBytesSent);
-            nMaxOutboundTimeframe = connOptions.nMaxOutboundTimeframe;
-            nMaxOutboundLimit = connOptions.nMaxOutboundLimit;
-        }
-        vWhitelistedRange = connOptions.vWhitelistedRange;
-        {
-            LOCK(cs_vAddedNodes);
-            vAddedNodes = connOptions.m_added_nodes;
-        }
-    }
-
-    CConnman(uint64_t seed0, uint64_t seed1);
-    ~CConnman();
-    bool Start(CScheduler& scheduler, const Options& options);
-
-    void StopThreads();
-    void StopNodes();
-    void Stop()
-    {
-        StopThreads();
-        StopNodes();
-    };
-
-    void Interrupt();
-    bool GetNetworkActive() const { return fNetworkActive; };
-    bool GetUseAddrmanOutgoing() const { return m_use_addrman_outgoing; };
-    void SetNetworkActive(bool active);
-    void OpenNetworkConnection(const CAddress& addrConnect, bool fCountFailure, CSemaphoreGrant *grantOutbound = nullptr, const char *strDest = nullptr, bool fOneShot = false, bool fFeeler = false, bool manual_connection = false, bool block_relay_only = false);
-    bool CheckIncomingNonce(uint64_t nonce);
-
-    bool ForNode(NodeId id, std::function<bool(CNode* pnode)> func);
-
-    void PushMessage(CNode* pnode, CSerializedNetMsg&& msg);
-
-    template<typename Callable>
-    void ForEachNode(Callable&& func)
-    {
-        LOCK(cs_vNodes);
-        for (auto&& node : vNodes) {
-            if (NodeFullyConnected(node))
-                func(node);
-        }
-    };
-
-    template<typename Callable>
-    void ForEachNode(Callable&& func) const
-    {
-        LOCK(cs_vNodes);
-        for (auto&& node : vNodes) {
-            if (NodeFullyConnected(node))
-                func(node);
-        }
-    };
-
-    template<typename Callable, typename CallableAfter>
-    void ForEachNodeThen(Callable&& pre, CallableAfter&& post)
-    {
-        LOCK(cs_vNodes);
-        for (auto&& node : vNodes) {
-            if (NodeFullyConnected(node))
-                pre(node);
-        }
-        post();
-    };
-
-    template<typename Callable, typename CallableAfter>
-    void ForEachNodeThen(Callable&& pre, CallableAfter&& post) const
-    {
-        LOCK(cs_vNodes);
-        for (auto&& node : vNodes) {
-            if (NodeFullyConnected(node))
-                pre(node);
-        }
-        post();
-    };
-
-    // Addrman functions
-    size_t GetAddressCount() const;
-    void SetServices(const CService &addr, ServiceFlags nServices);
-    void MarkAddressGood(const CAddress& addr);
-    void AddNewAddresses(const std::vector<CAddress>& vAddr, const CAddress& addrFrom, int64_t nTimePenalty = 0);
-    std::vector<CAddress> GetAddresses();
-
-    // This allows temporarily exceeding m_max_outbound_full_relay, with the goal of finding
-    // a peer that is better than all our current peers.
-    void SetTryNewOutboundPeer(bool flag);
-    bool GetTryNewOutboundPeer();
-
-    // Return the number of outbound peers we have in excess of our target (eg,
-    // if we previously called SetTryNewOutboundPeer(true), and have since set
-    // to false, we may have extra peers that we wish to disconnect). This may
-    // return a value less than (num_outbound_connections - num_outbound_slots)
-    // in cases where some outbound connections are not yet fully connected, or
-    // not yet fully disconnected.
-    int GetExtraOutboundCount();
-
-    bool AddNode(const std::string& node);
-    bool RemoveAddedNode(const std::string& node);
-    std::vector<AddedNodeInfo> GetAddedNodeInfo();
-
-    size_t GetNodeCount(NumConnections num);
-    void GetNodeStats(std::vector<CNodeStats>& vstats);
-    bool DisconnectNode(const std::string& node);
-    bool DisconnectNode(const CSubNet& subnet);
-    bool DisconnectNode(const CNetAddr& addr);
-    bool DisconnectNode(NodeId id);
-
-    //! Used to convey which local services we are offering peers during node
-    //! connection.
-    //!
-    //! The data returned by this is used in CNode construction,
-    //! which is used to advertise which services we are offering
-    //! that peer during `net_processing.cpp:PushNodeVersion()`.
-    ServiceFlags GetLocalServices() const;
-
-    //!set the max outbound target in bytes
-    void SetMaxOutboundTarget(uint64_t limit);
-    uint64_t GetMaxOutboundTarget();
-
-    //!set the timeframe for the max outbound target
-    void SetMaxOutboundTimeframe(uint64_t timeframe);
-    uint64_t GetMaxOutboundTimeframe();
-
-    //! check if the outbound target is reached
-    //! if param historicalBlockServingLimit is set true, the function will
-    //! response true if the limit for serving historical blocks has been reached
-    bool OutboundTargetReached(bool historicalBlockServingLimit);
-
-    //! response the bytes left in the current max outbound cycle
-    //! in case of no limit, it will always response 0
-    uint64_t GetOutboundTargetBytesLeft();
-
-    //! response the time in second left in the current max outbound cycle
-    //! in case of no limit, it will always response 0
-    uint64_t GetMaxOutboundTimeLeftInCycle();
-
-    uint64_t GetTotalBytesRecv();
-    uint64_t GetTotalBytesSent();
-
-    void SetBestHeight(int height);
-    int GetBestHeight() const;
-
-    /** Get a unique deterministic randomizer. */
-    CSipHasher GetDeterministicRandomizer(uint64_t id) const;
-
-    unsigned int GetReceiveFloodSize() const;
-
-    void WakeMessageHandler();
-
-    /** Attempts to obfuscate tx time through exponentially distributed emitting.
-        Works assuming that a single interval is used.
-        Variable intervals will result in privacy decrease.
-    */
-    int64_t PoissonNextSendInbound(int64_t now, int average_interval_seconds);
-
-    void SetAsmap(std::vector<bool> asmap) { addrman.m_asmap = std::move(asmap); }
-
-private:
-    struct ListenSocket {
-    public:
-        SOCKET socket;
-        inline void AddSocketPermissionFlags(NetPermissionFlags& flags) const { NetPermissions::AddFlag(flags, m_permissions); }
-        ListenSocket(SOCKET socket_, NetPermissionFlags permissions_) : socket(socket_), m_permissions(permissions_) {}
-    private:
-        NetPermissionFlags m_permissions;
-    };
-
-    bool BindListenPort(const CService& bindAddr, std::string& strError, NetPermissionFlags permissions);
-    bool Bind(const CService& addr, unsigned int flags, NetPermissionFlags permissions);
-    bool InitBinds(const std::vector<CService>& binds, const std::vector<NetWhitebindPermissions>& whiteBinds);
-    void ThreadOpenAddedConnections();
-    void AddOneShot(const std::string& strDest);
-    void ProcessOneShot();
-    void ThreadOpenConnections(std::vector<std::string> connect);
-    void ThreadMessageHandler();
-    void AcceptConnection(const ListenSocket& hListenSocket);
-    void DisconnectNodes();
-    void NotifyNumConnectionsChanged();
-    void InactivityCheck(CNode *pnode);
-    bool GenerateSelectSet(std::set<SOCKET> &recv_set, std::set<SOCKET> &send_set, std::set<SOCKET> &error_set);
-    void SocketEvents(std::set<SOCKET> &recv_set, std::set<SOCKET> &send_set, std::set<SOCKET> &error_set);
-    void SocketHandler();
-    void ThreadSocketHandler();
-    void ThreadDNSAddressSeed();
-
-    uint64_t CalculateKeyedNetGroup(const CAddress& ad) const;
-
-    CNode* FindNode(const CNetAddr& ip);
-    CNode* FindNode(const CSubNet& subNet);
-    CNode* FindNode(const std::string& addrName);
-    CNode* FindNode(const CService& addr);
-
-    bool AttemptToEvictConnection();
-    CNode* ConnectNode(CAddress addrConnect, const char *pszDest, bool fCountFailure, bool manual_connection, bool block_relay_only);
-    void AddWhitelistPermissionFlags(NetPermissionFlags& flags, const CNetAddr &addr) const;
-
-    void DeleteNode(CNode* pnode);
-
-    NodeId GetNewNodeId();
-
-    size_t SocketSendData(CNode *pnode) const;
-    void DumpAddresses();
-
-    // Network stats
-    void RecordBytesRecv(uint64_t bytes);
-    void RecordBytesSent(uint64_t bytes);
-
-    // Whether the node should be passed out in ForEach* callbacks
-    static bool NodeFullyConnected(const CNode* pnode);
-
-    // Network usage totals
-    RecursiveMutex cs_totalBytesRecv;
-    RecursiveMutex cs_totalBytesSent;
-    uint64_t nTotalBytesRecv GUARDED_BY(cs_totalBytesRecv) {0};
-    uint64_t nTotalBytesSent GUARDED_BY(cs_totalBytesSent) {0};
-
-    // outbound limit & stats
-    uint64_t nMaxOutboundTotalBytesSentInCycle GUARDED_BY(cs_totalBytesSent);
-    uint64_t nMaxOutboundCycleStartTime GUARDED_BY(cs_totalBytesSent);
-    uint64_t nMaxOutboundLimit GUARDED_BY(cs_totalBytesSent);
-    uint64_t nMaxOutboundTimeframe GUARDED_BY(cs_totalBytesSent);
-
-    // P2P timeout in seconds
-    int64_t m_peer_connect_timeout;
-
-    // Whitelisted ranges. Any node connecting from these is automatically
-    // whitelisted (as well as those connecting to whitelisted binds).
-    std::vector<NetWhitelistPermissions> vWhitelistedRange;
-
-    unsigned int nSendBufferMaxSize{0};
-    unsigned int nReceiveFloodSize{0};
-
-    std::vector<ListenSocket> vhListenSocket;
-    std::atomic<bool> fNetworkActive{true};
-    bool fAddressesInitialized{false};
-    CAddrMan addrman;
-    std::deque<std::string> vOneShots GUARDED_BY(cs_vOneShots);
-    RecursiveMutex cs_vOneShots;
-    std::vector<std::string> vAddedNodes GUARDED_BY(cs_vAddedNodes);
-    RecursiveMutex cs_vAddedNodes;
-    std::vector<CNode*> vNodes GUARDED_BY(cs_vNodes);
-    std::list<CNode*> vNodesDisconnected;
-    mutable RecursiveMutex cs_vNodes;
-    std::atomic<NodeId> nLastNodeId{0};
-    unsigned int nPrevNodeCount{0};
-
-    /**
-     * Services this instance offers.
-     *
-     * This data is replicated in each CNode instance we create during peer
-     * connection (in ConnectNode()) under a member also called
-     * nLocalServices.
-     *
-     * This data is not marked const, but after being set it should not
-     * change. See the note in CNode::nLocalServices documentation.
-     *
-     * \sa CNode::nLocalServices
-     */
-    ServiceFlags nLocalServices;
-
-    std::unique_ptr<CSemaphore> semOutbound;
-    std::unique_ptr<CSemaphore> semAddnode;
-    int nMaxConnections;
-
-    // How many full-relay (tx, block, addr) outbound peers we want
-    int m_max_outbound_full_relay;
-
-    // How many block-relay only outbound peers we want
-    // We do not relay tx or addr messages with these peers
-    int m_max_outbound_block_relay;
-
-    int nMaxAddnode;
-    int nMaxFeeler;
-    int m_max_outbound;
-    bool m_use_addrman_outgoing;
-    std::atomic<int> nBestHeight;
-    CClientUIInterface* clientInterface;
-    NetEventsInterface* m_msgproc;
-    BanMan* m_banman;
-
-    /** SipHasher seeds for deterministic randomness */
-    const uint64_t nSeed0, nSeed1;
-
-    /** flag for waking the message processor. */
-    bool fMsgProcWake;
-
-    std::condition_variable condMsgProc;
-    Mutex mutexMsgProc;
-    std::atomic<bool> flagInterruptMsgProc{false};
-
-    CThreadInterrupt interruptNet;
-
-    std::thread threadDNSAddressSeed;
-    std::thread threadSocketHandler;
-    std::thread threadOpenAddedConnections;
-    std::thread threadOpenConnections;
-    std::thread threadMessageHandler;
-
-    /** flag for deciding to connect to an extra outbound peer,
-     *  in excess of m_max_outbound_full_relay
-     *  This takes the place of a feeler connection */
-    std::atomic_bool m_try_another_outbound_peer;
-
-    std::atomic<int64_t> m_next_send_inv_to_incoming{0};
-
-    friend struct CConnmanTest;
-    friend struct ConnmanTestMsg;
-};
-void Discover();
-void StartMapPort();
-void InterruptMapPort();
-void StopMapPort();
-unsigned short GetListenPort();
-
-struct CombinerAll
-{
-    typedef bool result_type;
-
-    template<typename I>
-    bool operator()(I first, I last) const
-    {
-        while (first != last) {
-            if (!(*first)) return false;
-            ++first;
-        }
-        return true;
-    }
-=======
         CSerializedNetMsg copy;
         copy.data = data;
         copy.m_type = m_type;
@@ -514,7 +121,6 @@
 
     std::vector<unsigned char> data;
     std::string m_type;
->>>>>>> 9e05de1d
 };
 
 /**
@@ -564,10 +170,6 @@
 
 extern bool fDiscover;
 extern bool fListen;
-<<<<<<< HEAD
-extern bool g_relay_txes;
-=======
->>>>>>> 9e05de1d
 
 /** Subversion as sent to the P2P network in `version` messages */
 extern std::string strSubVersion;
@@ -577,13 +179,8 @@
     uint16_t nPort;
 };
 
-<<<<<<< HEAD
-extern RecursiveMutex cs_mapLocalHost;
-extern std::map<CNetAddr, LocalServiceInfo> mapLocalHost GUARDED_BY(cs_mapLocalHost);
-=======
 extern GlobalMutex g_maplocalhost_mutex;
 extern std::map<CNetAddr, LocalServiceInfo> mapLocalHost GUARDED_BY(g_maplocalhost_mutex);
->>>>>>> 9e05de1d
 
 extern const std::string NET_MESSAGE_TYPE_OTHER;
 using mapMsgTypeSize = std::map</* message type */ std::string, /* total bytes */ uint64_t>;
@@ -608,34 +205,20 @@
     uint64_t nSendBytes;
     mapMsgTypeSize mapSendBytesPerMsgType;
     uint64_t nRecvBytes;
-<<<<<<< HEAD
-    mapMsgCmdSize mapRecvBytesPerMsgCmd;
-    NetPermissionFlags m_permissionFlags;
-    bool m_legacyWhitelisted;
-    int64_t m_ping_usec;
-    int64_t m_ping_wait_usec;
-    int64_t m_min_ping_usec;
-    CAmount minFeeFilter;
-=======
     mapMsgTypeSize mapRecvBytesPerMsgType;
     NetPermissionFlags m_permission_flags;
     std::chrono::microseconds m_last_ping_time;
     std::chrono::microseconds m_min_ping_time;
->>>>>>> 9e05de1d
     // Our address, as reported by the peer
     std::string addrLocal;
     // Address of this peer
     CAddress addr;
     // Bind address of our side of the connection
     CAddress addrBind;
-<<<<<<< HEAD
-    uint32_t m_mapped_as;
-=======
     // Network the peer connected through
     Network m_network;
     uint32_t m_mapped_as;
     ConnectionType m_conn_type;
->>>>>>> 9e05de1d
 };
 
 
@@ -651,24 +234,6 @@
     uint32_t m_raw_message_size{0};      //!< used wire size of the message (including header/checksum)
     std::string m_type;
 
-<<<<<<< HEAD
-/** Transport protocol agnostic message container.
- * Ideally it should only contain receive time, payload,
- * command and size.
- */
-class CNetMessage {
-public:
-    CDataStream m_recv;                  // received message data
-    int64_t m_time = 0;                  // time (in microseconds) of message receipt.
-    bool m_valid_netmagic = false;
-    bool m_valid_header = false;
-    bool m_valid_checksum = false;
-    uint32_t m_message_size = 0;         // size of the payload
-    uint32_t m_raw_message_size = 0;     // used wire size of the message (including header/checksum)
-    std::string m_command;
-
-=======
->>>>>>> 9e05de1d
     CNetMessage(CDataStream&& recv_in) : m_recv(std::move(recv_in)) {}
 
     void SetVersion(int nVersionIn)
@@ -679,11 +244,7 @@
 
 /** The TransportDeserializer takes care of holding and deserializing the
  * network receive buffer. It can deserialize the network buffer into a
-<<<<<<< HEAD
- * transport protocol agnostic CNetMessage (command & payload)
-=======
  * transport protocol agnostic CNetMessage (message type & payload)
->>>>>>> 9e05de1d
  */
 class TransportDeserializer {
 public:
@@ -691,17 +252,10 @@
     virtual bool Complete() const = 0;
     // set the serialization context version
     virtual void SetVersion(int version) = 0;
-<<<<<<< HEAD
-    // read and deserialize data
-    virtual int Read(const char *data, unsigned int bytes) = 0;
-    // decomposes a message from the context
-    virtual CNetMessage GetMessage(const CMessageHeader::MessageStartChars& message_start, int64_t time) = 0;
-=======
     /** read and deserialize data, advances msg_bytes data pointer */
     virtual int Read(Span<const uint8_t>& msg_bytes) = 0;
     // decomposes a message from the context
     virtual CNetMessage GetMessage(std::chrono::microseconds time, bool& reject_message) = 0;
->>>>>>> 9e05de1d
     virtual ~TransportDeserializer() {}
 };
 
@@ -720,13 +274,8 @@
     unsigned int nDataPos;
 
     const uint256& GetMessageHash() const;
-<<<<<<< HEAD
-    int readHeader(const char *pch, unsigned int nBytes);
-    int readData(const char *pch, unsigned int nBytes);
-=======
     int readHeader(Span<const uint8_t> msg_bytes);
     int readData(Span<const uint8_t> msg_bytes);
->>>>>>> 9e05de1d
 
     void Reset() {
         vRecv.clear();
@@ -737,17 +286,6 @@
         nDataPos = 0;
         data_hash.SetNull();
         hasher.Reset();
-<<<<<<< HEAD
-    }
-
-public:
-
-    V1TransportDeserializer(const CMessageHeader::MessageStartChars& pchMessageStartIn, int nTypeIn, int nVersionIn) : hdrbuf(nTypeIn, nVersionIn), hdr(pchMessageStartIn), vRecv(nTypeIn, nVersionIn) {
-        Reset();
-    }
-
-    bool Complete() const override
-=======
     }
 
 public:
@@ -756,12 +294,9 @@
           m_node_id(node_id),
           hdrbuf(nTypeIn, nVersionIn),
           vRecv(nTypeIn, nVersionIn)
->>>>>>> 9e05de1d
     {
         Reset();
     }
-<<<<<<< HEAD
-=======
 
     bool Complete() const override
     {
@@ -769,20 +304,11 @@
             return false;
         return (hdr.nMessageSize == nDataPos);
     }
->>>>>>> 9e05de1d
     void SetVersion(int nVersionIn) override
     {
         hdrbuf.SetVersion(nVersionIn);
         vRecv.SetVersion(nVersionIn);
     }
-<<<<<<< HEAD
-    int Read(const char *pch, unsigned int nBytes) override {
-        int ret = in_data ? readData(pch, nBytes) : readHeader(pch, nBytes);
-        if (ret < 0) Reset();
-        return ret;
-    }
-    CNetMessage GetMessage(const CMessageHeader::MessageStartChars& message_start, int64_t time) override;
-=======
     int Read(Span<const uint8_t>& msg_bytes) override
     {
         int ret = in_data ? readData(msg_bytes) : readHeader(msg_bytes);
@@ -794,7 +320,6 @@
         return ret;
     }
     CNetMessage GetMessage(std::chrono::microseconds time, bool& reject_message) override;
->>>>>>> 9e05de1d
 };
 
 /** The TransportSerializer prepares messages for the network transport
@@ -802,15 +327,6 @@
 class TransportSerializer {
 public:
     // prepare message for transport (header construction, error-correction computation, payload encryption, etc.)
-<<<<<<< HEAD
-    virtual void prepareForTransport(CSerializedNetMsg& msg, std::vector<unsigned char>& header) = 0;
-    virtual ~TransportSerializer() {}
-};
-
-class V1TransportSerializer  : public TransportSerializer {
-public:
-    void prepareForTransport(CSerializedNetMsg& msg, std::vector<unsigned char>& header) override;
-=======
     virtual void prepareForTransport(CSerializedNetMsg& msg, std::vector<unsigned char>& header) const = 0;
     virtual ~TransportSerializer() {}
 };
@@ -825,7 +341,6 @@
     NetPermissionFlags permission_flags = NetPermissionFlags::None;
     std::unique_ptr<i2p::sam::Session> i2p_sam_session = nullptr;
     bool prefer_evict = false;
->>>>>>> 9e05de1d
 };
 
 /** Information about a peer */
@@ -835,21 +350,6 @@
     friend struct ConnmanTestMsg;
 
 public:
-<<<<<<< HEAD
-    std::unique_ptr<TransportDeserializer> m_deserializer;
-    std::unique_ptr<TransportSerializer> m_serializer;
-
-    // socket
-    std::atomic<ServiceFlags> nServices{NODE_NONE};
-    SOCKET hSocket GUARDED_BY(cs_hSocket);
-    size_t nSendSize{0}; // total size of all vSendMsg entries
-    size_t nSendOffset{0}; // offset inside the first vSendMsg already sent
-    uint64_t nSendBytes GUARDED_BY(cs_vSend){0};
-    std::deque<std::vector<unsigned char>> vSendMsg GUARDED_BY(cs_vSend);
-    RecursiveMutex cs_vSend;
-    RecursiveMutex cs_hSocket;
-    RecursiveMutex cs_vRecv;
-=======
     const std::unique_ptr<TransportDeserializer> m_deserializer; // Used only by SocketHandler thread
     const std::unique_ptr<const TransportSerializer> m_serializer;
 
@@ -874,7 +374,6 @@
     Mutex cs_vSend;
     Mutex m_sock_mutex;
     Mutex cs_vRecv;
->>>>>>> 9e05de1d
 
     RecursiveMutex cs_vProcessMsg;
     std::list<CNetMessage> vProcessMsg GUARDED_BY(cs_vProcessMsg);
@@ -897,45 +396,21 @@
     //! Whether this peer is an inbound onion, i.e. connected via our Tor onion service.
     const bool m_inbound_onion;
     std::atomic<int> nVersion{0};
-<<<<<<< HEAD
-    RecursiveMutex cs_SubVer;
-=======
     Mutex m_subver_mutex;
->>>>>>> 9e05de1d
     /**
      * cleanSubVer is a sanitized string of the user agent byte array we read
      * from the wire. This cleaned string can safely be logged or displayed.
      */
-<<<<<<< HEAD
-    std::string cleanSubVer GUARDED_BY(cs_SubVer){};
-    bool m_prefer_evict{false}; // This peer is preferred for eviction.
-    bool HasPermission(NetPermissionFlags permission) const {
-        return NetPermissions::HasFlag(m_permissionFlags, permission);
-    }
-    // This boolean is unusued in actual processing, only present for backward compatibility at RPC/QT level
-    bool m_legacyWhitelisted{false};
-    bool fFeeler{false}; // If true this node is being used as a short lived feeler.
-    bool fOneShot{false};
-    bool m_manual_connection{false};
-    bool fClient{false}; // set by version message
-    bool m_limited_node{false}; //after BIP159, set by version message
-    const bool fInbound;
-=======
     std::string cleanSubVer GUARDED_BY(m_subver_mutex){};
     const bool m_prefer_evict{false}; // This peer is preferred for eviction.
     bool HasPermission(NetPermissionFlags permission) const {
         return NetPermissions::HasFlag(m_permission_flags, permission);
     }
     /** fSuccessfullyConnected is set to true on receiving VERACK from the peer. */
->>>>>>> 9e05de1d
     std::atomic_bool fSuccessfullyConnected{false};
     // Setting fDisconnect to true will cause the node to be disconnected the
     // next time DisconnectNodes() runs
     std::atomic_bool fDisconnect{false};
-<<<<<<< HEAD
-    bool fSentAddr{false};
-=======
->>>>>>> 9e05de1d
     CSemaphoreGrant grantOutbound;
     std::atomic<int> nRefCount{0};
 
@@ -958,117 +433,6 @@
         assert(false);
     }
 
-<<<<<<< HEAD
-public:
-    uint256 hashContinue;
-    std::atomic<int> nStartingHeight{-1};
-
-    // flood relay
-    std::vector<CAddress> vAddrToSend;
-    const std::unique_ptr<CRollingBloomFilter> m_addr_known;
-    bool fGetAddr{false};
-    std::chrono::microseconds m_next_addr_send GUARDED_BY(cs_sendProcessing){0};
-    std::chrono::microseconds m_next_local_addr_send GUARDED_BY(cs_sendProcessing){0};
-
-    bool IsAddrRelayPeer() const { return m_addr_known != nullptr; }
-
-    // List of block ids we still have announce.
-    // There is no final sorting before sending, as they are always sent immediately
-    // and in the order requested.
-    std::vector<uint256> vInventoryBlockToSend GUARDED_BY(cs_inventory);
-    RecursiveMutex cs_inventory;
-
-    struct TxRelay {
-        TxRelay() { pfilter = MakeUnique<CBloomFilter>(); }
-        mutable RecursiveMutex cs_filter;
-        // We use fRelayTxes for two purposes -
-        // a) it allows us to not relay tx invs before receiving the peer's version message
-        // b) the peer may tell us in its version message that we should not relay tx invs
-        //    unless it loads a bloom filter.
-        bool fRelayTxes GUARDED_BY(cs_filter){false};
-        std::unique_ptr<CBloomFilter> pfilter PT_GUARDED_BY(cs_filter) GUARDED_BY(cs_filter);
-
-        mutable RecursiveMutex cs_tx_inventory;
-        CRollingBloomFilter filterInventoryKnown GUARDED_BY(cs_tx_inventory){50000, 0.000001};
-        // Set of transaction ids we still have to announce.
-        // They are sorted by the mempool before relay, so the order is not important.
-        std::set<uint256> setInventoryTxToSend;
-        // Used for BIP35 mempool sending
-        bool fSendMempool GUARDED_BY(cs_tx_inventory){false};
-        // Last time a "MEMPOOL" request was serviced.
-        std::atomic<std::chrono::seconds> m_last_mempool_req{std::chrono::seconds{0}};
-        std::chrono::microseconds nNextInvSend{0};
-
-        RecursiveMutex cs_feeFilter;
-        // Minimum fee rate with which to filter inv's to this node
-        CAmount minFeeFilter GUARDED_BY(cs_feeFilter){0};
-        CAmount lastSentFeeFilter{0};
-        int64_t nextSendTimeFeeFilter{0};
-    };
-
-    // m_tx_relay == nullptr if we're not relaying transactions with this peer
-    std::unique_ptr<TxRelay> m_tx_relay;
-
-    // Used for headers announcements - unfiltered blocks to relay
-    std::vector<uint256> vBlockHashesToAnnounce GUARDED_BY(cs_inventory);
-
-    // Block and TXN accept times
-    std::atomic<int64_t> nLastBlockTime{0};
-    std::atomic<int64_t> nLastTXTime{0};
-
-    // Ping time measurement:
-    // The pong reply we're expecting, or 0 if no pong expected.
-    std::atomic<uint64_t> nPingNonceSent{0};
-    // Time (in usec) the last ping was sent, or 0 if no ping was ever sent.
-    std::atomic<int64_t> nPingUsecStart{0};
-    // Last measured round-trip time.
-    std::atomic<int64_t> nPingUsecTime{0};
-    // Best measured round-trip time.
-    std::atomic<int64_t> nMinPingUsecTime{std::numeric_limits<int64_t>::max()};
-    // Whether a ping is requested.
-    std::atomic<bool> fPingQueued{false};
-
-    std::set<uint256> orphan_work_set;
-
-    CNode(NodeId id, ServiceFlags nLocalServicesIn, int nMyStartingHeightIn, SOCKET hSocketIn, const CAddress &addrIn, uint64_t nKeyedNetGroupIn, uint64_t nLocalHostNonceIn, const CAddress &addrBindIn, const std::string &addrNameIn = "", bool fInboundIn = false, bool block_relay_only = false);
-    ~CNode();
-    CNode(const CNode&) = delete;
-    CNode& operator=(const CNode&) = delete;
-
-private:
-    const NodeId id;
-    const uint64_t nLocalHostNonce;
-
-    //! Services offered to this peer.
-    //!
-    //! This is supplied by the parent CConnman during peer connection
-    //! (CConnman::ConnectNode()) from its attribute of the same name.
-    //!
-    //! This is const because there is no protocol defined for renegotiating
-    //! services initially offered to a peer. The set of local services we
-    //! offer should not change after initialization.
-    //!
-    //! An interesting example of this is NODE_NETWORK and initial block
-    //! download: a node which starts up from scratch doesn't have any blocks
-    //! to serve, but still advertises NODE_NETWORK because it will eventually
-    //! fulfill this role after IBD completes. P2P code is written in such a
-    //! way that it can gracefully handle peers who don't make good on their
-    //! service advertisements.
-    const ServiceFlags nLocalServices;
-
-    const int nMyStartingHeight;
-    int nSendVersion{0};
-    NetPermissionFlags m_permissionFlags{ PF_NONE };
-    std::list<CNetMessage> vRecvMsg;  // Used only by SocketHandler thread
-
-    mutable RecursiveMutex cs_addrName;
-    std::string addrName GUARDED_BY(cs_addrName);
-
-    // Our address, as reported by the peer
-    CService addrLocal GUARDED_BY(cs_addrLocal);
-    mutable RecursiveMutex cs_addrLocal;
-public:
-=======
     bool IsFullOutboundConn() const {
         return m_conn_type == ConnectionType::OUTBOUND_FULL_RELAY;
     }
@@ -1170,7 +534,6 @@
           CNodeOptions&& node_opts = {});
     CNode(const CNode&) = delete;
     CNode& operator=(const CNode&) = delete;
->>>>>>> 9e05de1d
 
     NodeId GetId() const {
         return id;
@@ -1226,34 +589,12 @@
 
     void CopyStats(CNodeStats& stats) EXCLUSIVE_LOCKS_REQUIRED(!m_subver_mutex, !m_addr_local_mutex, !cs_vSend, !cs_vRecv);
 
-<<<<<<< HEAD
-    void AddAddressKnown(const CAddress& _addr)
-    {
-        assert(m_addr_known);
-        m_addr_known->insert(_addr.GetKey());
-    }
-
-    void PushAddress(const CAddress& _addr, FastRandomContext &insecure_rand)
-    {
-        // Known checking here is only to save space from duplicates.
-        // SendMessages will filter it again for knowns that were added
-        // after addresses were pushed.
-        assert(m_addr_known);
-        if (_addr.IsValid() && !m_addr_known->contains(_addr.GetKey())) {
-            if (vAddrToSend.size() >= MAX_ADDR_TO_SEND) {
-                vAddrToSend[insecure_rand.randrange(vAddrToSend.size())] = _addr;
-            } else {
-                vAddrToSend.push_back(_addr);
-            }
-        }
-=======
     std::string ConnectionTypeAsString() const { return ::ConnectionTypeAsString(m_conn_type); }
 
     /** A ping-pong round trip has completed successfully. Update latest and minimum ping times. */
     void PongReceived(std::chrono::microseconds ping_time) {
         m_last_ping_time = ping_time;
         m_min_ping_time = std::min(m_min_ping_time.load(), ping_time);
->>>>>>> 9e05de1d
     }
 
 private:
@@ -1328,11 +669,6 @@
 
     struct Options
     {
-<<<<<<< HEAD
-        if (m_tx_relay != nullptr) {
-            LOCK(m_tx_relay->cs_tx_inventory);
-            m_tx_relay->filterInventoryKnown.insert(inv.hash);
-=======
         ServiceFlags nLocalServices = NODE_NONE;
         int nMaxConnections = 0;
         int m_max_outbound_full_relay = 0;
@@ -1381,7 +717,6 @@
         {
             LOCK(m_total_bytes_sent_mutex);
             nMaxOutboundLimit = connOptions.nMaxOutboundLimit;
->>>>>>> 9e05de1d
         }
         vWhitelistedRange = connOptions.vWhitelistedRange;
         {
@@ -1402,16 +737,6 @@
     void StopNodes();
     void Stop()
     {
-<<<<<<< HEAD
-        if (inv.type == MSG_TX && m_tx_relay != nullptr) {
-            LOCK(m_tx_relay->cs_tx_inventory);
-            if (!m_tx_relay->filterInventoryKnown.contains(inv.hash)) {
-                m_tx_relay->setInventoryTxToSend.insert(inv.hash);
-            }
-        } else if (inv.type == MSG_BLOCK) {
-            LOCK(cs_inventory);
-            vInventoryBlockToSend.push_back(inv.hash);
-=======
         StopThreads();
         StopNodes();
     };
@@ -1434,7 +759,6 @@
         for (auto&& node : m_nodes) {
             if (NodeFullyConnected(node))
                 func(node);
->>>>>>> 9e05de1d
         }
     };
 
@@ -1464,14 +788,10 @@
      */
     std::vector<CAddress> GetAddresses(CNode& requestor, size_t max_addresses, size_t max_pct);
 
-<<<<<<< HEAD
-    void copyStats(CNodeStats &stats, const std::vector<bool> &m_asmap);
-=======
     // This allows temporarily exceeding m_max_outbound_full_relay, with the goal of finding
     // a peer that is better than all our current peers.
     void SetTryNewOutboundPeer(bool flag);
     bool GetTryNewOutboundPeer() const;
->>>>>>> 9e05de1d
 
     void StartExtraBlockRelayPeers();
 
@@ -1485,10 +805,6 @@
     // Count the number of block-relay-only peers we have over our limit.
     int GetExtraBlockRelayCount() const;
 
-<<<<<<< HEAD
-/** Return a timestamp in the future (in microseconds) for exponentially distributed events. */
-int64_t PoissonNextSend(int64_t now, int average_interval_seconds);
-=======
     bool AddNode(const std::string& node) EXCLUSIVE_LOCKS_REQUIRED(!m_added_nodes_mutex);
     bool RemoveAddedNode(const std::string& node) EXCLUSIVE_LOCKS_REQUIRED(!m_added_nodes_mutex);
     std::vector<AddedNodeInfo> GetAddedNodeInfo() const EXCLUSIVE_LOCKS_REQUIRED(!m_added_nodes_mutex);
@@ -1885,12 +1201,5 @@
                           Span<const unsigned char> data,
                           bool is_incoming)>
     CaptureMessage;
->>>>>>> 9e05de1d
-
-/** Wrapper to return mockable type */
-inline std::chrono::microseconds PoissonNextSend(std::chrono::microseconds now, std::chrono::seconds average_interval)
-{
-    return std::chrono::microseconds{PoissonNextSend(now.count(), average_interval.count())};
-}
 
 #endif // BITCOIN_NET_H
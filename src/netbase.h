--- conflicted
+++ resolved
@@ -1,8 +1,4 @@
-<<<<<<< HEAD
-// Copyright (c) 2009-2019 The Bitcoin Core developers
-=======
 // Copyright (c) 2009-2021 The Bitcoin Core developers
->>>>>>> 9e05de1d
 // Distributed under the MIT software license, see the accompanying
 // file COPYING or http://www.opensource.org/licenses/mit-license.php.
 
@@ -61,8 +57,6 @@
     bool randomize_credentials;
 };
 
-<<<<<<< HEAD
-=======
 /** Credentials for proxy authentication */
 struct ProxyCredentials
 {
@@ -75,7 +69,6 @@
  */
 std::vector<CNetAddr> WrappedGetAddrInfo(const std::string& name, bool allow_lookup);
 
->>>>>>> 9e05de1d
 enum Network ParseNetwork(const std::string& net);
 std::string GetNetworkName(enum Network net);
 /** Return a vector of publicly routable Network names; optionally append NET_UNROUTABLE. */
@@ -101,26 +94,6 @@
  */
 bool SetNameProxy(const Proxy &addrProxy);
 bool HaveNameProxy();
-<<<<<<< HEAD
-bool GetNameProxy(proxyType &nameProxyOut);
-bool LookupHost(const std::string& name, std::vector<CNetAddr>& vIP, unsigned int nMaxSolutions, bool fAllowLookup);
-bool LookupHost(const std::string& name, CNetAddr& addr, bool fAllowLookup);
-bool Lookup(const std::string& name, CService& addr, int portDefault, bool fAllowLookup);
-bool Lookup(const std::string& name, std::vector<CService>& vAddr, int portDefault, bool fAllowLookup, unsigned int nMaxSolutions);
-CService LookupNumeric(const std::string& name, int portDefault = 0);
-bool LookupSubNet(const std::string& strSubnet, CSubNet& subnet);
-SOCKET CreateSocket(const CService &addrConnect);
-bool ConnectSocketDirectly(const CService &addrConnect, const SOCKET& hSocketRet, int nTimeout, bool manual_connection);
-bool ConnectThroughProxy(const proxyType &proxy, const std::string& strDest, int port, const SOCKET& hSocketRet, int nTimeout, bool& outProxyConnectionFailed);
-/** Return readable error string for a network error code */
-std::string NetworkErrorString(int err);
-/** Close socket and set hSocket to INVALID_SOCKET */
-bool CloseSocket(SOCKET& hSocket);
-/** Disable or enable blocking-mode for a socket */
-bool SetSocketNonBlocking(const SOCKET& hSocket, bool fNonBlocking);
-/** Set the TCP_NODELAY flag on a socket */
-bool SetSocketNoDelay(const SOCKET& hSocket);
-=======
 bool GetNameProxy(Proxy &nameProxyOut);
 
 using DNSLookupFn = std::function<std::vector<CNetAddr>(const std::string&, bool)>;
@@ -212,7 +185,6 @@
  */
 std::unique_ptr<Sock> CreateSockTCP(const CService& address_family);
 
->>>>>>> 9e05de1d
 /**
  * Socket factory. Defaults to `CreateSockTCP()`, but can be overridden by unit tests.
  */

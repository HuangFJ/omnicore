#!/usr/bin/env python3
<<<<<<< HEAD
# Copyright (c) 2014-2019 The Bitcoin Core developers
=======
# Copyright (c) 2014-2021 The Bitcoin Core developers
>>>>>>> 9e05de1d
# Distributed under the MIT software license, see the accompanying
# file COPYING or http://www.opensource.org/licenses/mit-license.php.
"""Test the -alertnotify, -blocknotify and -walletnotify options."""
import os

<<<<<<< HEAD
from test_framework.address import ADDRESS_BCRT1_UNSPENDABLE, keyhash_to_p2pkh
from test_framework.test_framework import BitcoinTestFramework
from test_framework.util import (
    assert_equal,
    wait_until,
    connect_nodes,
    disconnect_nodes,
    hex_str_to_bytes,
=======
from test_framework.address import ADDRESS_BCRT1_UNSPENDABLE
from test_framework.descriptors import descsum_create
from test_framework.test_framework import BitcoinTestFramework
from test_framework.util import (
    assert_equal,
>>>>>>> 9e05de1d
)

# Linux allow all characters other than \x00
# Windows disallow control characters (0-31) and /\?%:|"<>
FILE_CHAR_START = 32 if os.name == 'nt' else 1
FILE_CHAR_END = 128
<<<<<<< HEAD
FILE_CHAR_BLACKLIST = '/\\?%*:|"<>' if os.name == 'nt' else '/'


def notify_outputname(walletname, txid):
    return txid if os.name == 'nt' else '{}_{}'.format(walletname, txid)
=======
FILE_CHARS_DISALLOWED = '/\\?%*:|"<>' if os.name == 'nt' else '/'
UNCONFIRMED_HASH_STRING = 'unconfirmed'

def notify_outputname(walletname, txid):
    return txid if os.name == 'nt' else f'{walletname}_{txid}'
>>>>>>> 9e05de1d


class NotificationsTest(BitcoinTestFramework):
    def set_test_params(self):
        self.num_nodes = 2
        self.setup_clean_chain = True
        # The experimental syscall sandbox feature (-sandbox) is not compatible with -alertnotify,
        # -blocknotify or -walletnotify (which all invoke execve).
        self.disable_syscall_sandbox = True

    def setup_network(self):
<<<<<<< HEAD
        self.wallet = ''.join(chr(i) for i in range(FILE_CHAR_START, FILE_CHAR_END) if chr(i) not in FILE_CHAR_BLACKLIST)
=======
        self.wallet = ''.join(chr(i) for i in range(FILE_CHAR_START, FILE_CHAR_END) if chr(i) not in FILE_CHARS_DISALLOWED)
>>>>>>> 9e05de1d
        self.alertnotify_dir = os.path.join(self.options.tmpdir, "alertnotify")
        self.blocknotify_dir = os.path.join(self.options.tmpdir, "blocknotify")
        self.walletnotify_dir = os.path.join(self.options.tmpdir, "walletnotify")
        os.mkdir(self.alertnotify_dir)
        os.mkdir(self.blocknotify_dir)
        os.mkdir(self.walletnotify_dir)

        # -alertnotify and -blocknotify on node0, walletnotify on node1
        self.extra_args = [[
<<<<<<< HEAD
                            "-alertnotify=echo > {}".format(os.path.join(self.alertnotify_dir, '%s')),
                            "-blocknotify=echo > {}".format(os.path.join(self.blocknotify_dir, '%s'))],
                           ["-blockversion=211",
                            "-rescan",
                            "-wallet={}".format(self.wallet),
                            "-walletnotify=echo > {}".format(os.path.join(self.walletnotify_dir, notify_outputname('%w', '%s')))]]
=======
            f"-alertnotify=echo > {os.path.join(self.alertnotify_dir, '%s')}",
            f"-blocknotify=echo > {os.path.join(self.blocknotify_dir, '%s')}",
        ], [
            f"-walletnotify=echo %h_%b > {os.path.join(self.walletnotify_dir, notify_outputname('%w', '%s'))}",
        ]]
        self.wallet_names = [self.default_wallet_name, self.wallet]
>>>>>>> 9e05de1d
        super().setup_network()

    def run_test(self):
        if self.is_wallet_compiled():
            # Setup the descriptors to be imported to the wallet
            seed = "cTdGmKFWpbvpKQ7ejrdzqYT2hhjyb3GPHnLAK7wdi5Em67YLwSm9"
            xpriv = "tprv8ZgxMBicQKsPfHCsTwkiM1KT56RXbGGTqvc2hgqzycpwbHqqpcajQeMRZoBD35kW4RtyCemu6j34Ku5DEspmgjKdt2qe4SvRch5Kk8B8A2v"
            desc_imports = [{
                "desc": descsum_create(f"wpkh({xpriv}/0/*)"),
                "timestamp": 0,
                "active": True,
                "keypool": True,
            },{
                "desc": descsum_create(f"wpkh({xpriv}/1/*)"),
                "timestamp": 0,
                "active": True,
                "keypool": True,
                "internal": True,
            }]
            # Make the wallets and import the descriptors
            # Ensures that node 0 and node 1 share the same wallet for the conflicting transaction tests below.
            for i, name in enumerate(self.wallet_names):
                self.nodes[i].createwallet(wallet_name=name, descriptors=self.options.descriptors, blank=True, load_on_startup=True)
                if self.options.descriptors:
                    self.nodes[i].importdescriptors(desc_imports)
                else:
                    self.nodes[i].sethdseed(True, seed)

        self.log.info("test -blocknotify")
        block_count = 10
        blocks = self.generatetoaddress(self.nodes[1], block_count, self.nodes[1].getnewaddress() if self.is_wallet_compiled() else ADDRESS_BCRT1_UNSPENDABLE)

        # wait at most 10 seconds for expected number of files before reading the content
        self.wait_until(lambda: len(os.listdir(self.blocknotify_dir)) == block_count, timeout=10)

        # directory content should equal the generated blocks hashes
        assert_equal(sorted(blocks), sorted(os.listdir(self.blocknotify_dir)))

        if self.is_wallet_compiled():
            self.log.info("test -walletnotify")
            # wait at most 10 seconds for expected number of files before reading the content
            self.wait_until(lambda: len(os.listdir(self.walletnotify_dir)) == block_count, timeout=10)

            # directory content should equal the generated transaction hashes
<<<<<<< HEAD
            txids_rpc = list(map(lambda t: notify_outputname(self.wallet, t['txid']), self.nodes[1].listtransactions("*", block_count)))
            assert_equal(sorted(txids_rpc), sorted(os.listdir(self.walletnotify_dir)))
            self.stop_node(1)
            for tx_file in os.listdir(self.walletnotify_dir):
                os.remove(os.path.join(self.walletnotify_dir, tx_file))

            self.log.info("test -walletnotify after rescan")
            # restart node to rescan to force wallet notifications
            self.start_node(1)
            connect_nodes(self.nodes[0], 1)
=======
            tx_details = list(map(lambda t: (t['txid'], t['blockheight'], t['blockhash']), self.nodes[1].listtransactions("*", block_count)))
            self.expect_wallet_notify(tx_details)

            self.log.info("test -walletnotify after rescan")
            # rescan to force wallet notifications
            self.nodes[1].rescanblockchain()
            self.wait_until(lambda: len(os.listdir(self.walletnotify_dir)) == block_count, timeout=10)
>>>>>>> 9e05de1d

            self.connect_nodes(0, 1)

            # directory content should equal the generated transaction hashes
<<<<<<< HEAD
            txids_rpc = list(map(lambda t: notify_outputname(self.wallet, t['txid']), self.nodes[1].listtransactions("*", block_count)))
            assert_equal(sorted(txids_rpc), sorted(os.listdir(self.walletnotify_dir)))
            for tx_file in os.listdir(self.walletnotify_dir):
                os.remove(os.path.join(self.walletnotify_dir, tx_file))

            # Conflicting transactions tests. Give node 0 same wallet seed as
            # node 1, generate spends from node 0, and check notifications
            # triggered by node 1
            self.log.info("test -walletnotify with conflicting transactions")
            self.nodes[0].sethdseed(seed=self.nodes[1].dumpprivkey(keyhash_to_p2pkh(hex_str_to_bytes(self.nodes[1].getwalletinfo()['hdseedid'])[::-1])))
            self.nodes[0].rescanblockchain()
            self.nodes[0].generatetoaddress(100, ADDRESS_BCRT1_UNSPENDABLE)
=======
            tx_details = list(map(lambda t: (t['txid'], t['blockheight'], t['blockhash']), self.nodes[1].listtransactions("*", block_count)))
            self.expect_wallet_notify(tx_details)

            # Conflicting transactions tests.
            # Generate spends from node 0, and check notifications
            # triggered by node 1
            self.log.info("test -walletnotify with conflicting transactions")
            self.nodes[0].rescanblockchain()
            self.generatetoaddress(self.nodes[0], 100, ADDRESS_BCRT1_UNSPENDABLE)
>>>>>>> 9e05de1d

            # Generate transaction on node 0, sync mempools, and check for
            # notification on node 1.
            tx1 = self.nodes[0].sendtoaddress(address=ADDRESS_BCRT1_UNSPENDABLE, amount=1, replaceable=True)
            assert_equal(tx1 in self.nodes[0].getrawmempool(), True)
            self.sync_mempools()
<<<<<<< HEAD
            self.expect_wallet_notify([tx1])
=======
            self.expect_wallet_notify([(tx1, -1, UNCONFIRMED_HASH_STRING)])
>>>>>>> 9e05de1d

            # Generate bump transaction, sync mempools, and check for bump1
            # notification. In the future, per
            # https://github.com/bitcoin/bitcoin/pull/9371, it might be better
            # to have notifications for both tx1 and bump1.
            bump1 = self.nodes[0].bumpfee(tx1)["txid"]
            assert_equal(bump1 in self.nodes[0].getrawmempool(), True)
            self.sync_mempools()
<<<<<<< HEAD
            self.expect_wallet_notify([bump1])

            # Add bump1 transaction to new block, checking for a notification
            # and the correct number of confirmations.
            self.nodes[0].generatetoaddress(1, ADDRESS_BCRT1_UNSPENDABLE)
            self.sync_blocks()
            self.expect_wallet_notify([bump1])
=======
            self.expect_wallet_notify([(bump1, -1, UNCONFIRMED_HASH_STRING)])

            # Add bump1 transaction to new block, checking for a notification
            # and the correct number of confirmations.
            blockhash1 = self.generatetoaddress(self.nodes[0], 1, ADDRESS_BCRT1_UNSPENDABLE)[0]
            blockheight1 = self.nodes[0].getblockcount()
            self.sync_blocks()
            self.expect_wallet_notify([(bump1, blockheight1, blockhash1)])
>>>>>>> 9e05de1d
            assert_equal(self.nodes[1].gettransaction(bump1)["confirmations"], 1)

            # Generate a second transaction to be bumped.
            tx2 = self.nodes[0].sendtoaddress(address=ADDRESS_BCRT1_UNSPENDABLE, amount=1, replaceable=True)
            assert_equal(tx2 in self.nodes[0].getrawmempool(), True)
            self.sync_mempools()
<<<<<<< HEAD
            self.expect_wallet_notify([tx2])
=======
            self.expect_wallet_notify([(tx2, -1, UNCONFIRMED_HASH_STRING)])
>>>>>>> 9e05de1d

            # Bump tx2 as bump2 and generate a block on node 0 while
            # disconnected, then reconnect and check for notifications on node 1
            # about newly confirmed bump2 and newly conflicted tx2.
<<<<<<< HEAD
            disconnect_nodes(self.nodes[0], 1)
            bump2 = self.nodes[0].bumpfee(tx2)["txid"]
            self.nodes[0].generatetoaddress(1, ADDRESS_BCRT1_UNSPENDABLE)
            assert_equal(self.nodes[0].gettransaction(bump2)["confirmations"], 1)
            assert_equal(tx2 in self.nodes[1].getrawmempool(), True)
            connect_nodes(self.nodes[0], 1)
            self.sync_blocks()
            self.expect_wallet_notify([bump2, tx2])
=======
            self.disconnect_nodes(0, 1)
            bump2 = self.nodes[0].bumpfee(tx2)["txid"]
            blockhash2 = self.generatetoaddress(self.nodes[0], 1, ADDRESS_BCRT1_UNSPENDABLE, sync_fun=self.no_op)[0]
            blockheight2 = self.nodes[0].getblockcount()
            assert_equal(self.nodes[0].gettransaction(bump2)["confirmations"], 1)
            assert_equal(tx2 in self.nodes[1].getrawmempool(), True)
            self.connect_nodes(0, 1)
            self.sync_blocks()
            self.expect_wallet_notify([(bump2, blockheight2, blockhash2), (tx2, -1, UNCONFIRMED_HASH_STRING)])
>>>>>>> 9e05de1d
            assert_equal(self.nodes[1].gettransaction(bump2)["confirmations"], 1)

        # TODO: add test for `-alertnotify` large fork notifications

<<<<<<< HEAD
    def expect_wallet_notify(self, tx_ids):
        wait_until(lambda: len(os.listdir(self.walletnotify_dir)) >= len(tx_ids), timeout=10)
        assert_equal(sorted(notify_outputname(self.wallet, tx_id) for tx_id in tx_ids), sorted(os.listdir(self.walletnotify_dir)))
=======
    def expect_wallet_notify(self, tx_details):
        self.wait_until(lambda: len(os.listdir(self.walletnotify_dir)) >= len(tx_details), timeout=10)
        # Should have no more and no less files than expected
        assert_equal(sorted(notify_outputname(self.wallet, tx_id) for tx_id, _, _ in tx_details), sorted(os.listdir(self.walletnotify_dir)))
        # Should now verify contents of each file
        for tx_id, blockheight, blockhash in tx_details:
            fname = os.path.join(self.walletnotify_dir, notify_outputname(self.wallet, tx_id))
            # Wait for the cached writes to hit storage
            self.wait_until(lambda: os.path.getsize(fname) > 0, timeout=10)
            with open(fname, 'rt', encoding='utf-8') as f:
                text = f.read()
                # Universal newline ensures '\n' on 'nt'
                assert_equal(text[-1], '\n')
                text = text[:-1]
                if os.name == 'nt':
                    # On Windows, echo as above will append a whitespace
                    assert_equal(text[-1], ' ')
                    text = text[:-1]
                expected = str(blockheight) + '_' + blockhash
                assert_equal(text, expected)

>>>>>>> 9e05de1d
        for tx_file in os.listdir(self.walletnotify_dir):
            os.remove(os.path.join(self.walletnotify_dir, tx_file))


if __name__ == '__main__':
    NotificationsTest().main()<|MERGE_RESOLUTION|>--- conflicted
+++ resolved
@@ -1,49 +1,26 @@
 #!/usr/bin/env python3
-<<<<<<< HEAD
-# Copyright (c) 2014-2019 The Bitcoin Core developers
-=======
 # Copyright (c) 2014-2021 The Bitcoin Core developers
->>>>>>> 9e05de1d
 # Distributed under the MIT software license, see the accompanying
 # file COPYING or http://www.opensource.org/licenses/mit-license.php.
 """Test the -alertnotify, -blocknotify and -walletnotify options."""
 import os
 
-<<<<<<< HEAD
-from test_framework.address import ADDRESS_BCRT1_UNSPENDABLE, keyhash_to_p2pkh
-from test_framework.test_framework import BitcoinTestFramework
-from test_framework.util import (
-    assert_equal,
-    wait_until,
-    connect_nodes,
-    disconnect_nodes,
-    hex_str_to_bytes,
-=======
 from test_framework.address import ADDRESS_BCRT1_UNSPENDABLE
 from test_framework.descriptors import descsum_create
 from test_framework.test_framework import BitcoinTestFramework
 from test_framework.util import (
     assert_equal,
->>>>>>> 9e05de1d
 )
 
 # Linux allow all characters other than \x00
 # Windows disallow control characters (0-31) and /\?%:|"<>
 FILE_CHAR_START = 32 if os.name == 'nt' else 1
 FILE_CHAR_END = 128
-<<<<<<< HEAD
-FILE_CHAR_BLACKLIST = '/\\?%*:|"<>' if os.name == 'nt' else '/'
-
-
-def notify_outputname(walletname, txid):
-    return txid if os.name == 'nt' else '{}_{}'.format(walletname, txid)
-=======
 FILE_CHARS_DISALLOWED = '/\\?%*:|"<>' if os.name == 'nt' else '/'
 UNCONFIRMED_HASH_STRING = 'unconfirmed'
 
 def notify_outputname(walletname, txid):
     return txid if os.name == 'nt' else f'{walletname}_{txid}'
->>>>>>> 9e05de1d
 
 
 class NotificationsTest(BitcoinTestFramework):
@@ -55,11 +32,7 @@
         self.disable_syscall_sandbox = True
 
     def setup_network(self):
-<<<<<<< HEAD
-        self.wallet = ''.join(chr(i) for i in range(FILE_CHAR_START, FILE_CHAR_END) if chr(i) not in FILE_CHAR_BLACKLIST)
-=======
         self.wallet = ''.join(chr(i) for i in range(FILE_CHAR_START, FILE_CHAR_END) if chr(i) not in FILE_CHARS_DISALLOWED)
->>>>>>> 9e05de1d
         self.alertnotify_dir = os.path.join(self.options.tmpdir, "alertnotify")
         self.blocknotify_dir = os.path.join(self.options.tmpdir, "blocknotify")
         self.walletnotify_dir = os.path.join(self.options.tmpdir, "walletnotify")
@@ -69,21 +42,12 @@
 
         # -alertnotify and -blocknotify on node0, walletnotify on node1
         self.extra_args = [[
-<<<<<<< HEAD
-                            "-alertnotify=echo > {}".format(os.path.join(self.alertnotify_dir, '%s')),
-                            "-blocknotify=echo > {}".format(os.path.join(self.blocknotify_dir, '%s'))],
-                           ["-blockversion=211",
-                            "-rescan",
-                            "-wallet={}".format(self.wallet),
-                            "-walletnotify=echo > {}".format(os.path.join(self.walletnotify_dir, notify_outputname('%w', '%s')))]]
-=======
             f"-alertnotify=echo > {os.path.join(self.alertnotify_dir, '%s')}",
             f"-blocknotify=echo > {os.path.join(self.blocknotify_dir, '%s')}",
         ], [
             f"-walletnotify=echo %h_%b > {os.path.join(self.walletnotify_dir, notify_outputname('%w', '%s'))}",
         ]]
         self.wallet_names = [self.default_wallet_name, self.wallet]
->>>>>>> 9e05de1d
         super().setup_network()
 
     def run_test(self):
@@ -128,18 +92,6 @@
             self.wait_until(lambda: len(os.listdir(self.walletnotify_dir)) == block_count, timeout=10)
 
             # directory content should equal the generated transaction hashes
-<<<<<<< HEAD
-            txids_rpc = list(map(lambda t: notify_outputname(self.wallet, t['txid']), self.nodes[1].listtransactions("*", block_count)))
-            assert_equal(sorted(txids_rpc), sorted(os.listdir(self.walletnotify_dir)))
-            self.stop_node(1)
-            for tx_file in os.listdir(self.walletnotify_dir):
-                os.remove(os.path.join(self.walletnotify_dir, tx_file))
-
-            self.log.info("test -walletnotify after rescan")
-            # restart node to rescan to force wallet notifications
-            self.start_node(1)
-            connect_nodes(self.nodes[0], 1)
-=======
             tx_details = list(map(lambda t: (t['txid'], t['blockheight'], t['blockhash']), self.nodes[1].listtransactions("*", block_count)))
             self.expect_wallet_notify(tx_details)
 
@@ -147,25 +99,10 @@
             # rescan to force wallet notifications
             self.nodes[1].rescanblockchain()
             self.wait_until(lambda: len(os.listdir(self.walletnotify_dir)) == block_count, timeout=10)
->>>>>>> 9e05de1d
 
             self.connect_nodes(0, 1)
 
             # directory content should equal the generated transaction hashes
-<<<<<<< HEAD
-            txids_rpc = list(map(lambda t: notify_outputname(self.wallet, t['txid']), self.nodes[1].listtransactions("*", block_count)))
-            assert_equal(sorted(txids_rpc), sorted(os.listdir(self.walletnotify_dir)))
-            for tx_file in os.listdir(self.walletnotify_dir):
-                os.remove(os.path.join(self.walletnotify_dir, tx_file))
-
-            # Conflicting transactions tests. Give node 0 same wallet seed as
-            # node 1, generate spends from node 0, and check notifications
-            # triggered by node 1
-            self.log.info("test -walletnotify with conflicting transactions")
-            self.nodes[0].sethdseed(seed=self.nodes[1].dumpprivkey(keyhash_to_p2pkh(hex_str_to_bytes(self.nodes[1].getwalletinfo()['hdseedid'])[::-1])))
-            self.nodes[0].rescanblockchain()
-            self.nodes[0].generatetoaddress(100, ADDRESS_BCRT1_UNSPENDABLE)
-=======
             tx_details = list(map(lambda t: (t['txid'], t['blockheight'], t['blockhash']), self.nodes[1].listtransactions("*", block_count)))
             self.expect_wallet_notify(tx_details)
 
@@ -175,18 +112,13 @@
             self.log.info("test -walletnotify with conflicting transactions")
             self.nodes[0].rescanblockchain()
             self.generatetoaddress(self.nodes[0], 100, ADDRESS_BCRT1_UNSPENDABLE)
->>>>>>> 9e05de1d
 
             # Generate transaction on node 0, sync mempools, and check for
             # notification on node 1.
             tx1 = self.nodes[0].sendtoaddress(address=ADDRESS_BCRT1_UNSPENDABLE, amount=1, replaceable=True)
             assert_equal(tx1 in self.nodes[0].getrawmempool(), True)
             self.sync_mempools()
-<<<<<<< HEAD
-            self.expect_wallet_notify([tx1])
-=======
             self.expect_wallet_notify([(tx1, -1, UNCONFIRMED_HASH_STRING)])
->>>>>>> 9e05de1d
 
             # Generate bump transaction, sync mempools, and check for bump1
             # notification. In the future, per
@@ -195,15 +127,6 @@
             bump1 = self.nodes[0].bumpfee(tx1)["txid"]
             assert_equal(bump1 in self.nodes[0].getrawmempool(), True)
             self.sync_mempools()
-<<<<<<< HEAD
-            self.expect_wallet_notify([bump1])
-
-            # Add bump1 transaction to new block, checking for a notification
-            # and the correct number of confirmations.
-            self.nodes[0].generatetoaddress(1, ADDRESS_BCRT1_UNSPENDABLE)
-            self.sync_blocks()
-            self.expect_wallet_notify([bump1])
-=======
             self.expect_wallet_notify([(bump1, -1, UNCONFIRMED_HASH_STRING)])
 
             # Add bump1 transaction to new block, checking for a notification
@@ -212,32 +135,17 @@
             blockheight1 = self.nodes[0].getblockcount()
             self.sync_blocks()
             self.expect_wallet_notify([(bump1, blockheight1, blockhash1)])
->>>>>>> 9e05de1d
             assert_equal(self.nodes[1].gettransaction(bump1)["confirmations"], 1)
 
             # Generate a second transaction to be bumped.
             tx2 = self.nodes[0].sendtoaddress(address=ADDRESS_BCRT1_UNSPENDABLE, amount=1, replaceable=True)
             assert_equal(tx2 in self.nodes[0].getrawmempool(), True)
             self.sync_mempools()
-<<<<<<< HEAD
-            self.expect_wallet_notify([tx2])
-=======
             self.expect_wallet_notify([(tx2, -1, UNCONFIRMED_HASH_STRING)])
->>>>>>> 9e05de1d
 
             # Bump tx2 as bump2 and generate a block on node 0 while
             # disconnected, then reconnect and check for notifications on node 1
             # about newly confirmed bump2 and newly conflicted tx2.
-<<<<<<< HEAD
-            disconnect_nodes(self.nodes[0], 1)
-            bump2 = self.nodes[0].bumpfee(tx2)["txid"]
-            self.nodes[0].generatetoaddress(1, ADDRESS_BCRT1_UNSPENDABLE)
-            assert_equal(self.nodes[0].gettransaction(bump2)["confirmations"], 1)
-            assert_equal(tx2 in self.nodes[1].getrawmempool(), True)
-            connect_nodes(self.nodes[0], 1)
-            self.sync_blocks()
-            self.expect_wallet_notify([bump2, tx2])
-=======
             self.disconnect_nodes(0, 1)
             bump2 = self.nodes[0].bumpfee(tx2)["txid"]
             blockhash2 = self.generatetoaddress(self.nodes[0], 1, ADDRESS_BCRT1_UNSPENDABLE, sync_fun=self.no_op)[0]
@@ -247,16 +155,10 @@
             self.connect_nodes(0, 1)
             self.sync_blocks()
             self.expect_wallet_notify([(bump2, blockheight2, blockhash2), (tx2, -1, UNCONFIRMED_HASH_STRING)])
->>>>>>> 9e05de1d
             assert_equal(self.nodes[1].gettransaction(bump2)["confirmations"], 1)
 
         # TODO: add test for `-alertnotify` large fork notifications
 
-<<<<<<< HEAD
-    def expect_wallet_notify(self, tx_ids):
-        wait_until(lambda: len(os.listdir(self.walletnotify_dir)) >= len(tx_ids), timeout=10)
-        assert_equal(sorted(notify_outputname(self.wallet, tx_id) for tx_id in tx_ids), sorted(os.listdir(self.walletnotify_dir)))
-=======
     def expect_wallet_notify(self, tx_details):
         self.wait_until(lambda: len(os.listdir(self.walletnotify_dir)) >= len(tx_details), timeout=10)
         # Should have no more and no less files than expected
@@ -278,7 +180,6 @@
                 expected = str(blockheight) + '_' + blockhash
                 assert_equal(text, expected)
 
->>>>>>> 9e05de1d
         for tx_file in os.listdir(self.walletnotify_dir):
             os.remove(os.path.join(self.walletnotify_dir, tx_file))
 

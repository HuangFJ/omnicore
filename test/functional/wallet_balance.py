--- conflicted
+++ resolved
@@ -1,9 +1,5 @@
 #!/usr/bin/env python3
-<<<<<<< HEAD
-# Copyright (c) 2018-2019 The Bitcoin Core developers
-=======
 # Copyright (c) 2018-2021 The Bitcoin Core developers
->>>>>>> 9e05de1d
 # Distributed under the MIT software license, see the accompanying
 # file COPYING or http://www.opensource.org/licenses/mit-license.php.
 """Test the wallet balance RPC methods."""
@@ -11,16 +7,11 @@
 import struct
 
 from test_framework.address import ADDRESS_BCRT1_UNSPENDABLE as ADDRESS_WATCHONLY
-<<<<<<< HEAD
-=======
 from test_framework.blocktools import COINBASE_MATURITY
->>>>>>> 9e05de1d
 from test_framework.test_framework import BitcoinTestFramework
 from test_framework.util import (
     assert_equal,
     assert_raises_rpc_error,
-    connect_nodes,
-    sync_blocks,
 )
 
 
@@ -59,11 +50,6 @@
         self.num_nodes = 2
         self.setup_clean_chain = True
         self.extra_args = [
-<<<<<<< HEAD
-            ['-limitdescendantcount=3'],  # Limit mempool descendants as a hack to have wallet txs rejected from the mempool
-            [],
-        ]
-=======
             # Limit mempool descendants as a hack to have wallet txs rejected from the mempool.
             # Set walletrejectlongchains=0 so the wallet still creates the transactions.
             ['-limitdescendantcount=3', '-walletrejectlongchains=0'],
@@ -72,39 +58,11 @@
         # whitelist peers to speed up tx relay / mempool sync
         for args in self.extra_args:
             args.append("-whitelist=noban@127.0.0.1")
->>>>>>> 9e05de1d
 
     def skip_test_if_missing_module(self):
         self.skip_if_no_wallet()
 
     def run_test(self):
-<<<<<<< HEAD
-        self.nodes[0].importaddress(ADDRESS_WATCHONLY)
-        # Check that nodes don't own any UTXOs
-        assert_equal(len(self.nodes[0].listunspent()), 0)
-        assert_equal(len(self.nodes[1].listunspent()), 0)
-
-        self.log.info("Check that only node 0 is watching an address")
-        assert 'watchonly' in self.nodes[0].getbalances()
-        assert 'watchonly' not in self.nodes[1].getbalances()
-
-        self.log.info("Mining blocks ...")
-        self.nodes[0].generate(1)
-        self.sync_all()
-        self.nodes[1].generate(1)
-        self.nodes[1].generatetoaddress(101, ADDRESS_WATCHONLY)
-        self.sync_all()
-
-        assert_equal(self.nodes[0].getbalances()['mine']['trusted'], 50)
-        assert_equal(self.nodes[0].getwalletinfo()['balance'], 50)
-        assert_equal(self.nodes[1].getbalances()['mine']['trusted'], 50)
-
-        assert_equal(self.nodes[0].getbalances()['watchonly']['immature'], 5000)
-        assert 'watchonly' not in self.nodes[1].getbalances()
-
-        assert_equal(self.nodes[0].getbalance(), 50)
-        assert_equal(self.nodes[1].getbalance(), 50)
-=======
         if not self.options.descriptors:
             # Tests legacy watchonly behavior which is not present (and does not need to be tested) in descriptor wallets
             self.nodes[0].importaddress(ADDRESS_WATCHONLY)
@@ -132,16 +90,10 @@
 
             assert_equal(self.nodes[0].getbalance(), 50)
             assert_equal(self.nodes[1].getbalance(), 50)
->>>>>>> 9e05de1d
 
         self.log.info("Test getbalance with different arguments")
         assert_equal(self.nodes[0].getbalance("*"), 50)
         assert_equal(self.nodes[0].getbalance("*", 1), 50)
-<<<<<<< HEAD
-        assert_equal(self.nodes[0].getbalance("*", 1, True), 100)
-        assert_equal(self.nodes[0].getbalance(minconf=1), 50)
-        assert_equal(self.nodes[0].getbalance(minconf=0, include_watchonly=True), 100)
-=======
         assert_equal(self.nodes[0].getbalance(minconf=1), 50)
         if not self.options.descriptors:
             assert_equal(self.nodes[0].getbalance(minconf=0, include_watchonly=True), 100)
@@ -149,7 +101,6 @@
         else:
             assert_equal(self.nodes[0].getbalance(minconf=0, include_watchonly=True), 50)
             assert_equal(self.nodes[0].getbalance("*", 1, True), 50)
->>>>>>> 9e05de1d
         assert_equal(self.nodes[1].getbalance(minconf=0, include_watchonly=True), 50)
 
         # Send 40 BTC from 0 to 1 and 60 BTC from 1 to 0.
@@ -207,8 +158,6 @@
 
 
         def test_balances(*, fee_node_1=0):
-<<<<<<< HEAD
-=======
             # getbalances
             expected_balances_0 = {'mine':      {'immature':          Decimal('0E-8'),
                                                  'trusted':           Decimal('9.99'),  # change from node 0's send
@@ -223,7 +172,6 @@
                 del expected_balances_0["watchonly"]
             assert_equal(self.nodes[0].getbalances(), expected_balances_0)
             assert_equal(self.nodes[1].getbalances(), expected_balances_1)
->>>>>>> 9e05de1d
             # getbalance without any arguments includes unconfirmed transactions, but not untrusted transactions
             assert_equal(self.nodes[0].getbalance(), Decimal('9.99'))  # change from node 0's send
             assert_equal(self.nodes[1].getbalance(), Decimal('0'))  # node 1's send had an unsafe input
@@ -236,17 +184,9 @@
             assert_equal(self.nodes[1].getbalance(minconf=1), Decimal('0'))
             # getunconfirmedbalance
             assert_equal(self.nodes[0].getunconfirmedbalance(), Decimal('60'))  # output of node 1's spend
-<<<<<<< HEAD
-            assert_equal(self.nodes[0].getbalances()['mine']['untrusted_pending'], Decimal('60'))
-            assert_equal(self.nodes[0].getwalletinfo()["unconfirmed_balance"], Decimal('60'))
-
-            assert_equal(self.nodes[1].getunconfirmedbalance(), Decimal('30') - fee_node_1)  # Doesn't include output of node 0's send since it was spent
-            assert_equal(self.nodes[1].getbalances()['mine']['untrusted_pending'], Decimal('30') - fee_node_1)
-=======
             assert_equal(self.nodes[1].getunconfirmedbalance(), Decimal('30') - fee_node_1)  # Doesn't include output of node 0's send since it was spent
             # getwalletinfo.unconfirmed_balance
             assert_equal(self.nodes[0].getwalletinfo()["unconfirmed_balance"], Decimal('60'))
->>>>>>> 9e05de1d
             assert_equal(self.nodes[1].getwalletinfo()["unconfirmed_balance"], Decimal('30') - fee_node_1)
 
         test_balances(fee_node_1=Decimal('0.01'))
@@ -256,18 +196,10 @@
         self.nodes[0].sendrawtransaction(txs[1]['hex'])  # sending on both nodes is faster than waiting for propagation
         self.sync_all()
 
-<<<<<<< HEAD
-        self.log.info("Test getbalance and getunconfirmedbalance with conflicted unconfirmed inputs")
-        test_balances(fee_node_1=Decimal('0.02'))
-
-        self.nodes[1].generatetoaddress(1, ADDRESS_WATCHONLY)
-        self.sync_all()
-=======
         self.log.info("Test getbalance and getbalances.mine.untrusted_pending with conflicted unconfirmed inputs")
         test_balances(fee_node_1=Decimal('0.02'))
 
         self.generatetoaddress(self.nodes[1], 1, ADDRESS_WATCHONLY)
->>>>>>> 9e05de1d
 
         # balances are correct after the transactions are confirmed
         balance_node0 = Decimal('69.99')  # node 1's send plus change from node 0's send
@@ -280,12 +212,7 @@
         # Send total balance away from node 1
         txs = create_transactions(self.nodes[1], self.nodes[0].getnewaddress(), Decimal('29.97'), [Decimal('0.01')])
         self.nodes[1].sendrawtransaction(txs[0]['hex'])
-<<<<<<< HEAD
-        self.nodes[1].generatetoaddress(2, ADDRESS_WATCHONLY)
-        self.sync_all()
-=======
         self.generatetoaddress(self.nodes[1], 2, ADDRESS_WATCHONLY)
->>>>>>> 9e05de1d
 
         # getbalance with a minconf incorrectly excludes coins that have been spent more recently than the minconf blocks ago
         # TODO: fix getbalance tracking of coin spentness depth
@@ -297,15 +224,6 @@
 
         # check mempool transactions count for wallet unconfirmed balance after
         # dynamically loading the wallet.
-<<<<<<< HEAD
-        before = self.nodes[1].getunconfirmedbalance()
-        dst = self.nodes[1].getnewaddress()
-        self.nodes[1].unloadwallet('')
-        self.nodes[0].sendtoaddress(dst, 0.1)
-        self.sync_all()
-        self.nodes[1].loadwallet('')
-        after = self.nodes[1].getunconfirmedbalance()
-=======
         before = self.nodes[1].getbalances()['mine']['untrusted_pending']
         dst = self.nodes[1].getnewaddress()
         self.nodes[1].unloadwallet(self.default_wallet_name)
@@ -313,7 +231,6 @@
         self.sync_all()
         self.nodes[1].loadwallet(self.default_wallet_name)
         after = self.nodes[1].getbalances()['mine']['untrusted_pending']
->>>>>>> 9e05de1d
         assert_equal(before + Decimal('0.1'), after)
 
         # Create 3 more wallet txs, where the last is not accepted to the
@@ -341,34 +258,12 @@
         self.nodes[1].sendrawtransaction(hexstring=tx_replace, maxfeerate=0)
 
         # Now confirm tx_replace
-<<<<<<< HEAD
-        block_reorg = self.nodes[1].generatetoaddress(1, ADDRESS_WATCHONLY)[0]
-        self.sync_all()
-=======
         block_reorg = self.generatetoaddress(self.nodes[1], 1, ADDRESS_WATCHONLY)[0]
->>>>>>> 9e05de1d
         assert_equal(self.nodes[0].getbalance(minconf=0), total_amount)
 
         self.log.info('Put txs back into mempool of node 1 (not node 0)')
         self.nodes[0].invalidateblock(block_reorg)
         self.nodes[1].invalidateblock(block_reorg)
-<<<<<<< HEAD
-        self.sync_blocks()
-        self.nodes[0].syncwithvalidationinterfacequeue()
-        assert_equal(self.nodes[0].getbalance(minconf=0), 0)  # wallet txs not in the mempool are untrusted
-        self.nodes[0].generatetoaddress(1, ADDRESS_WATCHONLY)
-        assert_equal(self.nodes[0].getbalance(minconf=0), 0)  # wallet txs not in the mempool are untrusted
-
-        # Now confirm tx_orig
-        self.restart_node(1, ['-persistmempool=0'])
-        connect_nodes(self.nodes[0], 1)
-        sync_blocks(self.nodes)
-        self.nodes[1].sendrawtransaction(tx_orig)
-        self.nodes[1].generatetoaddress(1, ADDRESS_WATCHONLY)
-        self.sync_all()
-        assert_equal(self.nodes[0].getbalance(minconf=0), total_amount + 1)  # The reorg recovered our fee of 1 coin
-
-=======
         assert_equal(self.nodes[0].getbalance(minconf=0), 0)  # wallet txs not in the mempool are untrusted
         self.generatetoaddress(self.nodes[0], 1, ADDRESS_WATCHONLY, sync_fun=self.no_op)
 
@@ -400,7 +295,6 @@
             self.nodes[0].importprivkey(privkey)
             assert_equal(self.nodes[0].getbalances()['mine']['untrusted_pending'], Decimal('0.1'))
 
->>>>>>> 9e05de1d
 
 if __name__ == '__main__':
     WalletTest().main()
--- conflicted
+++ resolved
@@ -1,19 +1,12 @@
 #!/usr/bin/env python3
-<<<<<<< HEAD
-# Copyright (c) 2017-2019 The Bitcoin Core developers
-=======
 # Copyright (c) 2017-2021 The Bitcoin Core developers
->>>>>>> 9e05de1d
 # Distributed under the MIT software license, see the accompanying
 # file COPYING or http://www.opensource.org/licenses/mit-license.php.
 """Test multiwallet.
 
 Verify that a bitcoind node can load multiple wallet files
 """
-<<<<<<< HEAD
-=======
 from decimal import Decimal
->>>>>>> 9e05de1d
 from threading import Thread
 import os
 import shutil
@@ -22,10 +15,7 @@
 import time
 
 from test_framework.authproxy import JSONRPCException
-<<<<<<< HEAD
-=======
 from test_framework.blocktools import COINBASE_MATURITY
->>>>>>> 9e05de1d
 from test_framework.test_framework import BitcoinTestFramework
 from test_framework.test_node import ErrorMatch
 from test_framework.util import (
@@ -35,28 +25,18 @@
 )
 
 got_loading_error = False
-<<<<<<< HEAD
-def test_load_unload(node, name):
-    global got_loading_error
-    for i in range(10):
-=======
 
 
 def test_load_unload(node, name):
     global got_loading_error
     while True:
->>>>>>> 9e05de1d
         if got_loading_error:
             return
         try:
             node.loadwallet(name)
             node.unloadwallet(name)
         except JSONRPCException as e:
-<<<<<<< HEAD
-            if e.error['code'] == -4 and 'Wallet already being loading' in e.error['message']:
-=======
             if e.error['code'] == -4 and 'Wallet already loading' in e.error['message']:
->>>>>>> 9e05de1d
                 got_loading_error = True
                 return
 
@@ -66,10 +46,7 @@
         self.setup_clean_chain = True
         self.num_nodes = 2
         self.rpc_timeout = 120
-<<<<<<< HEAD
-=======
         self.extra_args = [["-nowallet"], []]
->>>>>>> 9e05de1d
 
     def skip_test_if_missing_module(self):
         self.skip_if_no_wallet()
@@ -179,12 +156,6 @@
         self.start_node(0, ['-wallet=w1', '-wallet=w1'])
         self.stop_node(0, 'Warning: Ignoring duplicate -wallet w1.')
 
-<<<<<<< HEAD
-        # should not initialize if one wallet is a copy of another
-        shutil.copyfile(wallet_dir('w8'), wallet_dir('w8_copy'))
-        exp_stderr = r"BerkeleyBatch: Can't open database w8_copy \(duplicates fileid \w+ from w8\)"
-        self.nodes[0].assert_start_raises_init_error(['-wallet=w8', '-wallet=w8_copy'], exp_stderr, match=ErrorMatch.PARTIAL_REGEX)
-=======
         if not self.options.descriptors:
             # Only BDB doesn't open duplicate wallet files. SQLite does not have this limitation. While this may be desired in the future, it is not necessary
             # should not initialize if one wallet is a copy of another
@@ -192,7 +163,6 @@
             in_wallet_dir.append('w8_copy')
             exp_stderr = r"BerkeleyDatabase: Can't open database w8_copy \(duplicates fileid \w+ from w8\)"
             self.nodes[0].assert_start_raises_init_error(['-wallet=w8', '-wallet=w8_copy'], exp_stderr, match=ErrorMatch.PARTIAL_REGEX)
->>>>>>> 9e05de1d
 
         # should not initialize if wallet file is a symlink
         os.symlink('w8', wallet_dir('w8_symlink'))
@@ -230,17 +200,12 @@
 
         competing_wallet_dir = os.path.join(self.options.tmpdir, 'competing_walletdir')
         os.mkdir(competing_wallet_dir)
-<<<<<<< HEAD
-        self.restart_node(0, ['-walletdir=' + competing_wallet_dir])
-        exp_stderr = r"Error: Error initializing wallet database environment \"\S+competing_walletdir\"!"
-=======
         self.restart_node(0, ['-nowallet', '-walletdir=' + competing_wallet_dir])
         self.nodes[0].createwallet(self.default_wallet_name)
         if self.options.descriptors:
             exp_stderr = f"Error: SQLiteDatabase: Unable to obtain an exclusive lock on the database, is it being used by another instance of {self.config['environment']['PACKAGE_NAME']}?"
         else:
             exp_stderr = r"Error: Error initializing wallet database environment \"\S+competing_walletdir\S*\"!"
->>>>>>> 9e05de1d
         self.nodes[1].assert_start_raises_init_error(['-walletdir=' + competing_wallet_dir], exp_stderr, match=ErrorMatch.PARTIAL_REGEX)
 
         self.restart_node(0)
@@ -317,11 +282,7 @@
         threads = []
         for _ in range(3):
             n = node.cli if self.options.usecli else get_rpc_proxy(node.url, 1, timeout=600, coveragedir=node.coverage_dir)
-<<<<<<< HEAD
-            t = Thread(target=test_load_unload, args=(n, wallet_names[2], ))
-=======
             t = Thread(target=test_load_unload, args=(n, wallet_names[2]))
->>>>>>> 9e05de1d
             t.start()
             threads.append(t)
         for t in threads:
@@ -347,13 +308,6 @@
         else:
             assert_raises_rpc_error(-35, "Wallet file verification failed. Refusing to load database. Data file '{}' is already loaded.".format(path), self.nodes[0].loadwallet, wallet_names[0])
 
-<<<<<<< HEAD
-        # Fail to load if one wallet is a copy of another
-        assert_raises_rpc_error(-4, "BerkeleyBatch: Can't open database w8_copy (duplicates fileid", self.nodes[0].loadwallet, 'w8_copy')
-
-        # Fail to load if one wallet is a copy of another, test this twice to make sure that we don't re-introduce #14304
-        assert_raises_rpc_error(-4, "BerkeleyBatch: Can't open database w8_copy (duplicates fileid", self.nodes[0].loadwallet, 'w8_copy')
-=======
             # This tests the default wallet that BDB makes, so SQLite wallet doesn't need to test this
             # Fail to load duplicate wallets by different ways (directory and filepath)
             path = os.path.join(self.options.tmpdir, "node0", "regtest", "wallets", "wallet.dat")
@@ -362,7 +316,6 @@
             # Only BDB doesn't open duplicate wallet files. SQLite does not have this limitation. While this may be desired in the future, it is not necessary
             # Fail to load if one wallet is a copy of another
             assert_raises_rpc_error(-4, "BerkeleyDatabase: Can't open database w8_copy (duplicates fileid", self.nodes[0].loadwallet, 'w8_copy')
->>>>>>> 9e05de1d
 
             # Fail to load if one wallet is a copy of another, test this twice to make sure that we don't re-introduce #14304
             assert_raises_rpc_error(-4, "BerkeleyDatabase: Can't open database w8_copy (duplicates fileid", self.nodes[0].loadwallet, 'w8_copy')

#!/usr/bin/env python3
<<<<<<< HEAD
# Copyright (c) 2017-2019 The Bitcoin Core developers
=======
# Copyright (c) 2017-2021 The Bitcoin Core developers
>>>>>>> 9e05de1d
# Distributed under the MIT software license, see the accompanying
# file COPYING or http://www.opensource.org/licenses/mit-license.php.
"""Test debug logging."""

import os

from test_framework.test_framework import BitcoinTestFramework
from test_framework.test_node import ErrorMatch


class LoggingTest(BitcoinTestFramework):
    def set_test_params(self):
        self.num_nodes = 1
        self.setup_clean_chain = True

    def relative_log_path(self, name):
        return os.path.join(self.nodes[0].datadir, self.chain, name)

    def run_test(self):
        # test default log file name
        default_log_path = self.relative_log_path("debug.log")
        assert os.path.isfile(default_log_path)

        # test alternative log file name in datadir
        self.restart_node(0, ["-debuglogfile=foo.log"])
        assert os.path.isfile(self.relative_log_path("foo.log"))

        # test alternative log file name outside datadir
        tempname = os.path.join(self.options.tmpdir, "foo.log")
        self.restart_node(0, [f"-debuglogfile={tempname}"])
        assert os.path.isfile(tempname)

        # check that invalid log (relative) will cause error
        invdir = self.relative_log_path("foo")
        invalidname = os.path.join("foo", "foo.log")
        self.stop_node(0)
        exp_stderr = r"Error: Could not open debug log file \S+$"
<<<<<<< HEAD
        self.nodes[0].assert_start_raises_init_error(["-debuglogfile=%s" % (invalidname)], exp_stderr, match=ErrorMatch.FULL_REGEX)
=======
        self.nodes[0].assert_start_raises_init_error([f"-debuglogfile={invalidname}"], exp_stderr, match=ErrorMatch.FULL_REGEX)
>>>>>>> 9e05de1d
        assert not os.path.isfile(os.path.join(invdir, "foo.log"))

        # check that invalid log (relative) works after path exists
        self.stop_node(0)
        os.mkdir(invdir)
        self.start_node(0, [f"-debuglogfile={invalidname}"])
        assert os.path.isfile(os.path.join(invdir, "foo.log"))

        # check that invalid log (absolute) will cause error
        self.stop_node(0)
        invdir = os.path.join(self.options.tmpdir, "foo")
        invalidname = os.path.join(invdir, "foo.log")
        self.nodes[0].assert_start_raises_init_error([f"-debuglogfile={invalidname}"], exp_stderr, match=ErrorMatch.FULL_REGEX)
        assert not os.path.isfile(os.path.join(invdir, "foo.log"))

        # check that invalid log (absolute) works after path exists
        self.stop_node(0)
        os.mkdir(invdir)
        self.start_node(0, [f"-debuglogfile={invalidname}"])
        assert os.path.isfile(os.path.join(invdir, "foo.log"))

        # check that -nodebuglogfile disables logging
        self.stop_node(0)
        os.unlink(default_log_path)
        assert not os.path.isfile(default_log_path)
        self.start_node(0, ["-nodebuglogfile"])
        assert not os.path.isfile(default_log_path)

        # just sanity check no crash here
        self.restart_node(0, [f"-debuglogfile={os.devnull}"])


if __name__ == '__main__':
    LoggingTest().main()<|MERGE_RESOLUTION|>--- conflicted
+++ resolved
@@ -1,9 +1,5 @@
 #!/usr/bin/env python3
-<<<<<<< HEAD
-# Copyright (c) 2017-2019 The Bitcoin Core developers
-=======
 # Copyright (c) 2017-2021 The Bitcoin Core developers
->>>>>>> 9e05de1d
 # Distributed under the MIT software license, see the accompanying
 # file COPYING or http://www.opensource.org/licenses/mit-license.php.
 """Test debug logging."""
@@ -41,11 +37,7 @@
         invalidname = os.path.join("foo", "foo.log")
         self.stop_node(0)
         exp_stderr = r"Error: Could not open debug log file \S+$"
-<<<<<<< HEAD
-        self.nodes[0].assert_start_raises_init_error(["-debuglogfile=%s" % (invalidname)], exp_stderr, match=ErrorMatch.FULL_REGEX)
-=======
         self.nodes[0].assert_start_raises_init_error([f"-debuglogfile={invalidname}"], exp_stderr, match=ErrorMatch.FULL_REGEX)
->>>>>>> 9e05de1d
         assert not os.path.isfile(os.path.join(invdir, "foo.log"))
 
         # check that invalid log (relative) works after path exists

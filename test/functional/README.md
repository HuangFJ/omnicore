# Functional tests

### Writing Functional Tests

#### Example test

The file [test/functional/example_test.py](example_test.py) is a heavily commented example
of a test case that uses both the RPC and P2P interfaces. If you are writing your first test, copy
that file and modify to fit your needs.

#### Coverage

Running `test/functional/test_runner.py` with the `--coverage` argument tracks which RPCs are
called by the tests and prints a report of uncovered RPCs in the summary. This
can be used (along with the `--extended` argument) to find out which RPCs we
don't have test cases for.

#### Style guidelines

- Where possible, try to adhere to [PEP-8 guidelines](https://www.python.org/dev/peps/pep-0008/)
- Use a python linter like flake8 before submitting PRs to catch common style
  nits (eg trailing whitespace, unused imports, etc)
- The oldest supported Python version is specified in [doc/dependencies.md](/doc/dependencies.md).
  Consider using [pyenv](https://github.com/pyenv/pyenv), which checks [.python-version](/.python-version),
  to prevent accidentally introducing modern syntax from an unsupported Python version.
  The CI linter job also checks this, but [possibly not in all cases](https://github.com/bitcoin/bitcoin/pull/14884#discussion_r239585126).
- See [the python lint script](/test/lint/lint-python.py) that checks for violations that
  could lead to bugs and issues in the test code.
- Use [type hints](https://docs.python.org/3/library/typing.html) in your code to improve code readability
  and to detect possible bugs earlier.
- Avoid wildcard imports.
- If more than one name from a module is needed, use lexicographically sorted multi-line imports
  in order to reduce the possibility of potential merge conflicts.
- Use a module-level docstring to describe what the test is testing, and how it
  is testing it.
- When subclassing the BitcoinTestFramework, place overrides for the
  `set_test_params()`, `add_options()` and `setup_xxxx()` methods at the top of
  the subclass, then locally-defined helper methods, then the `run_test()` method.
- Use `f'{x}'` for string formatting in preference to `'{}'.format(x)` or `'%s' % x`.

#### Naming guidelines

- Name the test `<area>_test.py`, where area can be one of the following:
    - `feature` for tests for full features that aren't wallet/mining/mempool, eg `feature_rbf.py`
    - `interface` for tests for other interfaces (REST, ZMQ, etc), eg `interface_rest.py`
    - `mempool` for tests for mempool behaviour, eg `mempool_reorg.py`
    - `mining` for tests for mining features, eg `mining_prioritisetransaction.py`
    - `p2p` for tests that explicitly test the p2p interface, eg `p2p_disconnect_ban.py`
    - `rpc` for tests for individual RPC methods or features, eg `rpc_listtransactions.py`
    - `tool` for tests for tools, eg `tool_wallet.py`
    - `wallet` for tests for wallet features, eg `wallet_keypool.py`
- Use an underscore to separate words
    - exception: for tests for specific RPCs or command line options which don't include underscores, name the test after the exact RPC or argument name, eg `rpc_decodescript.py`, not `rpc_decode_script.py`
- Don't use the redundant word `test` in the name, eg `interface_zmq.py`, not `interface_zmq_test.py`

#### General test-writing advice

- Instead of inline comments or no test documentation at all, log the comments to the test log, e.g.
  `self.log.info('Create enough transactions to fill a block')`. Logs make the test code easier to read and the test
  logic easier [to debug](/test/README.md#test-logging).
- Set `self.num_nodes` to the minimum number of nodes necessary for the test.
  Having additional unrequired nodes adds to the execution time of the test as
  well as memory/CPU/disk requirements (which is important when running tests in
  parallel).
- Avoid stop-starting the nodes multiple times during the test if possible. A
  stop-start takes several seconds, so doing it several times blows up the
  runtime of the test.
- Set the `self.setup_clean_chain` variable in `set_test_params()` to `True` to
  initialize an empty blockchain and start from the Genesis block, rather than
  load a premined blockchain from cache with the default value of `False`. The
  cached data directories contain a 200-block pre-mined blockchain with the
  spendable mining rewards being split between four nodes. Each node has 25
  mature block subsidies (25x50=1250 BTC) in its wallet. Using them is much more
  efficient than mining blocks in your test.
- When calling RPCs with lots of arguments, consider using named keyword
  arguments instead of positional arguments to make the intent of the call
  clear to readers.
- Many of the core test framework classes such as `CBlock` and `CTransaction`
  don't allow new attributes to be added to their objects at runtime like
  typical Python objects allow. This helps prevent unpredictable side effects
  from typographical errors or usage of the objects outside of their intended
  purpose.

#### RPC and P2P definitions

Test writers may find it helpful to refer to the definitions for the RPC and
P2P messages. These can be found in the following source files:

- `/src/rpc/*` for RPCs
- `/src/wallet/rpc*` for wallet RPCs
- `ProcessMessage()` in `/src/net_processing.cpp` for parsing P2P messages

#### Using the P2P interface

<<<<<<< HEAD
- [messages.py](test_framework/messages.py) contains all the definitions for objects that pass
=======
- `P2P`s can be used to test specific P2P protocol behavior.
[p2p.py](test_framework/p2p.py) contains test framework p2p objects and
[messages.py](test_framework/messages.py) contains all the definitions for objects passed
>>>>>>> 9e05de1d
over the network (`CBlock`, `CTransaction`, etc, along with the network-level
wrappers for them, `msg_block`, `msg_tx`, etc).

- P2P tests have two threads. One thread handles all network communication
with the bitcoind(s) being tested in a callback-based event loop; the other
implements the test logic.

- `P2PConnection` is the class used to connect to a bitcoind.  `P2PInterface`
contains the higher level logic for processing P2P payloads and connecting to
the Bitcoin Core node application logic. For custom behaviour, subclass the
P2PInterface object and override the callback methods.

<<<<<<< HEAD
- Can be used to write tests where specific P2P protocol behavior is tested.
Examples tests are [p2p_unrequested_blocks.py](p2p_unrequested_blocks.py),
[p2p_compactblocks.py](p2p_compactblocks.py).

#### Prototyping tests

=======
`P2PConnection`s can be used as such:

```python
p2p_conn = node.add_p2p_connection(P2PInterface())
p2p_conn.send_and_ping(msg)
```

They can also be referenced by indexing into a `TestNode`'s `p2ps` list, which
contains the list of test framework `p2p` objects connected to itself
(it does not include any `TestNode`s):

```python
node.p2ps[0].sync_with_ping()
```

More examples can be found in [p2p_unrequested_blocks.py](p2p_unrequested_blocks.py),
[p2p_compactblocks.py](p2p_compactblocks.py).

#### Prototyping tests

>>>>>>> 9e05de1d
The [`TestShell`](test-shell.md) class exposes the BitcoinTestFramework
functionality to interactive Python3 environments and can be used to prototype
tests. This may be especially useful in a REPL environment with session logging
utilities, such as
[IPython](https://ipython.readthedocs.io/en/stable/interactive/reference.html#session-logging-and-restoring).
The logs of such interactive sessions can later be adapted into permanent test
cases.

### Test framework modules
The following are useful modules for test developers. They are located in
[test/functional/test_framework/](test_framework).

#### [authproxy.py](test_framework/authproxy.py)
Taken from the [python-bitcoinrpc repository](https://github.com/jgarzik/python-bitcoinrpc).

#### [test_framework.py](test_framework/test_framework.py)
Base class for functional tests.

#### [util.py](test_framework/util.py)
Generally useful functions.

<<<<<<< HEAD
#### [mininode.py](test_framework/mininode.py)
Basic code to support P2P connectivity to a bitcoind.
=======
#### [p2p.py](test_framework/p2p.py)
Test objects for interacting with a bitcoind node over the p2p interface.
>>>>>>> 9e05de1d

#### [script.py](test_framework/script.py)
Utilities for manipulating transaction scripts (originally from python-bitcoinlib)

#### [key.py](test_framework/key.py)
Test-only secp256k1 elliptic curve implementation

#### [blocktools.py](test_framework/blocktools.py)
Helper functions for creating blocks and transactions.

### Benchmarking with perf

An easy way to profile node performance during functional tests is provided
for Linux platforms using `perf`.

Perf will sample the running node and will generate profile data in the node's
datadir. The profile data can then be presented using `perf report` or a graphical
tool like [hotspot](https://github.com/KDAB/hotspot).

There are two ways of invoking perf: one is to use the `--perf` flag when
running tests, which will profile each node during the entire test run: perf
begins to profile when the node starts and ends when it shuts down. The other
way is the use the `profile_with_perf` context manager, e.g.

```python
with node.profile_with_perf("send-big-msgs"):
    # Perform activity on the node you're interested in profiling, e.g.:
    for _ in range(10000):
        node.p2ps[0].send_message(some_large_message)
```

To see useful textual output, run

```sh
perf report -i /path/to/datadir/send-big-msgs.perf.data.xxxx --stdio | c++filt | less
```

#### See also:

- [Installing perf](https://askubuntu.com/q/50145)
- [Perf examples](https://www.brendangregg.com/perf.html)
- [Hotspot](https://github.com/KDAB/hotspot): a GUI for perf output analysis<|MERGE_RESOLUTION|>--- conflicted
+++ resolved
@@ -92,13 +92,9 @@
 
 #### Using the P2P interface
 
-<<<<<<< HEAD
-- [messages.py](test_framework/messages.py) contains all the definitions for objects that pass
-=======
 - `P2P`s can be used to test specific P2P protocol behavior.
 [p2p.py](test_framework/p2p.py) contains test framework p2p objects and
 [messages.py](test_framework/messages.py) contains all the definitions for objects passed
->>>>>>> 9e05de1d
 over the network (`CBlock`, `CTransaction`, etc, along with the network-level
 wrappers for them, `msg_block`, `msg_tx`, etc).
 
@@ -111,14 +107,6 @@
 the Bitcoin Core node application logic. For custom behaviour, subclass the
 P2PInterface object and override the callback methods.
 
-<<<<<<< HEAD
-- Can be used to write tests where specific P2P protocol behavior is tested.
-Examples tests are [p2p_unrequested_blocks.py](p2p_unrequested_blocks.py),
-[p2p_compactblocks.py](p2p_compactblocks.py).
-
-#### Prototyping tests
-
-=======
 `P2PConnection`s can be used as such:
 
 ```python
@@ -139,7 +127,6 @@
 
 #### Prototyping tests
 
->>>>>>> 9e05de1d
 The [`TestShell`](test-shell.md) class exposes the BitcoinTestFramework
 functionality to interactive Python3 environments and can be used to prototype
 tests. This may be especially useful in a REPL environment with session logging
@@ -161,13 +148,8 @@
 #### [util.py](test_framework/util.py)
 Generally useful functions.
 
-<<<<<<< HEAD
-#### [mininode.py](test_framework/mininode.py)
-Basic code to support P2P connectivity to a bitcoind.
-=======
 #### [p2p.py](test_framework/p2p.py)
 Test objects for interacting with a bitcoind node over the p2p interface.
->>>>>>> 9e05de1d
 
 #### [script.py](test_framework/script.py)
 Utilities for manipulating transaction scripts (originally from python-bitcoinlib)

#!/usr/bin/env python3
<<<<<<< HEAD
# Copyright (c) 2017-2019 The Bitcoin Core developers
=======
# Copyright (c) 2017-2021 The Bitcoin Core developers
>>>>>>> 9e05de1d
# Distributed under the MIT software license, see the accompanying
# file COPYING or http://www.opensource.org/licenses/mit-license.php.
"""Test mempool acceptance of raw transactions."""

from copy import deepcopy
from decimal import Decimal
import math

from test_framework.test_framework import BitcoinTestFramework
from test_framework.key import ECKey
from test_framework.messages import (
    MAX_BIP125_RBF_SEQUENCE,
    COIN,
    COutPoint,
    CTxIn,
    CTxOut,
<<<<<<< HEAD
    MAX_BLOCK_BASE_SIZE,
    MAX_MONEY,
=======
    MAX_BLOCK_WEIGHT,
    MAX_MONEY,
    SEQUENCE_FINAL,
    tx_from_hex,
>>>>>>> 9e05de1d
)
from test_framework.script import (
    CScript,
    OP_0,
<<<<<<< HEAD
    OP_2,
    OP_3,
    OP_CHECKMULTISIG,
    OP_EQUAL,
=======
>>>>>>> 9e05de1d
    OP_HASH160,
    OP_RETURN,
)
from test_framework.script_util import (
    keys_to_multisig_script,
    script_to_p2sh_script,
)
from test_framework.util import (
    assert_equal,
    assert_raises_rpc_error,
<<<<<<< HEAD
    hex_str_to_bytes,
=======
>>>>>>> 9e05de1d
)
from test_framework.wallet import MiniWallet


class MempoolAcceptanceTest(BitcoinTestFramework):
    def set_test_params(self):
        self.num_nodes = 1
        self.extra_args = [[
            '-txindex','-permitbaremultisig=0',
        ]] * self.num_nodes
        self.supports_cli = False
<<<<<<< HEAD

    def skip_test_if_missing_module(self):
        self.skip_if_no_wallet()
=======
>>>>>>> 9e05de1d

    def check_mempool_result(self, result_expected, *args, **kwargs):
        """Wrapper to check result of testmempoolaccept on node_0's mempool"""
        result_test = self.nodes[0].testmempoolaccept(*args, **kwargs)
        for r in result_test:
            r.pop('wtxid')  # Skip check for now
        assert_equal(result_expected, result_test)
        assert_equal(self.nodes[0].getmempoolinfo()['size'], self.mempool_size)  # Must not change mempool state

    def run_test(self):
        node = self.nodes[0]
        self.wallet = MiniWallet(node)
        self.wallet.rescan_utxos()

        self.log.info('Start with empty mempool, and 200 blocks')
        self.mempool_size = 0
        assert_equal(node.getblockcount(), 200)
        assert_equal(node.getmempoolinfo()['size'], self.mempool_size)

        self.log.info('Should not accept garbage to testmempoolaccept')
        assert_raises_rpc_error(-3, 'JSON value of type string is not of expected type array', lambda: node.testmempoolaccept(rawtxs='ff00baar'))
        assert_raises_rpc_error(-8, 'Array must contain between 1 and 25 transactions.', lambda: node.testmempoolaccept(rawtxs=['ff22']*26))
        assert_raises_rpc_error(-8, 'Array must contain between 1 and 25 transactions.', lambda: node.testmempoolaccept(rawtxs=[]))
        assert_raises_rpc_error(-22, 'TX decode failed', lambda: node.testmempoolaccept(rawtxs=['ff00baar']))

        self.log.info('A transaction already in the blockchain')
<<<<<<< HEAD
        coin = coins.pop()  # Pick a random coin(base) to spend
        raw_tx_in_block = node.signrawtransactionwithwallet(node.createrawtransaction(
            inputs=[{'txid': coin['txid'], 'vout': coin['vout']}],
            outputs=[{node.getnewaddress(): 0.3}, {node.getnewaddress(): 49}],
        ))['hex']
        txid_in_block = node.sendrawtransaction(hexstring=raw_tx_in_block, maxfeerate=0)
        node.generate(1)
=======
        tx = self.wallet.create_self_transfer()['tx']  # Pick a random coin(base) to spend
        tx.vout.append(deepcopy(tx.vout[0]))
        tx.vout[0].nValue = int(0.3 * COIN)
        tx.vout[1].nValue = int(49 * COIN)
        raw_tx_in_block = tx.serialize().hex()
        txid_in_block = self.wallet.sendrawtransaction(from_node=node, tx_hex=raw_tx_in_block)
        self.generate(node, 1)
>>>>>>> 9e05de1d
        self.mempool_size = 0
        self.check_mempool_result(
            result_expected=[{'txid': txid_in_block, 'allowed': False, 'reject-reason': 'txn-already-known'}],
            rawtxs=[raw_tx_in_block],
        )

        self.log.info('A transaction not in the mempool')
        fee = Decimal('0.000007')
        utxo_to_spend = self.wallet.get_utxo(txid=txid_in_block)  # use 0.3 BTC UTXO
        tx = self.wallet.create_self_transfer(utxo_to_spend=utxo_to_spend, sequence=MAX_BIP125_RBF_SEQUENCE)['tx']
        tx.vout[0].nValue = int((Decimal('0.3') - fee) * COIN)
        raw_tx_0 = tx.serialize().hex()
        txid_0 = tx.rehash()
        self.check_mempool_result(
            result_expected=[{'txid': txid_0, 'allowed': True, 'vsize': tx.get_vsize(), 'fees': {'base': fee}}],
            rawtxs=[raw_tx_0],
        )

        self.log.info('A final transaction not in the mempool')
        output_amount = Decimal('0.025')
        tx = self.wallet.create_self_transfer(
            sequence=SEQUENCE_FINAL,
            locktime=node.getblockcount() + 2000,  # Can be anything
        )['tx']
        tx.vout[0].nValue = int(output_amount * COIN)
        raw_tx_final = tx.serialize().hex()
        tx = tx_from_hex(raw_tx_final)
        fee_expected = Decimal('50.0') - output_amount
        self.check_mempool_result(
<<<<<<< HEAD
            result_expected=[{'txid': tx.rehash(), 'allowed': True}],
=======
            result_expected=[{'txid': tx.rehash(), 'allowed': True, 'vsize': tx.get_vsize(), 'fees': {'base': fee_expected}}],
>>>>>>> 9e05de1d
            rawtxs=[tx.serialize().hex()],
            maxfeerate=0,
        )
        node.sendrawtransaction(hexstring=raw_tx_final, maxfeerate=0)
        self.mempool_size += 1

        self.log.info('A transaction in the mempool')
        node.sendrawtransaction(hexstring=raw_tx_0)
        self.mempool_size += 1
        self.check_mempool_result(
            result_expected=[{'txid': txid_0, 'allowed': False, 'reject-reason': 'txn-already-in-mempool'}],
            rawtxs=[raw_tx_0],
        )

        self.log.info('A transaction that replaces a mempool transaction')
        tx = tx_from_hex(raw_tx_0)
        tx.vout[0].nValue -= int(fee * COIN)  # Double the fee
<<<<<<< HEAD
        tx.vin[0].nSequence = BIP125_SEQUENCE_NUMBER + 1  # Now, opt out of RBF
        raw_tx_0 = node.signrawtransactionwithwallet(tx.serialize().hex())['hex']
        tx.deserialize(BytesIO(hex_str_to_bytes(raw_tx_0)))
=======
        tx.vin[0].nSequence = MAX_BIP125_RBF_SEQUENCE + 1  # Now, opt out of RBF
        raw_tx_0 = tx.serialize().hex()
>>>>>>> 9e05de1d
        txid_0 = tx.rehash()
        self.check_mempool_result(
            result_expected=[{'txid': txid_0, 'allowed': True, 'vsize': tx.get_vsize(), 'fees': {'base': (2 * fee)}}],
            rawtxs=[raw_tx_0],
        )

        self.log.info('A transaction that conflicts with an unconfirmed tx')
        # Send the transaction that replaces the mempool transaction and opts out of replaceability
        node.sendrawtransaction(hexstring=tx.serialize().hex(), maxfeerate=0)
        # take original raw_tx_0
        tx = tx_from_hex(raw_tx_0)
        tx.vout[0].nValue -= int(4 * fee * COIN)  # Set more fee
        self.check_mempool_result(
            result_expected=[{'txid': tx.rehash(), 'allowed': False, 'reject-reason': 'txn-mempool-conflict'}],
            rawtxs=[tx.serialize().hex()],
            maxfeerate=0,
        )

        self.log.info('A transaction with missing inputs, that never existed')
        tx = tx_from_hex(raw_tx_0)
        tx.vin[0].prevout = COutPoint(hash=int('ff' * 32, 16), n=14)
        self.check_mempool_result(
            result_expected=[{'txid': tx.rehash(), 'allowed': False, 'reject-reason': 'missing-inputs'}],
            rawtxs=[tx.serialize().hex()],
        )

        self.log.info('A transaction with missing inputs, that existed once in the past')
        tx = tx_from_hex(raw_tx_0)
        tx.vin[0].prevout.n = 1  # Set vout to 1, to spend the other outpoint (49 coins) of the in-chain-tx we want to double spend
<<<<<<< HEAD
        raw_tx_1 = node.signrawtransactionwithwallet(tx.serialize().hex())['hex']
        txid_1 = node.sendrawtransaction(hexstring=raw_tx_1, maxfeerate=0)
        # Now spend both to "clearly hide" the outputs, ie. remove the coins from the utxo set by spending them
        raw_tx_spend_both = node.signrawtransactionwithwallet(node.createrawtransaction(
            inputs=[
                {'txid': txid_0, 'vout': 0},
                {'txid': txid_1, 'vout': 0},
            ],
            outputs=[{node.getnewaddress(): 0.1}]
        ))['hex']
        txid_spend_both = node.sendrawtransaction(hexstring=raw_tx_spend_both, maxfeerate=0)
        node.generate(1)
=======
        raw_tx_1 = tx.serialize().hex()
        txid_1 = node.sendrawtransaction(hexstring=raw_tx_1, maxfeerate=0)
        # Now spend both to "clearly hide" the outputs, ie. remove the coins from the utxo set by spending them
        tx = self.wallet.create_self_transfer()['tx']
        tx.vin.append(deepcopy(tx.vin[0]))
        tx.wit.vtxinwit.append(deepcopy(tx.wit.vtxinwit[0]))
        tx.vin[0].prevout = COutPoint(hash=int(txid_0, 16), n=0)
        tx.vin[1].prevout = COutPoint(hash=int(txid_1, 16), n=0)
        tx.vout[0].nValue = int(0.1 * COIN)
        raw_tx_spend_both = tx.serialize().hex()
        txid_spend_both = self.wallet.sendrawtransaction(from_node=node, tx_hex=raw_tx_spend_both)
        self.generate(node, 1)
>>>>>>> 9e05de1d
        self.mempool_size = 0
        # Now see if we can add the coins back to the utxo set by sending the exact txs again
        self.check_mempool_result(
            result_expected=[{'txid': txid_0, 'allowed': False, 'reject-reason': 'missing-inputs'}],
            rawtxs=[raw_tx_0],
        )
        self.check_mempool_result(
            result_expected=[{'txid': txid_1, 'allowed': False, 'reject-reason': 'missing-inputs'}],
            rawtxs=[raw_tx_1],
        )

        self.log.info('Create a "reference" tx for later use')
        utxo_to_spend = self.wallet.get_utxo(txid=txid_spend_both)
        tx = self.wallet.create_self_transfer(utxo_to_spend=utxo_to_spend, sequence=SEQUENCE_FINAL)['tx']
        tx.vout[0].nValue = int(0.05 * COIN)
        raw_tx_reference = tx.serialize().hex()
        # Reference tx should be valid on itself
        self.check_mempool_result(
<<<<<<< HEAD
            result_expected=[{'txid': tx.rehash(), 'allowed': True}],
=======
            result_expected=[{'txid': tx.rehash(), 'allowed': True, 'vsize': tx.get_vsize(), 'fees': { 'base': Decimal('0.1') - Decimal('0.05')}}],
>>>>>>> 9e05de1d
            rawtxs=[tx.serialize().hex()],
            maxfeerate=0,
        )

        self.log.info('A transaction with no outputs')
        tx = tx_from_hex(raw_tx_reference)
        tx.vout = []
<<<<<<< HEAD
        # Skip re-signing the transaction for context independent checks from now on
        # tx.deserialize(BytesIO(hex_str_to_bytes(node.signrawtransactionwithwallet(tx.serialize().hex())['hex'])))
=======
>>>>>>> 9e05de1d
        self.check_mempool_result(
            result_expected=[{'txid': tx.rehash(), 'allowed': False, 'reject-reason': 'bad-txns-vout-empty'}],
            rawtxs=[tx.serialize().hex()],
        )

        self.log.info('A really large transaction')
        tx = tx_from_hex(raw_tx_reference)
        tx.vin = [tx.vin[0]] * math.ceil(MAX_BLOCK_WEIGHT // 4 / len(tx.vin[0].serialize()))
        self.check_mempool_result(
            result_expected=[{'txid': tx.rehash(), 'allowed': False, 'reject-reason': 'bad-txns-oversize'}],
            rawtxs=[tx.serialize().hex()],
        )

        self.log.info('A transaction with negative output value')
        tx = tx_from_hex(raw_tx_reference)
        tx.vout[0].nValue *= -1
        self.check_mempool_result(
            result_expected=[{'txid': tx.rehash(), 'allowed': False, 'reject-reason': 'bad-txns-vout-negative'}],
            rawtxs=[tx.serialize().hex()],
        )

        # The following two validations prevent overflow of the output amounts (see CVE-2010-5139).
        self.log.info('A transaction with too large output value')
<<<<<<< HEAD
        tx.deserialize(BytesIO(hex_str_to_bytes(raw_tx_reference)))
=======
        tx = tx_from_hex(raw_tx_reference)
>>>>>>> 9e05de1d
        tx.vout[0].nValue = MAX_MONEY + 1
        self.check_mempool_result(
            result_expected=[{'txid': tx.rehash(), 'allowed': False, 'reject-reason': 'bad-txns-vout-toolarge'}],
            rawtxs=[tx.serialize().hex()],
        )

        self.log.info('A transaction with too large sum of output values')
        tx = tx_from_hex(raw_tx_reference)
        tx.vout = [tx.vout[0]] * 2
        tx.vout[0].nValue = MAX_MONEY
        self.check_mempool_result(
            result_expected=[{'txid': tx.rehash(), 'allowed': False, 'reject-reason': 'bad-txns-txouttotal-toolarge'}],
            rawtxs=[tx.serialize().hex()],
        )

        self.log.info('A transaction with duplicate inputs')
        tx = tx_from_hex(raw_tx_reference)
        tx.vin = [tx.vin[0]] * 2
        self.check_mempool_result(
            result_expected=[{'txid': tx.rehash(), 'allowed': False, 'reject-reason': 'bad-txns-inputs-duplicate'}],
            rawtxs=[tx.serialize().hex()],
<<<<<<< HEAD
=======
        )

        self.log.info('A non-coinbase transaction with coinbase-like outpoint')
        tx = tx_from_hex(raw_tx_reference)
        tx.vin.append(CTxIn(COutPoint(hash=0, n=0xffffffff)))
        self.check_mempool_result(
            result_expected=[{'txid': tx.rehash(), 'allowed': False, 'reject-reason': 'bad-txns-prevout-null'}],
            rawtxs=[tx.serialize().hex()],
>>>>>>> 9e05de1d
        )

        self.log.info('A coinbase transaction')
        # Pick the input of the first tx we created, so it has to be a coinbase tx
        raw_tx_coinbase_spent = node.getrawtransaction(txid=node.decoderawtransaction(hexstring=raw_tx_in_block)['vin'][0]['txid'])
        tx = tx_from_hex(raw_tx_coinbase_spent)
        self.check_mempool_result(
            result_expected=[{'txid': tx.rehash(), 'allowed': False, 'reject-reason': 'coinbase'}],
            rawtxs=[tx.serialize().hex()],
        )

        self.log.info('Some nonstandard transactions')
        tx = tx_from_hex(raw_tx_reference)
        tx.nVersion = 3  # A version currently non-standard
        self.check_mempool_result(
            result_expected=[{'txid': tx.rehash(), 'allowed': False, 'reject-reason': 'version'}],
            rawtxs=[tx.serialize().hex()],
        )
        tx = tx_from_hex(raw_tx_reference)
        tx.vout[0].scriptPubKey = CScript([OP_0])  # Some non-standard script
        self.check_mempool_result(
            result_expected=[{'txid': tx.rehash(), 'allowed': False, 'reject-reason': 'scriptpubkey'}],
            rawtxs=[tx.serialize().hex()],
<<<<<<< HEAD
        )
        tx.deserialize(BytesIO(hex_str_to_bytes(raw_tx_reference)))
        key = ECKey()
        key.generate()
        pubkey = key.get_pubkey().get_bytes()
        tx.vout[0].scriptPubKey = CScript([OP_2, pubkey, pubkey, pubkey, OP_3, OP_CHECKMULTISIG])  # Some bare multisig script (2-of-3)
        self.check_mempool_result(
            result_expected=[{'txid': tx.rehash(), 'allowed': False, 'reject-reason': 'bare-multisig'}],
            rawtxs=[tx.serialize().hex()],
=======
>>>>>>> 9e05de1d
        )
        tx = tx_from_hex(raw_tx_reference)
        key = ECKey()
        key.generate()
        pubkey = key.get_pubkey().get_bytes()
        tx.vout[0].scriptPubKey = keys_to_multisig_script([pubkey] * 3, k=2)  # Some bare multisig script (2-of-3)
        self.check_mempool_result(
            result_expected=[{'txid': tx.rehash(), 'allowed': False, 'reject-reason': 'bare-multisig'}],
            rawtxs=[tx.serialize().hex()],
        )
        tx = tx_from_hex(raw_tx_reference)
        tx.vin[0].scriptSig = CScript([OP_HASH160])  # Some not-pushonly scriptSig
        self.check_mempool_result(
            result_expected=[{'txid': tx.rehash(), 'allowed': False, 'reject-reason': 'scriptsig-not-pushonly'}],
            rawtxs=[tx.serialize().hex()],
        )
<<<<<<< HEAD
        tx.deserialize(BytesIO(hex_str_to_bytes(raw_tx_reference)))
=======
        tx = tx_from_hex(raw_tx_reference)
>>>>>>> 9e05de1d
        tx.vin[0].scriptSig = CScript([b'a' * 1648]) # Some too large scriptSig (>1650 bytes)
        self.check_mempool_result(
            result_expected=[{'txid': tx.rehash(), 'allowed': False, 'reject-reason': 'scriptsig-size'}],
            rawtxs=[tx.serialize().hex()],
        )
        tx = tx_from_hex(raw_tx_reference)
        output_p2sh_burn = CTxOut(nValue=540, scriptPubKey=script_to_p2sh_script(b'burn'))
        num_scripts = 100000 // len(output_p2sh_burn.serialize())  # Use enough outputs to make the tx too large for our policy
        tx.vout = [output_p2sh_burn] * num_scripts
        self.check_mempool_result(
            result_expected=[{'txid': tx.rehash(), 'allowed': False, 'reject-reason': 'tx-size'}],
            rawtxs=[tx.serialize().hex()],
        )
        tx = tx_from_hex(raw_tx_reference)
        tx.vout[0] = output_p2sh_burn
        tx.vout[0].nValue -= 1  # Make output smaller, such that it is dust for our policy
        self.check_mempool_result(
            result_expected=[{'txid': tx.rehash(), 'allowed': False, 'reject-reason': 'dust'}],
            rawtxs=[tx.serialize().hex()],
        )
        tx = tx_from_hex(raw_tx_reference)
        tx.vout[0].scriptPubKey = CScript([OP_RETURN, b'\xff'])
        tx.vout = [tx.vout[0]] * 2
        self.check_mempool_result(
            result_expected=[{'txid': tx.rehash(), 'allowed': False, 'reject-reason': 'multi-op-return'}],
            rawtxs=[tx.serialize().hex()],
        )

        self.log.info('A timelocked transaction')
        tx = tx_from_hex(raw_tx_reference)
        tx.vin[0].nSequence -= 1  # Should be non-max, so locktime is not ignored
        tx.nLockTime = node.getblockcount() + 1
        self.check_mempool_result(
            result_expected=[{'txid': tx.rehash(), 'allowed': False, 'reject-reason': 'non-final'}],
            rawtxs=[tx.serialize().hex()],
        )

        self.log.info('A transaction that is locked by BIP68 sequence logic')
        tx = tx_from_hex(raw_tx_reference)
        tx.vin[0].nSequence = 2  # We could include it in the second block mined from now, but not the very next one
        self.check_mempool_result(
            result_expected=[{'txid': tx.rehash(), 'allowed': False, 'reject-reason': 'non-BIP68-final'}],
            rawtxs=[tx.serialize().hex()],
            maxfeerate=0,
        )


if __name__ == '__main__':
    MempoolAcceptanceTest().main()<|MERGE_RESOLUTION|>--- conflicted
+++ resolved
@@ -1,9 +1,5 @@
 #!/usr/bin/env python3
-<<<<<<< HEAD
-# Copyright (c) 2017-2019 The Bitcoin Core developers
-=======
 # Copyright (c) 2017-2021 The Bitcoin Core developers
->>>>>>> 9e05de1d
 # Distributed under the MIT software license, see the accompanying
 # file COPYING or http://www.opensource.org/licenses/mit-license.php.
 """Test mempool acceptance of raw transactions."""
@@ -20,26 +16,14 @@
     COutPoint,
     CTxIn,
     CTxOut,
-<<<<<<< HEAD
-    MAX_BLOCK_BASE_SIZE,
-    MAX_MONEY,
-=======
     MAX_BLOCK_WEIGHT,
     MAX_MONEY,
     SEQUENCE_FINAL,
     tx_from_hex,
->>>>>>> 9e05de1d
 )
 from test_framework.script import (
     CScript,
     OP_0,
-<<<<<<< HEAD
-    OP_2,
-    OP_3,
-    OP_CHECKMULTISIG,
-    OP_EQUAL,
-=======
->>>>>>> 9e05de1d
     OP_HASH160,
     OP_RETURN,
 )
@@ -50,10 +34,6 @@
 from test_framework.util import (
     assert_equal,
     assert_raises_rpc_error,
-<<<<<<< HEAD
-    hex_str_to_bytes,
-=======
->>>>>>> 9e05de1d
 )
 from test_framework.wallet import MiniWallet
 
@@ -65,12 +45,6 @@
             '-txindex','-permitbaremultisig=0',
         ]] * self.num_nodes
         self.supports_cli = False
-<<<<<<< HEAD
-
-    def skip_test_if_missing_module(self):
-        self.skip_if_no_wallet()
-=======
->>>>>>> 9e05de1d
 
     def check_mempool_result(self, result_expected, *args, **kwargs):
         """Wrapper to check result of testmempoolaccept on node_0's mempool"""
@@ -97,15 +71,6 @@
         assert_raises_rpc_error(-22, 'TX decode failed', lambda: node.testmempoolaccept(rawtxs=['ff00baar']))
 
         self.log.info('A transaction already in the blockchain')
-<<<<<<< HEAD
-        coin = coins.pop()  # Pick a random coin(base) to spend
-        raw_tx_in_block = node.signrawtransactionwithwallet(node.createrawtransaction(
-            inputs=[{'txid': coin['txid'], 'vout': coin['vout']}],
-            outputs=[{node.getnewaddress(): 0.3}, {node.getnewaddress(): 49}],
-        ))['hex']
-        txid_in_block = node.sendrawtransaction(hexstring=raw_tx_in_block, maxfeerate=0)
-        node.generate(1)
-=======
         tx = self.wallet.create_self_transfer()['tx']  # Pick a random coin(base) to spend
         tx.vout.append(deepcopy(tx.vout[0]))
         tx.vout[0].nValue = int(0.3 * COIN)
@@ -113,7 +78,6 @@
         raw_tx_in_block = tx.serialize().hex()
         txid_in_block = self.wallet.sendrawtransaction(from_node=node, tx_hex=raw_tx_in_block)
         self.generate(node, 1)
->>>>>>> 9e05de1d
         self.mempool_size = 0
         self.check_mempool_result(
             result_expected=[{'txid': txid_in_block, 'allowed': False, 'reject-reason': 'txn-already-known'}],
@@ -143,11 +107,7 @@
         tx = tx_from_hex(raw_tx_final)
         fee_expected = Decimal('50.0') - output_amount
         self.check_mempool_result(
-<<<<<<< HEAD
-            result_expected=[{'txid': tx.rehash(), 'allowed': True}],
-=======
             result_expected=[{'txid': tx.rehash(), 'allowed': True, 'vsize': tx.get_vsize(), 'fees': {'base': fee_expected}}],
->>>>>>> 9e05de1d
             rawtxs=[tx.serialize().hex()],
             maxfeerate=0,
         )
@@ -165,14 +125,8 @@
         self.log.info('A transaction that replaces a mempool transaction')
         tx = tx_from_hex(raw_tx_0)
         tx.vout[0].nValue -= int(fee * COIN)  # Double the fee
-<<<<<<< HEAD
-        tx.vin[0].nSequence = BIP125_SEQUENCE_NUMBER + 1  # Now, opt out of RBF
-        raw_tx_0 = node.signrawtransactionwithwallet(tx.serialize().hex())['hex']
-        tx.deserialize(BytesIO(hex_str_to_bytes(raw_tx_0)))
-=======
         tx.vin[0].nSequence = MAX_BIP125_RBF_SEQUENCE + 1  # Now, opt out of RBF
         raw_tx_0 = tx.serialize().hex()
->>>>>>> 9e05de1d
         txid_0 = tx.rehash()
         self.check_mempool_result(
             result_expected=[{'txid': txid_0, 'allowed': True, 'vsize': tx.get_vsize(), 'fees': {'base': (2 * fee)}}],
@@ -202,20 +156,6 @@
         self.log.info('A transaction with missing inputs, that existed once in the past')
         tx = tx_from_hex(raw_tx_0)
         tx.vin[0].prevout.n = 1  # Set vout to 1, to spend the other outpoint (49 coins) of the in-chain-tx we want to double spend
-<<<<<<< HEAD
-        raw_tx_1 = node.signrawtransactionwithwallet(tx.serialize().hex())['hex']
-        txid_1 = node.sendrawtransaction(hexstring=raw_tx_1, maxfeerate=0)
-        # Now spend both to "clearly hide" the outputs, ie. remove the coins from the utxo set by spending them
-        raw_tx_spend_both = node.signrawtransactionwithwallet(node.createrawtransaction(
-            inputs=[
-                {'txid': txid_0, 'vout': 0},
-                {'txid': txid_1, 'vout': 0},
-            ],
-            outputs=[{node.getnewaddress(): 0.1}]
-        ))['hex']
-        txid_spend_both = node.sendrawtransaction(hexstring=raw_tx_spend_both, maxfeerate=0)
-        node.generate(1)
-=======
         raw_tx_1 = tx.serialize().hex()
         txid_1 = node.sendrawtransaction(hexstring=raw_tx_1, maxfeerate=0)
         # Now spend both to "clearly hide" the outputs, ie. remove the coins from the utxo set by spending them
@@ -228,7 +168,6 @@
         raw_tx_spend_both = tx.serialize().hex()
         txid_spend_both = self.wallet.sendrawtransaction(from_node=node, tx_hex=raw_tx_spend_both)
         self.generate(node, 1)
->>>>>>> 9e05de1d
         self.mempool_size = 0
         # Now see if we can add the coins back to the utxo set by sending the exact txs again
         self.check_mempool_result(
@@ -247,11 +186,7 @@
         raw_tx_reference = tx.serialize().hex()
         # Reference tx should be valid on itself
         self.check_mempool_result(
-<<<<<<< HEAD
-            result_expected=[{'txid': tx.rehash(), 'allowed': True}],
-=======
             result_expected=[{'txid': tx.rehash(), 'allowed': True, 'vsize': tx.get_vsize(), 'fees': { 'base': Decimal('0.1') - Decimal('0.05')}}],
->>>>>>> 9e05de1d
             rawtxs=[tx.serialize().hex()],
             maxfeerate=0,
         )
@@ -259,11 +194,6 @@
         self.log.info('A transaction with no outputs')
         tx = tx_from_hex(raw_tx_reference)
         tx.vout = []
-<<<<<<< HEAD
-        # Skip re-signing the transaction for context independent checks from now on
-        # tx.deserialize(BytesIO(hex_str_to_bytes(node.signrawtransactionwithwallet(tx.serialize().hex())['hex'])))
-=======
->>>>>>> 9e05de1d
         self.check_mempool_result(
             result_expected=[{'txid': tx.rehash(), 'allowed': False, 'reject-reason': 'bad-txns-vout-empty'}],
             rawtxs=[tx.serialize().hex()],
@@ -287,11 +217,7 @@
 
         # The following two validations prevent overflow of the output amounts (see CVE-2010-5139).
         self.log.info('A transaction with too large output value')
-<<<<<<< HEAD
-        tx.deserialize(BytesIO(hex_str_to_bytes(raw_tx_reference)))
-=======
-        tx = tx_from_hex(raw_tx_reference)
->>>>>>> 9e05de1d
+        tx = tx_from_hex(raw_tx_reference)
         tx.vout[0].nValue = MAX_MONEY + 1
         self.check_mempool_result(
             result_expected=[{'txid': tx.rehash(), 'allowed': False, 'reject-reason': 'bad-txns-vout-toolarge'}],
@@ -313,8 +239,6 @@
         self.check_mempool_result(
             result_expected=[{'txid': tx.rehash(), 'allowed': False, 'reject-reason': 'bad-txns-inputs-duplicate'}],
             rawtxs=[tx.serialize().hex()],
-<<<<<<< HEAD
-=======
         )
 
         self.log.info('A non-coinbase transaction with coinbase-like outpoint')
@@ -323,7 +247,6 @@
         self.check_mempool_result(
             result_expected=[{'txid': tx.rehash(), 'allowed': False, 'reject-reason': 'bad-txns-prevout-null'}],
             rawtxs=[tx.serialize().hex()],
->>>>>>> 9e05de1d
         )
 
         self.log.info('A coinbase transaction')
@@ -347,18 +270,6 @@
         self.check_mempool_result(
             result_expected=[{'txid': tx.rehash(), 'allowed': False, 'reject-reason': 'scriptpubkey'}],
             rawtxs=[tx.serialize().hex()],
-<<<<<<< HEAD
-        )
-        tx.deserialize(BytesIO(hex_str_to_bytes(raw_tx_reference)))
-        key = ECKey()
-        key.generate()
-        pubkey = key.get_pubkey().get_bytes()
-        tx.vout[0].scriptPubKey = CScript([OP_2, pubkey, pubkey, pubkey, OP_3, OP_CHECKMULTISIG])  # Some bare multisig script (2-of-3)
-        self.check_mempool_result(
-            result_expected=[{'txid': tx.rehash(), 'allowed': False, 'reject-reason': 'bare-multisig'}],
-            rawtxs=[tx.serialize().hex()],
-=======
->>>>>>> 9e05de1d
         )
         tx = tx_from_hex(raw_tx_reference)
         key = ECKey()
@@ -375,11 +286,7 @@
             result_expected=[{'txid': tx.rehash(), 'allowed': False, 'reject-reason': 'scriptsig-not-pushonly'}],
             rawtxs=[tx.serialize().hex()],
         )
-<<<<<<< HEAD
-        tx.deserialize(BytesIO(hex_str_to_bytes(raw_tx_reference)))
-=======
-        tx = tx_from_hex(raw_tx_reference)
->>>>>>> 9e05de1d
+        tx = tx_from_hex(raw_tx_reference)
         tx.vin[0].scriptSig = CScript([b'a' * 1648]) # Some too large scriptSig (>1650 bytes)
         self.check_mempool_result(
             result_expected=[{'txid': tx.rehash(), 'allowed': False, 'reject-reason': 'scriptsig-size'}],

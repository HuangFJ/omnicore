#!/usr/bin/env python3
<<<<<<< HEAD
# Copyright (c) 2018-2019 The Bitcoin Core developers
=======
# Copyright (c) 2018-2021 The Bitcoin Core developers
>>>>>>> 9e05de1d
# Distributed under the MIT software license, see the accompanying
# file COPYING or http://www.opensource.org/licenses/mit-license.php.
"""Test wallet group functionality."""

from test_framework.blocktools import COINBASE_MATURITY
from test_framework.test_framework import BitcoinTestFramework
from test_framework.messages import (
    tx_from_hex,
)
from test_framework.util import (
    assert_approx,
    assert_equal,
)


class WalletGroupTest(BitcoinTestFramework):
    def set_test_params(self):
        self.setup_clean_chain = True
<<<<<<< HEAD
        self.num_nodes = 3
        self.extra_args = [[], [], ['-avoidpartialspends']]
=======
        self.num_nodes = 5
        self.extra_args = [
            [],
            [],
            ["-avoidpartialspends"],
            ["-maxapsfee=0.00002719"],
            ["-maxapsfee=0.00002720"],
        ]

        for args in self.extra_args:
            args.append("-whitelist=noban@127.0.0.1")   # whitelist peers to speed up tx relay / mempool sync
            args.append(f"-paytxfee={20 * 1e3 / 1e8}")  # apply feerate of 20 sats/vB across all nodes

>>>>>>> 9e05de1d
        self.rpc_timeout = 480

    def skip_test_if_missing_module(self):
        self.skip_if_no_wallet()

    def run_test(self):
        self.log.info("Setting up")
        # Mine some coins
        self.generate(self.nodes[0], COINBASE_MATURITY + 1)

        # Get some addresses from the two nodes
        addr1 = [self.nodes[1].getnewaddress() for _ in range(3)]
        addr2 = [self.nodes[2].getnewaddress() for _ in range(3)]
        addrs = addr1 + addr2

        # Send 1 + 0.5 coin to each address
        [self.nodes[0].sendtoaddress(addr, 1.0) for addr in addrs]
        [self.nodes[0].sendtoaddress(addr, 0.5) for addr in addrs]

        self.generate(self.nodes[0], 1)

        # For each node, send 0.2 coins back to 0;
        # - node[1] should pick one 0.5 UTXO and leave the rest
        # - node[2] should pick one (1.0 + 0.5) UTXO group corresponding to a
        #   given address, and leave the rest
        self.log.info("Test sending transactions picks one UTXO group and leaves the rest")
        txid1 = self.nodes[1].sendtoaddress(self.nodes[0].getnewaddress(), 0.2)
        tx1 = self.nodes[1].getrawtransaction(txid1, True)
        # txid1 should have 1 input and 2 outputs
        assert_equal(1, len(tx1["vin"]))
        assert_equal(2, len(tx1["vout"]))
        # one output should be 0.2, the other should be ~0.3
        v = [vout["value"] for vout in tx1["vout"]]
        v.sort()
        assert_approx(v[0], vexp=0.2, vspan=0.0001)
        assert_approx(v[1], vexp=0.3, vspan=0.0001)

        txid2 = self.nodes[2].sendtoaddress(self.nodes[0].getnewaddress(), 0.2)
        tx2 = self.nodes[2].getrawtransaction(txid2, True)
        # txid2 should have 2 inputs and 2 outputs
        assert_equal(2, len(tx2["vin"]))
        assert_equal(2, len(tx2["vout"]))
        # one output should be 0.2, the other should be ~1.3
        v = [vout["value"] for vout in tx2["vout"]]
        v.sort()
        assert_approx(v[0], vexp=0.2, vspan=0.0001)
        assert_approx(v[1], vexp=1.3, vspan=0.0001)

        self.log.info("Test avoiding partial spends if warranted, even if avoidpartialspends is disabled")
        self.sync_all()
        self.generate(self.nodes[0], 1)
        # Nodes 1-2 now have confirmed UTXOs (letters denote destinations):
        # Node #1:      Node #2:
        # - A  1.0      - D0 1.0
        # - B0 1.0      - D1 0.5
        # - B1 0.5      - E0 1.0
        # - C0 1.0      - E1 0.5
        # - C1 0.5      - F  ~1.3
        # - D ~0.3
        assert_approx(self.nodes[1].getbalance(), vexp=4.3, vspan=0.0001)
        assert_approx(self.nodes[2].getbalance(), vexp=4.3, vspan=0.0001)
        # Sending 1.4 btc should pick one 1.0 + one more. For node #1,
        # this could be (A / B0 / C0) + (B1 / C1 / D). We ensure that it is
        # B0 + B1 or C0 + C1, because this avoids partial spends while not being
        # detrimental to transaction cost
        txid3 = self.nodes[1].sendtoaddress(self.nodes[0].getnewaddress(), 1.4)
        tx3 = self.nodes[1].getrawtransaction(txid3, True)
        # tx3 should have 2 inputs and 2 outputs
        assert_equal(2, len(tx3["vin"]))
        assert_equal(2, len(tx3["vout"]))
        # the accumulated value should be 1.5, so the outputs should be
        # ~0.1 and 1.4 and should come from the same destination
        values = [vout["value"] for vout in tx3["vout"]]
        values.sort()
        assert_approx(values[0], vexp=0.1, vspan=0.0001)
        assert_approx(values[1], vexp=1.4, vspan=0.0001)

        input_txids = [vin["txid"] for vin in tx3["vin"]]
        input_addrs = [self.nodes[1].gettransaction(txid)['details'][0]['address'] for txid in input_txids]
        assert_equal(input_addrs[0], input_addrs[1])
        # Node 2 enforces avoidpartialspends so needs no checking here

        tx4_ungrouped_fee = 2820
        tx4_grouped_fee = 4160
        tx5_6_ungrouped_fee = 5520
        tx5_6_grouped_fee = 8240

        self.log.info("Test wallet option maxapsfee")
        addr_aps = self.nodes[3].getnewaddress()
        self.nodes[0].sendtoaddress(addr_aps, 1.0)
        self.nodes[0].sendtoaddress(addr_aps, 1.0)
        self.generate(self.nodes[0], 1)
        with self.nodes[3].assert_debug_log([f'Fee non-grouped = {tx4_ungrouped_fee}, grouped = {tx4_grouped_fee}, using grouped']):
            txid4 = self.nodes[3].sendtoaddress(self.nodes[0].getnewaddress(), 0.1)
        tx4 = self.nodes[3].getrawtransaction(txid4, True)
        # tx4 should have 2 inputs and 2 outputs although one output would
        # have been enough and the transaction caused higher fees
        assert_equal(2, len(tx4["vin"]))
        assert_equal(2, len(tx4["vout"]))

        addr_aps2 = self.nodes[3].getnewaddress()
        [self.nodes[0].sendtoaddress(addr_aps2, 1.0) for _ in range(5)]
        self.generate(self.nodes[0], 1)
        with self.nodes[3].assert_debug_log([f'Fee non-grouped = {tx5_6_ungrouped_fee}, grouped = {tx5_6_grouped_fee}, using non-grouped']):
            txid5 = self.nodes[3].sendtoaddress(self.nodes[0].getnewaddress(), 2.95)
        tx5 = self.nodes[3].getrawtransaction(txid5, True)
        # tx5 should have 3 inputs (1.0, 1.0, 1.0) and 2 outputs
        assert_equal(3, len(tx5["vin"]))
        assert_equal(2, len(tx5["vout"]))

        # Test wallet option maxapsfee with node 4, which sets maxapsfee
        # 1 sat higher, crossing the threshold from non-grouped to grouped.
        self.log.info("Test wallet option maxapsfee threshold from non-grouped to grouped")
        addr_aps3 = self.nodes[4].getnewaddress()
        [self.nodes[0].sendtoaddress(addr_aps3, 1.0) for _ in range(5)]
        self.generate(self.nodes[0], 1)
        with self.nodes[4].assert_debug_log([f'Fee non-grouped = {tx5_6_ungrouped_fee}, grouped = {tx5_6_grouped_fee}, using grouped']):
            txid6 = self.nodes[4].sendtoaddress(self.nodes[0].getnewaddress(), 2.95)
        tx6 = self.nodes[4].getrawtransaction(txid6, True)
        # tx6 should have 5 inputs and 2 outputs
        assert_equal(5, len(tx6["vin"]))
        assert_equal(2, len(tx6["vout"]))

        # Empty out node2's wallet
        self.nodes[2].sendall(recipients=[self.nodes[0].getnewaddress()])
        self.sync_all()
        self.generate(self.nodes[0], 1)

        self.log.info("Fill a wallet with 10,000 outputs corresponding to the same scriptPubKey")
        for _ in range(5):
            raw_tx = self.nodes[0].createrawtransaction([{"txid":"0"*64, "vout":0}], [{addr2[0]: 0.05}])
            tx = tx_from_hex(raw_tx)
            tx.vin = []
            tx.vout = [tx.vout[0]] * 2000
            funded_tx = self.nodes[0].fundrawtransaction(tx.serialize().hex())
            signed_tx = self.nodes[0].signrawtransactionwithwallet(funded_tx['hex'])
            self.nodes[0].sendrawtransaction(signed_tx['hex'])
            self.generate(self.nodes[0], 1)

        # Check that we can create a transaction that only requires ~100 of our
        # utxos, without pulling in all outputs and creating a transaction that
        # is way too big.
        self.log.info("Test creating txn that only requires ~100 of our UTXOs without pulling in all outputs")
        assert self.nodes[2].sendtoaddress(address=addr2[0], amount=5)


if __name__ == '__main__':
    WalletGroupTest().main()<|MERGE_RESOLUTION|>--- conflicted
+++ resolved
@@ -1,9 +1,5 @@
 #!/usr/bin/env python3
-<<<<<<< HEAD
-# Copyright (c) 2018-2019 The Bitcoin Core developers
-=======
 # Copyright (c) 2018-2021 The Bitcoin Core developers
->>>>>>> 9e05de1d
 # Distributed under the MIT software license, see the accompanying
 # file COPYING or http://www.opensource.org/licenses/mit-license.php.
 """Test wallet group functionality."""
@@ -22,10 +18,6 @@
 class WalletGroupTest(BitcoinTestFramework):
     def set_test_params(self):
         self.setup_clean_chain = True
-<<<<<<< HEAD
-        self.num_nodes = 3
-        self.extra_args = [[], [], ['-avoidpartialspends']]
-=======
         self.num_nodes = 5
         self.extra_args = [
             [],
@@ -39,7 +31,6 @@
             args.append("-whitelist=noban@127.0.0.1")   # whitelist peers to speed up tx relay / mempool sync
             args.append(f"-paytxfee={20 * 1e3 / 1e8}")  # apply feerate of 20 sats/vB across all nodes
 
->>>>>>> 9e05de1d
         self.rpc_timeout = 480
 
     def skip_test_if_missing_module(self):

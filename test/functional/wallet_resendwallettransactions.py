#!/usr/bin/env python3
<<<<<<< HEAD
# Copyright (c) 2017-2019 The Bitcoin Core developers
# Distributed under the MIT software license, see the accompanying
# file COPYING or http://www.opensource.org/licenses/mit-license.php.
"""Test that the wallet resends transactions periodically."""
from collections import defaultdict
import time

from test_framework.blocktools import create_block, create_coinbase
from test_framework.messages import ToHex
from test_framework.mininode import P2PInterface, mininode_lock
from test_framework.test_framework import BitcoinTestFramework
from test_framework.util import assert_equal, wait_until


class P2PStoreTxInvs(P2PInterface):
    def __init__(self):
        super().__init__()
        self.tx_invs_received = defaultdict(int)

    def on_inv(self, message):
        # Store how many times invs have been received for each tx.
        for i in message.inv:
            if i.type == 1:
                # save txid
                self.tx_invs_received[i.hash] += 1

=======
# Copyright (c) 2017-2021 The Bitcoin Core developers
# Distributed under the MIT software license, see the accompanying
# file COPYING or http://www.opensource.org/licenses/mit-license.php.
"""Test that the wallet resends transactions periodically."""
import time

from test_framework.blocktools import (
    create_block,
    create_coinbase,
)
from test_framework.messages import DEFAULT_MEMPOOL_EXPIRY_HOURS
from test_framework.p2p import P2PTxInvStore
from test_framework.test_framework import BitcoinTestFramework
from test_framework.util import (
    assert_equal,
    assert_raises_rpc_error,
)
>>>>>>> 9e05de1d

class ResendWalletTransactionsTest(BitcoinTestFramework):
    def set_test_params(self):
        self.num_nodes = 1

    def skip_test_if_missing_module(self):
        self.skip_if_no_wallet()

    def run_test(self):
        node = self.nodes[0]  # alias
<<<<<<< HEAD

        node.add_p2p_connection(P2PStoreTxInvs())

        self.log.info("Create a new transaction and wait until it's broadcast")
        txid = int(node.sendtoaddress(node.getnewaddress(), 1), 16)

        # Wallet rebroadcast is first scheduled 1 sec after startup (see
        # nNextResend in ResendWalletTransactions()). Sleep for just over a
        # second to be certain that it has been called before the first
        # setmocktime call below.
        time.sleep(1.1)

        # Can take a few seconds due to transaction trickling
        wait_until(lambda: node.p2p.tx_invs_received[txid] >= 1, lock=mininode_lock)

        # Add a second peer since txs aren't rebroadcast to the same peer (see filterInventoryKnown)
        node.add_p2p_connection(P2PStoreTxInvs())

        self.log.info("Create a block")
        # Create and submit a block without the transaction.
        # Transactions are only rebroadcast if there has been a block at least five minutes
        # after the last time we tried to broadcast. Use mocktime and give an extra minute to be sure.
        block_time = int(time.time()) + 6 * 60
        node.setmocktime(block_time)
        block = create_block(int(node.getbestblockhash(), 16), create_coinbase(node.getblockcount() + 1), block_time)
        block.rehash()
        block.solve()
        node.submitblock(ToHex(block))

        # Transaction should not be rebroadcast
        node.syncwithvalidationinterfacequeue()
        node.p2ps[1].sync_with_ping()
        assert_equal(node.p2ps[1].tx_invs_received[txid], 0)

        self.log.info("Transaction should be rebroadcast after 30 minutes")
        # Use mocktime and give an extra 5 minutes to be sure.
        rebroadcast_time = int(time.time()) + 41 * 60
        node.setmocktime(rebroadcast_time)
        wait_until(lambda: node.p2ps[1].tx_invs_received[txid] >= 1, lock=mininode_lock)
=======

        peer_first = node.add_p2p_connection(P2PTxInvStore())

        self.log.info("Create a new transaction and wait until it's broadcast")
        parent_utxo, indep_utxo = node.listunspent()[:2]
        addr = node.getnewaddress()
        txid = node.send(outputs=[{addr: 1}], options={"inputs": [parent_utxo]})["txid"]

        # Can take a few seconds due to transaction trickling
        peer_first.wait_for_broadcast([txid])

        # Add a second peer since txs aren't rebroadcast to the same peer (see m_tx_inventory_known_filter)
        peer_second = node.add_p2p_connection(P2PTxInvStore())

        self.log.info("Create a block")
        # Create and submit a block without the transaction.
        # Transactions are only rebroadcast if there has been a block at least five minutes
        # after the last time we tried to broadcast. Use mocktime and give an extra minute to be sure.
        block_time = int(time.time()) + 6 * 60
        node.setmocktime(block_time)
        block = create_block(int(node.getbestblockhash(), 16), create_coinbase(node.getblockcount() + 1), block_time)
        block.solve()
        node.submitblock(block.serialize().hex())

        # Set correct m_best_block_time, which is used in ResubmitWalletTransactions
        node.syncwithvalidationinterfacequeue()
        now = int(time.time())

        # Transaction should not be rebroadcast within first 12 hours
        # Leave 2 mins for buffer
        twelve_hrs = 12 * 60 * 60
        two_min = 2 * 60
        node.setmocktime(now + twelve_hrs - two_min)
        node.mockscheduler(60)  # Tell scheduler to call MaybeResendWalletTxs now
        assert_equal(int(txid, 16) in peer_second.get_invs(), False)

        self.log.info("Bump time & check that transaction is rebroadcast")
        # Transaction should be rebroadcast approximately 24 hours in the future,
        # but can range from 12-36. So bump 36 hours to be sure.
        with node.assert_debug_log(['resubmit 1 unconfirmed transactions']):
            node.setmocktime(now + 36 * 60 * 60)
            # Tell scheduler to call MaybeResendWalletTxs now.
            node.mockscheduler(60)
        # Give some time for trickle to occur
        node.setmocktime(now + 36 * 60 * 60 + 600)
        peer_second.wait_for_broadcast([txid])

        self.log.info("Chain of unconfirmed not-in-mempool txs are rebroadcast")
        # This tests that the node broadcasts the parent transaction before the child transaction.
        # To test that scenario, we need a method to reliably get a child transaction placed
        # in mapWallet positioned before the parent. We cannot predict the position in mapWallet,
        # but we can observe it using listreceivedbyaddress and other related RPCs.
        #
        # So we will create the child transaction, use listreceivedbyaddress to see what the
        # ordering of mapWallet is, if the child is not before the parent, we will create a new
        # child (via bumpfee) and remove the old child (via removeprunedfunds) until we get the
        # ordering of child before parent.
        child_txid = node.send(outputs=[{addr: 0.5}], options={"inputs": [{"txid":txid, "vout":0}]})["txid"]
        while True:
            txids = node.listreceivedbyaddress(minconf=0, address_filter=addr)[0]["txids"]
            if txids == [child_txid, txid]:
                break
            bumped = node.bumpfee(child_txid)
            # The scheduler queue creates a copy of the added tx after
            # send/bumpfee and re-adds it to the wallet (undoing the next
            # removeprunedfunds). So empty the scheduler queue:
            node.syncwithvalidationinterfacequeue()
            node.removeprunedfunds(child_txid)
            child_txid = bumped["txid"]
        entry_time = node.getmempoolentry(child_txid)["time"]

        block_time = entry_time + 6 * 60
        node.setmocktime(block_time)
        block = create_block(int(node.getbestblockhash(), 16), create_coinbase(node.getblockcount() + 1), block_time)
        block.solve()
        node.submitblock(block.serialize().hex())
        # Set correct m_best_block_time, which is used in ResubmitWalletTransactions
        node.syncwithvalidationinterfacequeue()

        # Evict these txs from the mempool
        evict_time = block_time + 60 * 60 * DEFAULT_MEMPOOL_EXPIRY_HOURS + 5
        node.setmocktime(evict_time)
        indep_send = node.send(outputs=[{node.getnewaddress(): 1}], options={"inputs": [indep_utxo]})
        node.getmempoolentry(indep_send["txid"])
        assert_raises_rpc_error(-5, "Transaction not in mempool", node.getmempoolentry, txid)
        assert_raises_rpc_error(-5, "Transaction not in mempool", node.getmempoolentry, child_txid)

        # Rebroadcast and check that parent and child are both in the mempool
        with node.assert_debug_log(['resubmit 2 unconfirmed transactions']):
            node.setmocktime(evict_time + 36 * 60 * 60) # 36 hrs is the upper limit of the resend timer
            node.mockscheduler(60)
        node.getmempoolentry(txid)
        node.getmempoolentry(child_txid)
>>>>>>> 9e05de1d


if __name__ == '__main__':
    ResendWalletTransactionsTest().main()<|MERGE_RESOLUTION|>--- conflicted
+++ resolved
@@ -1,32 +1,4 @@
 #!/usr/bin/env python3
-<<<<<<< HEAD
-# Copyright (c) 2017-2019 The Bitcoin Core developers
-# Distributed under the MIT software license, see the accompanying
-# file COPYING or http://www.opensource.org/licenses/mit-license.php.
-"""Test that the wallet resends transactions periodically."""
-from collections import defaultdict
-import time
-
-from test_framework.blocktools import create_block, create_coinbase
-from test_framework.messages import ToHex
-from test_framework.mininode import P2PInterface, mininode_lock
-from test_framework.test_framework import BitcoinTestFramework
-from test_framework.util import assert_equal, wait_until
-
-
-class P2PStoreTxInvs(P2PInterface):
-    def __init__(self):
-        super().__init__()
-        self.tx_invs_received = defaultdict(int)
-
-    def on_inv(self, message):
-        # Store how many times invs have been received for each tx.
-        for i in message.inv:
-            if i.type == 1:
-                # save txid
-                self.tx_invs_received[i.hash] += 1
-
-=======
 # Copyright (c) 2017-2021 The Bitcoin Core developers
 # Distributed under the MIT software license, see the accompanying
 # file COPYING or http://www.opensource.org/licenses/mit-license.php.
@@ -44,7 +16,6 @@
     assert_equal,
     assert_raises_rpc_error,
 )
->>>>>>> 9e05de1d
 
 class ResendWalletTransactionsTest(BitcoinTestFramework):
     def set_test_params(self):
@@ -55,47 +26,6 @@
 
     def run_test(self):
         node = self.nodes[0]  # alias
-<<<<<<< HEAD
-
-        node.add_p2p_connection(P2PStoreTxInvs())
-
-        self.log.info("Create a new transaction and wait until it's broadcast")
-        txid = int(node.sendtoaddress(node.getnewaddress(), 1), 16)
-
-        # Wallet rebroadcast is first scheduled 1 sec after startup (see
-        # nNextResend in ResendWalletTransactions()). Sleep for just over a
-        # second to be certain that it has been called before the first
-        # setmocktime call below.
-        time.sleep(1.1)
-
-        # Can take a few seconds due to transaction trickling
-        wait_until(lambda: node.p2p.tx_invs_received[txid] >= 1, lock=mininode_lock)
-
-        # Add a second peer since txs aren't rebroadcast to the same peer (see filterInventoryKnown)
-        node.add_p2p_connection(P2PStoreTxInvs())
-
-        self.log.info("Create a block")
-        # Create and submit a block without the transaction.
-        # Transactions are only rebroadcast if there has been a block at least five minutes
-        # after the last time we tried to broadcast. Use mocktime and give an extra minute to be sure.
-        block_time = int(time.time()) + 6 * 60
-        node.setmocktime(block_time)
-        block = create_block(int(node.getbestblockhash(), 16), create_coinbase(node.getblockcount() + 1), block_time)
-        block.rehash()
-        block.solve()
-        node.submitblock(ToHex(block))
-
-        # Transaction should not be rebroadcast
-        node.syncwithvalidationinterfacequeue()
-        node.p2ps[1].sync_with_ping()
-        assert_equal(node.p2ps[1].tx_invs_received[txid], 0)
-
-        self.log.info("Transaction should be rebroadcast after 30 minutes")
-        # Use mocktime and give an extra 5 minutes to be sure.
-        rebroadcast_time = int(time.time()) + 41 * 60
-        node.setmocktime(rebroadcast_time)
-        wait_until(lambda: node.p2ps[1].tx_invs_received[txid] >= 1, lock=mininode_lock)
-=======
 
         peer_first = node.add_p2p_connection(P2PTxInvStore())
 
@@ -189,7 +119,6 @@
             node.mockscheduler(60)
         node.getmempoolentry(txid)
         node.getmempoolentry(child_txid)
->>>>>>> 9e05de1d
 
 
 if __name__ == '__main__':

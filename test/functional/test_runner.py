#!/usr/bin/env python3
# Copyright (c) 2014-2019 The Bitcoin Core developers
# Distributed under the MIT software license, see the accompanying
# file COPYING or http://www.opensource.org/licenses/mit-license.php.
"""Run regression test suite.

This module calls down into individual test cases via subprocess. It will
forward all unrecognized arguments onto the individual test scripts.

For a description of arguments recognized by test scripts, see
`test/functional/test_framework/test_framework.py:BitcoinTestFramework.main`.

"""

import argparse
from collections import deque
import configparser
import datetime
import os
import time
import shutil
import subprocess
import sys
import tempfile
import re
import logging

# Formatting. Default colors to empty strings.
BOLD, GREEN, RED, GREY = ("", ""), ("", ""), ("", ""), ("", "")
try:
    # Make sure python thinks it can write unicode to its stdout
    "\u2713".encode("utf_8").decode(sys.stdout.encoding)
    TICK = "✓ "
    CROSS = "✖ "
    CIRCLE = "○ "
except UnicodeDecodeError:
    TICK = "P "
    CROSS = "x "
    CIRCLE = "o "

if os.name != 'nt' or sys.getwindowsversion() >= (10, 0, 14393):
    if os.name == 'nt':
        import ctypes
        kernel32 = ctypes.windll.kernel32
        ENABLE_VIRTUAL_TERMINAL_PROCESSING = 4
        STD_OUTPUT_HANDLE = -11
        STD_ERROR_HANDLE = -12
        # Enable ascii color control to stdout
        stdout = kernel32.GetStdHandle(STD_OUTPUT_HANDLE)
        stdout_mode = ctypes.c_int32()
        kernel32.GetConsoleMode(stdout, ctypes.byref(stdout_mode))
        kernel32.SetConsoleMode(stdout, stdout_mode.value | ENABLE_VIRTUAL_TERMINAL_PROCESSING)
        # Enable ascii color control to stderr
        stderr = kernel32.GetStdHandle(STD_ERROR_HANDLE)
        stderr_mode = ctypes.c_int32()
        kernel32.GetConsoleMode(stderr, ctypes.byref(stderr_mode))
        kernel32.SetConsoleMode(stderr, stderr_mode.value | ENABLE_VIRTUAL_TERMINAL_PROCESSING)
    # primitive formatting on supported
    # terminal via ANSI escape sequences:
    BOLD = ('\033[0m', '\033[1m')
    GREEN = ('\033[0m', '\033[0;32m')
    RED = ('\033[0m', '\033[0;31m')
    GREY = ('\033[0m', '\033[1;30m')

TEST_EXIT_PASSED = 0
TEST_EXIT_SKIPPED = 77

EXTENDED_SCRIPTS = [
    # These tests are not run by default.
    # Longest test should go first, to favor running tests in parallel
    # 'feature_pruning.py', # pruning not compatible with Omni due to txindex requirement
    'feature_dbcrash.py',
]

BASE_SCRIPTS = [
    # Scripts that are run by default.
    # Longest test should go first, to favor running tests in parallel
    'wallet_hd.py',
    'wallet_backup.py',
    # vv Tests less than 5m vv
    'mining_getblocktemplate_longpoll.py',
    'feature_maxuploadtarget.py',
    'feature_block.py',
    'rpc_fundrawtransaction.py',
    'p2p_compactblocks.py',
    'feature_segwit.py',
    # vv Tests less than 2m vv
    'wallet_basic.py',
    'wallet_labels.py',
    'p2p_segwit.py',
    'p2p_timeouts.py',
    'p2p_tx_download.py',
    'wallet_dump.py',
    'wallet_listtransactions.py',
    # vv Tests less than 60s vv
    'p2p_sendheaders.py',
    'wallet_zapwallettxes.py',
    'wallet_importmulti.py',
    'mempool_limit.py',
    'rpc_txoutproof.py',
    'wallet_listreceivedby.py',
    'wallet_abandonconflict.py',
    'feature_csv_activation.py',
    'rpc_rawtransaction.py',
    'wallet_address_types.py',
    'feature_bip68_sequence.py',
    'p2p_feefilter.py',
    'feature_reindex.py',
    'feature_abortnode.py',
    # vv Tests less than 30s vv
    'wallet_keypool_topup.py',
    'feature_fee_estimation.py',
    'interface_zmq.py',
    'interface_bitcoin_cli.py',
    'mempool_resurrect.py',
    'wallet_txn_doublespend.py --mineblock',
    'tool_wallet.py',
    'wallet_txn_clone.py',
    'wallet_txn_clone.py --segwit',
    'rpc_getchaintips.py',
    'rpc_misc.py',
    'interface_rest.py',
    'mempool_spend_coinbase.py',
    'wallet_avoidreuse.py',
    'mempool_reorg.py',
    'mempool_persist.py',
    'wallet_multiwallet.py',
    'wallet_multiwallet.py --usecli',
    'wallet_createwallet.py',
    'wallet_createwallet.py --usecli',
    'wallet_watchonly.py',
    'wallet_watchonly.py --usecli',
    'wallet_reorgsrestore.py',
    'interface_http.py',
    'interface_rpc.py',
    'rpc_psbt.py',
    'rpc_users.py',
    'rpc_whitelist.py',
    'feature_proxy.py',
    'rpc_signrawtransaction.py',
    'wallet_groups.py',
    'p2p_disconnect_ban.py',
    'rpc_decodescript.py',
    'rpc_blockchain.py',
    'rpc_deprecated.py',
    'wallet_disable.py',
    'p2p_addr_relay.py',
    'p2p_getdata.py',
    'rpc_net.py',
    'wallet_keypool.py',
    'p2p_mempool.py',
    'p2p_filter.py',
    'rpc_setban.py',
    'p2p_blocksonly.py',
    'mining_prioritisetransaction.py',
    'p2p_invalid_locator.py',
    'p2p_invalid_block.py',
    'p2p_invalid_messages.py',
    'p2p_invalid_tx.py',
    'feature_assumevalid.py',
    'example_test.py',
    'wallet_txn_doublespend.py',
    'feature_backwards_compatibility.py',
    'wallet_txn_clone.py --mineblock',
    'feature_notifications.py',
    'rpc_getblockfilter.py',
    'rpc_invalidateblock.py',
    'feature_rbf.py',
    'mempool_packages.py',
    'mempool_package_onemore.py',
    'rpc_createmultisig.py',
    'feature_versionbits_warning.py',
    'rpc_preciousblock.py',
    'wallet_importprunedfunds.py',
    'p2p_leak_tx.py',
    'rpc_signmessage.py',
    'wallet_balance.py',
    'feature_nulldummy.py',
    'mempool_accept.py',
    'mempool_expiry.py',
    'wallet_import_rescan.py',
    'wallet_import_with_label.py',
    'rpc_bind.py --ipv4',
    'rpc_bind.py --ipv6',
    'rpc_bind.py --nonloopback',
    'mining_basic.py',
    'wallet_bumpfee.py',
    'wallet_implicitsegwit.py',
    'rpc_named_arguments.py',
    'wallet_listsinceblock.py',
    'p2p_leak.py',
    'wallet_encryption.py',
    'feature_dersig.py',
    'feature_cltv.py',
    'rpc_uptime.py',
    'wallet_resendwallettransactions.py',
    'wallet_fallbackfee.py',
    'rpc_dumptxoutset.py',
    'feature_minchainwork.py',
    'rpc_estimatefee.py',
    'rpc_getblockstats.py',
    'wallet_create_tx.py',
    'p2p_fingerprint.py',
    'feature_uacomment.py',
    'wallet_coinbase_category.py',
    'feature_filelock.py',
    'feature_loadblock.py',
    'p2p_dos_header_tree.py',
    'p2p_unrequested_blocks.py',
    'feature_includeconf.py',
    'feature_asmap.py',
    'rpc_deriveaddresses.py',
    'rpc_deriveaddresses.py --usecli',
    'rpc_scantxoutset.py',
    'feature_logging.py',
<<<<<<< HEAD
    #'p2p_node_network_limited.py', # Not compatible with Omni
    'omni_feecache.py',
=======
    'p2p_node_network_limited.py',
    'p2p_permissions.py',
>>>>>>> 6a3031c8
    'feature_blocksdir.py',
    'feature_config_args.py',
    'rpc_getaddressinfo_labels_purpose_deprecation.py',
    'rpc_getaddressinfo_label_deprecation.py',
    'rpc_getdescriptorinfo.py',
    'rpc_help.py',
    'feature_help.py',
    'feature_shutdown.py',
<<<<<<< HEAD
=======
    'framework_test_script.py',
>>>>>>> 6a3031c8
    'omni_reorg.py',
    'omni_clientexpiry.py',
    'omni_metadexprices.py',
    'omni_metadexphase3.py',
    'omni_stov1.py',
    'omni_deactivation.py',
    'omni_freeze.py',
<<<<<<< HEAD
    'omni_freedexspec.py',
    'omni_dexversionsspec.py',
=======
>>>>>>> 6a3031c8
    # Don't append tests at the end to avoid merge conflicts
    # Put them in a random line within the section that fits their approximate run-time
]

# Place EXTENDED_SCRIPTS first since it has the 3 longest running tests
ALL_SCRIPTS = EXTENDED_SCRIPTS + BASE_SCRIPTS

NON_SCRIPTS = [
    # These are python files that live in the functional tests directory, but are not test scripts.
    "combine_logs.py",
    "create_cache.py",
    "test_runner.py",
]

def main():
    # Parse arguments and pass through unrecognised args
    parser = argparse.ArgumentParser(add_help=False,
                                     usage='%(prog)s [test_runner.py options] [script options] [scripts]',
                                     description=__doc__,
                                     epilog='''
    Help text and arguments for individual test script:''',
                                     formatter_class=argparse.RawTextHelpFormatter)
    parser.add_argument('--ansi', action='store_true', default=sys.stdout.isatty(), help="Use ANSI colors and dots in output (enabled by default when standard output is a TTY)")
    parser.add_argument('--combinedlogslen', '-c', type=int, default=0, metavar='n', help='On failure, print a log (of length n lines) to the console, combined from the test framework and all test nodes.')
    parser.add_argument('--coverage', action='store_true', help='generate a basic coverage report for the RPC interface')
    parser.add_argument('--ci', action='store_true', help='Run checks and code that are usually only enabled in a continuous integration environment')
    parser.add_argument('--exclude', '-x', help='specify a comma-separated-list of scripts to exclude.')
    parser.add_argument('--extended', action='store_true', help='run the extended test suite in addition to the basic tests')
    parser.add_argument('--help', '-h', '-?', action='store_true', help='print help text and exit')
    parser.add_argument('--jobs', '-j', type=int, default=4, help='how many test scripts to run in parallel. Default=4.')
    parser.add_argument('--keepcache', '-k', action='store_true', help='the default behavior is to flush the cache directory on startup. --keepcache retains the cache from the previous testrun.')
    parser.add_argument('--quiet', '-q', action='store_true', help='only print dots, results summary and failure logs')
    parser.add_argument('--tmpdirprefix', '-t', default=tempfile.gettempdir(), help="Root directory for datadirs")
    parser.add_argument('--failfast', action='store_true', help='stop execution after the first test failure')
    parser.add_argument('--filter', help='filter scripts to run by regular expression')

    args, unknown_args = parser.parse_known_args()
    if not args.ansi:
        global BOLD, GREEN, RED, GREY
        BOLD = ("", "")
        GREEN = ("", "")
        RED = ("", "")
        GREY = ("", "")

    # args to be passed on always start with two dashes; tests are the remaining unknown args
    tests = [arg for arg in unknown_args if arg[:2] != "--"]
    passon_args = [arg for arg in unknown_args if arg[:2] == "--"]

    # Read config generated by configure.
    config = configparser.ConfigParser()
    configfile = os.path.abspath(os.path.dirname(__file__)) + "/../config.ini"
    config.read_file(open(configfile, encoding="utf8"))

    passon_args.append("--configfile=%s" % configfile)

    # Set up logging
    logging_level = logging.INFO if args.quiet else logging.DEBUG
    logging.basicConfig(format='%(message)s', level=logging_level)

    # Create base test directory
    tmpdir = "%s/test_runner_₿_🏃_%s" % (args.tmpdirprefix, datetime.datetime.now().strftime("%Y%m%d_%H%M%S"))

    os.makedirs(tmpdir)

    logging.debug("Temporary test directory at %s" % tmpdir)

    enable_bitcoind = config["components"].getboolean("ENABLE_BITCOIND")

    if not enable_bitcoind:
        print("No functional tests to run.")
        print("Rerun ./configure with --with-daemon and then make")
        sys.exit(0)

    # Build list of tests
    test_list = []
    if tests:
        # Individual tests have been specified. Run specified tests that exist
        # in the ALL_SCRIPTS list. Accept names with or without a .py extension.
        # Specified tests can contain wildcards, but in that case the supplied
        # paths should be coherent, e.g. the same path as that provided to call
        # test_runner.py. Examples:
        #   `test/functional/test_runner.py test/functional/wallet*`
        #   `test/functional/test_runner.py ./test/functional/wallet*`
        #   `test_runner.py wallet*`
        #   but not:
        #   `test/functional/test_runner.py wallet*`
        # Multiple wildcards can be passed:
        #   `test_runner.py tool* mempool*`
        for test in tests:
            script = test.split("/")[-1]
            script = script + ".py" if ".py" not in script else script
            if script in ALL_SCRIPTS:
                test_list.append(script)
            else:
                print("{}WARNING!{} Test '{}' not found in full test list.".format(BOLD[1], BOLD[0], test))
    elif args.extended:
        # Include extended tests
        test_list += ALL_SCRIPTS
    else:
        # Run base tests only
        test_list += BASE_SCRIPTS

    # Remove the test cases that the user has explicitly asked to exclude.
    if args.exclude:
        exclude_tests = [test.split('.py')[0] for test in args.exclude.split(',')]
        for exclude_test in exclude_tests:
            # Remove <test_name>.py and <test_name>.py --arg from the test list
            exclude_list = [test for test in test_list if test.split('.py')[0] == exclude_test]
            for exclude_item in exclude_list:
                test_list.remove(exclude_item)
            if not exclude_list:
                print("{}WARNING!{} Test '{}' not found in current test list.".format(BOLD[1], BOLD[0], exclude_test))

    if args.filter:
        test_list = list(filter(re.compile(args.filter).search, test_list))

    if not test_list:
        print("No valid test scripts specified. Check that your test is in one "
              "of the test lists in test_runner.py, or run test_runner.py with no arguments to run all tests")
        sys.exit(0)

    if args.help:
        # Print help for test_runner.py, then print help of the first script (with args removed) and exit.
        parser.print_help()
        subprocess.check_call([sys.executable, os.path.join(config["environment"]["SRCDIR"], 'test', 'functional', test_list[0].split()[0]), '-h'])
        sys.exit(0)

    check_script_list(src_dir=config["environment"]["SRCDIR"], fail_on_warn=args.ci)
    check_script_prefixes()

    if not args.keepcache:
        shutil.rmtree("%s/test/cache" % config["environment"]["BUILDDIR"], ignore_errors=True)

    run_tests(
        test_list=test_list,
        src_dir=config["environment"]["SRCDIR"],
        build_dir=config["environment"]["BUILDDIR"],
        tmpdir=tmpdir,
        jobs=args.jobs,
        enable_coverage=args.coverage,
        args=passon_args,
        combined_logs_len=args.combinedlogslen,
        failfast=args.failfast,
        use_term_control=args.ansi,
    )

def run_tests(*, test_list, src_dir, build_dir, tmpdir, jobs=1, enable_coverage=False, args=None, combined_logs_len=0, failfast=False, use_term_control):
    args = args or []

    # Warn if bitcoind is already running
    # pidof might fail or return an empty string if bitcoind is not running
    try:
        if subprocess.check_output(["pidof", "omnicored"]) not in [b'']:
            print("%sWARNING!%s There is already a omnicored process running on this system. Tests may fail unexpectedly due to resource contention!" % (BOLD[1], BOLD[0]))
    except (OSError, subprocess.SubprocessError):
        pass

    # Warn if there is a cache directory
    cache_dir = "%s/test/cache" % build_dir
    if os.path.isdir(cache_dir):
        print("%sWARNING!%s There is a cache directory here: %s. If tests fail unexpectedly, try deleting the cache directory." % (BOLD[1], BOLD[0], cache_dir))

    tests_dir = src_dir + '/test/functional/'

    flags = ['--cachedir={}'.format(cache_dir)] + args

    if enable_coverage:
        coverage = RPCCoverage()
        flags.append(coverage.flag)
        logging.debug("Initializing coverage directory at %s" % coverage.dir)
    else:
        coverage = None

    if len(test_list) > 1 and jobs > 1:
        # Populate cache
        try:
            subprocess.check_output([sys.executable, tests_dir + 'create_cache.py'] + flags + ["--tmpdir=%s/cache" % tmpdir])
        except subprocess.CalledProcessError as e:
            sys.stdout.buffer.write(e.output)
            raise

    #Run Tests
    job_queue = TestHandler(
        num_tests_parallel=jobs,
        tests_dir=tests_dir,
        tmpdir=tmpdir,
        test_list=test_list,
        flags=flags,
        use_term_control=use_term_control,
    )
    start_time = time.time()
    test_results = []

    max_len_name = len(max(test_list, key=len))
    test_count = len(test_list)
    for i in range(test_count):
        test_result, testdir, stdout, stderr = job_queue.get_next()
        test_results.append(test_result)
        done_str = "{}/{} - {}{}{}".format(i + 1, test_count, BOLD[1], test_result.name, BOLD[0])
        if test_result.status == "Passed":
            logging.debug("%s passed, Duration: %s s" % (done_str, test_result.time))
        elif test_result.status == "Skipped":
            logging.debug("%s skipped" % (done_str))
        else:
            print("%s failed, Duration: %s s\n" % (done_str, test_result.time))
            print(BOLD[1] + 'stdout:\n' + BOLD[0] + stdout + '\n')
            print(BOLD[1] + 'stderr:\n' + BOLD[0] + stderr + '\n')
            if combined_logs_len and os.path.isdir(testdir):
                # Print the final `combinedlogslen` lines of the combined logs
                print('{}Combine the logs and print the last {} lines ...{}'.format(BOLD[1], combined_logs_len, BOLD[0]))
                print('\n============')
                print('{}Combined log for {}:{}'.format(BOLD[1], testdir, BOLD[0]))
                print('============\n')
                combined_logs_args = [sys.executable, os.path.join(tests_dir, 'combine_logs.py'), testdir]
                if BOLD[0]:
                    combined_logs_args += ['--color']
                combined_logs, _ = subprocess.Popen(combined_logs_args, universal_newlines=True, stdout=subprocess.PIPE).communicate()
                print("\n".join(deque(combined_logs.splitlines(), combined_logs_len)))

            if failfast:
                logging.debug("Early exiting after test failure")
                break

    print_results(test_results, max_len_name, (int(time.time() - start_time)))

    if coverage:
        coverage_passed = coverage.report_rpc_coverage()

        logging.debug("Cleaning up coverage data")
        coverage.cleanup()
    else:
        coverage_passed = True

    # Clear up the temp directory if all subdirectories are gone
    if not os.listdir(tmpdir):
        os.rmdir(tmpdir)

    all_passed = all(map(lambda test_result: test_result.was_successful, test_results)) and coverage_passed

    # This will be a no-op unless failfast is True in which case there may be dangling
    # processes which need to be killed.
    job_queue.kill_and_join()

    sys.exit(not all_passed)

def print_results(test_results, max_len_name, runtime):
    results = "\n" + BOLD[1] + "%s | %s | %s\n\n" % ("TEST".ljust(max_len_name), "STATUS   ", "DURATION") + BOLD[0]

    test_results.sort(key=TestResult.sort_key)
    all_passed = True
    time_sum = 0

    for test_result in test_results:
        all_passed = all_passed and test_result.was_successful
        time_sum += test_result.time
        test_result.padding = max_len_name
        results += str(test_result)

    status = TICK + "Passed" if all_passed else CROSS + "Failed"
    if not all_passed:
        results += RED[1]
    results += BOLD[1] + "\n%s | %s | %s s (accumulated) \n" % ("ALL".ljust(max_len_name), status.ljust(9), time_sum) + BOLD[0]
    if not all_passed:
        results += RED[0]
    results += "Runtime: %s s\n" % (runtime)
    print(results)

class TestHandler:
    """
    Trigger the test scripts passed in via the list.
    """

    def __init__(self, *, num_tests_parallel, tests_dir, tmpdir, test_list, flags, use_term_control):
        assert num_tests_parallel >= 1
        self.num_jobs = num_tests_parallel
        self.tests_dir = tests_dir
        self.tmpdir = tmpdir
        self.test_list = test_list
        self.flags = flags
        self.num_running = 0
        self.jobs = []
        self.use_term_control = use_term_control

    def get_next(self):
        while self.num_running < self.num_jobs and self.test_list:
            # Add tests
            self.num_running += 1
            test = self.test_list.pop(0)
            portseed = len(self.test_list)
            portseed_arg = ["--portseed={}".format(portseed)]
            log_stdout = tempfile.SpooledTemporaryFile(max_size=2**16)
            log_stderr = tempfile.SpooledTemporaryFile(max_size=2**16)
            test_argv = test.split()
            testdir = "{}/{}_{}".format(self.tmpdir, re.sub(".py$", "", test_argv[0]), portseed)
            tmpdir_arg = ["--tmpdir={}".format(testdir)]
            self.jobs.append((test,
                              time.time(),
                              subprocess.Popen([sys.executable, self.tests_dir + test_argv[0]] + test_argv[1:] + self.flags + portseed_arg + tmpdir_arg,
                                               universal_newlines=True,
                                               stdout=log_stdout,
                                               stderr=log_stderr),
                              testdir,
                              log_stdout,
                              log_stderr))
        if not self.jobs:
            raise IndexError('pop from empty list')

        # Print remaining running jobs when all jobs have been started.
        if not self.test_list:
            print("Remaining jobs: [{}]".format(", ".join(j[0] for j in self.jobs)))

        dot_count = 0
        while True:
            # Return first proc that finishes
            time.sleep(.5)
            for job in self.jobs:
                (name, start_time, proc, testdir, log_out, log_err) = job
                if proc.poll() is not None:
                    log_out.seek(0), log_err.seek(0)
                    [stdout, stderr] = [log_file.read().decode('utf-8') for log_file in (log_out, log_err)]
                    log_out.close(), log_err.close()
                    if proc.returncode == TEST_EXIT_PASSED and stderr == "":
                        status = "Passed"
                    elif proc.returncode == TEST_EXIT_SKIPPED:
                        status = "Skipped"
                    else:
                        status = "Failed"
                    self.num_running -= 1
                    self.jobs.remove(job)
                    if self.use_term_control:
                        clearline = '\r' + (' ' * dot_count) + '\r'
                        print(clearline, end='', flush=True)
                    dot_count = 0
                    return TestResult(name, status, int(time.time() - start_time)), testdir, stdout, stderr
            if self.use_term_control:
                print('.', end='', flush=True)
            dot_count += 1

    def kill_and_join(self):
        """Send SIGKILL to all jobs and block until all have ended."""
        procs = [i[2] for i in self.jobs]

        for proc in procs:
            proc.kill()

        for proc in procs:
            proc.wait()


class TestResult():
    def __init__(self, name, status, time):
        self.name = name
        self.status = status
        self.time = time
        self.padding = 0

    def sort_key(self):
        if self.status == "Passed":
            return 0, self.name.lower()
        elif self.status == "Failed":
            return 2, self.name.lower()
        elif self.status == "Skipped":
            return 1, self.name.lower()

    def __repr__(self):
        if self.status == "Passed":
            color = GREEN
            glyph = TICK
        elif self.status == "Failed":
            color = RED
            glyph = CROSS
        elif self.status == "Skipped":
            color = GREY
            glyph = CIRCLE

        return color[1] + "%s | %s%s | %s s\n" % (self.name.ljust(self.padding), glyph, self.status.ljust(7), self.time) + color[0]

    @property
    def was_successful(self):
        return self.status != "Failed"


def check_script_prefixes():
    """Check that test scripts start with one of the allowed name prefixes."""

<<<<<<< HEAD
    good_prefixes_re = re.compile("(example|feature|interface|mempool|mining|omni|p2p|rpc|wallet|tool)_")
=======
    good_prefixes_re = re.compile("^(example|feature|interface|mempool|mining|omni|p2p|rpc|wallet|tool|framework_test)_")
>>>>>>> 6a3031c8
    bad_script_names = [script for script in ALL_SCRIPTS if good_prefixes_re.match(script) is None]

    if bad_script_names:
        print("%sERROR:%s %d tests not meeting naming conventions:" % (BOLD[1], BOLD[0], len(bad_script_names)))
        print("  %s" % ("\n  ".join(sorted(bad_script_names))))
        raise AssertionError("Some tests are not following naming convention!")


def check_script_list(*, src_dir, fail_on_warn):
    """Check scripts directory.

    Check that there are no scripts in the functional tests directory which are
    not being run by pull-tester.py."""
    script_dir = src_dir + '/test/functional/'
    python_files = set([test_file for test_file in os.listdir(script_dir) if test_file.endswith(".py")])
    missed_tests = list(python_files - set(map(lambda x: x.split()[0], ALL_SCRIPTS + NON_SCRIPTS)))
    if len(missed_tests) != 0:
        print("%sWARNING!%s The following scripts are not being run: %s. Check the test lists in test_runner.py." % (BOLD[1], BOLD[0], str(missed_tests)))
        if fail_on_warn:
            # On CI this warning is an error to prevent merging incomplete commits into master
            sys.exit(1)


class RPCCoverage():
    """
    Coverage reporting utilities for test_runner.

    Coverage calculation works by having each test script subprocess write
    coverage files into a particular directory. These files contain the RPC
    commands invoked during testing, as well as a complete listing of RPC
    commands per `bitcoin-cli help` (`rpc_interface.txt`).

    After all tests complete, the commands run are combined and diff'd against
    the complete list to calculate uncovered RPC commands.

    See also: test/functional/test_framework/coverage.py

    """
    def __init__(self):
        self.dir = tempfile.mkdtemp(prefix="coverage")
        self.flag = '--coveragedir=%s' % self.dir

    def report_rpc_coverage(self):
        """
        Print out RPC commands that were unexercised by tests.

        """
        uncovered = self._get_uncovered_rpc_commands()

        if uncovered:
            print("Uncovered RPC commands:")
            print("".join(("  - %s\n" % command) for command in sorted(uncovered)))
            return False
        else:
            print("All RPC commands covered.")
            return True

    def cleanup(self):
        return shutil.rmtree(self.dir)

    def _get_uncovered_rpc_commands(self):
        """
        Return a set of currently untested RPC commands.

        """
        # This is shared from `test/functional/test-framework/coverage.py`
        reference_filename = 'rpc_interface.txt'
        coverage_file_prefix = 'coverage.'

        coverage_ref_filename = os.path.join(self.dir, reference_filename)
        coverage_filenames = set()
        all_cmds = set()
        covered_cmds = set()

        if not os.path.isfile(coverage_ref_filename):
            raise RuntimeError("No coverage reference found")

        with open(coverage_ref_filename, 'r', encoding="utf8") as coverage_ref_file:
            all_cmds.update([line.strip() for line in coverage_ref_file.readlines()])

        for root, _, files in os.walk(self.dir):
            for filename in files:
                if filename.startswith(coverage_file_prefix):
                    coverage_filenames.add(os.path.join(root, filename))

        for filename in coverage_filenames:
            with open(filename, 'r', encoding="utf8") as coverage_file:
                covered_cmds.update([line.strip() for line in coverage_file.readlines()])

        return all_cmds - covered_cmds


if __name__ == '__main__':
    main()<|MERGE_RESOLUTION|>--- conflicted
+++ resolved
@@ -213,13 +213,8 @@
     'rpc_deriveaddresses.py --usecli',
     'rpc_scantxoutset.py',
     'feature_logging.py',
-<<<<<<< HEAD
-    #'p2p_node_network_limited.py', # Not compatible with Omni
-    'omni_feecache.py',
-=======
     'p2p_node_network_limited.py',
     'p2p_permissions.py',
->>>>>>> 6a3031c8
     'feature_blocksdir.py',
     'feature_config_args.py',
     'rpc_getaddressinfo_labels_purpose_deprecation.py',
@@ -228,10 +223,7 @@
     'rpc_help.py',
     'feature_help.py',
     'feature_shutdown.py',
-<<<<<<< HEAD
-=======
     'framework_test_script.py',
->>>>>>> 6a3031c8
     'omni_reorg.py',
     'omni_clientexpiry.py',
     'omni_metadexprices.py',
@@ -239,11 +231,6 @@
     'omni_stov1.py',
     'omni_deactivation.py',
     'omni_freeze.py',
-<<<<<<< HEAD
-    'omni_freedexspec.py',
-    'omni_dexversionsspec.py',
-=======
->>>>>>> 6a3031c8
     # Don't append tests at the end to avoid merge conflicts
     # Put them in a random line within the section that fits their approximate run-time
 ]
@@ -629,11 +616,7 @@
 def check_script_prefixes():
     """Check that test scripts start with one of the allowed name prefixes."""
 
-<<<<<<< HEAD
-    good_prefixes_re = re.compile("(example|feature|interface|mempool|mining|omni|p2p|rpc|wallet|tool)_")
-=======
     good_prefixes_re = re.compile("^(example|feature|interface|mempool|mining|omni|p2p|rpc|wallet|tool|framework_test)_")
->>>>>>> 6a3031c8
     bad_script_names = [script for script in ALL_SCRIPTS if good_prefixes_re.match(script) is None]
 
     if bad_script_names:

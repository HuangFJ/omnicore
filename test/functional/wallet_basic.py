--- conflicted
+++ resolved
@@ -14,30 +14,19 @@
     assert_equal,
     assert_fee_amount,
     assert_raises_rpc_error,
-<<<<<<< HEAD
-    connect_nodes,
-    wait_until,
-)
-from test_framework.wallet_util import test_address
-=======
     find_vout_for_address,
 )
 from test_framework.wallet_util import test_address
 
 NOT_A_NUMBER_OR_STRING = "Amount is not a number or string"
 OUT_OF_RANGE = "Amount out of range"
->>>>>>> 9e05de1d
 
 
 class WalletTest(BitcoinTestFramework):
     def set_test_params(self):
         self.num_nodes = 4
         self.extra_args = [[
-<<<<<<< HEAD
-            "-acceptnonstdtxn=1",
-=======
             "-dustrelayfee=0", "-walletrejectlongchains=0", "-whitelist=noban@127.0.0.1"
->>>>>>> 9e05de1d
         ]] * self.num_nodes
         self.setup_clean_chain = True
         self.supports_cli = False
@@ -49,15 +38,9 @@
         self.setup_nodes()
         # Only need nodes 0-2 running at start of test
         self.stop_node(3)
-<<<<<<< HEAD
-        connect_nodes(self.nodes[0], 1)
-        connect_nodes(self.nodes[1], 2)
-        connect_nodes(self.nodes[0], 2)
-=======
         self.connect_nodes(0, 1)
         self.connect_nodes(1, 2)
         self.connect_nodes(0, 2)
->>>>>>> 9e05de1d
         self.sync_all(self.nodes[0:3])
 
     def check_fee_amount(self, curr_balance, balance_with_fee, fee_per_byte, tx_size):
@@ -85,12 +68,7 @@
         assert_equal(walletinfo['balance'], 0)
 
         self.sync_all(self.nodes[0:3])
-<<<<<<< HEAD
-        self.nodes[1].generate(101)
-        self.sync_all(self.nodes[0:3])
-=======
         self.generate(self.nodes[1], COINBASE_MATURITY + 1, sync_fun=lambda: self.sync_all(self.nodes[0:3]))
->>>>>>> 9e05de1d
 
         assert_equal(self.nodes[0].getbalance(), 50)
         assert_equal(self.nodes[1].getbalance(), 50)
@@ -138,12 +116,7 @@
         assert_equal(walletinfo['immature_balance'], 0)
 
         # Have node0 mine a block, thus it will collect its own fee.
-<<<<<<< HEAD
-        self.nodes[0].generate(1)
-        self.sync_all(self.nodes[0:3])
-=======
         self.generate(self.nodes[0], 1, sync_fun=lambda: self.sync_all(self.nodes[0:3]))
->>>>>>> 9e05de1d
 
         # Exercise locking of unspent outputs
         unspent_0 = self.nodes[2].listunspent()[0]
@@ -222,12 +195,7 @@
         assert_equal(len(self.nodes[1].listlockunspent()), 0)
 
         # Have node1 generate 100 blocks (so node0 can recover the fee)
-<<<<<<< HEAD
-        self.nodes[1].generate(100)
-        self.sync_all(self.nodes[0:3])
-=======
         self.generate(self.nodes[1], COINBASE_MATURITY, sync_fun=lambda: self.sync_all(self.nodes[0:3]))
->>>>>>> 9e05de1d
 
         # node0 should end up with 100 btc in block rewards plus fees, but
         # minus the 21 plus fees sent to node2
@@ -255,12 +223,7 @@
         self.nodes[1].sendrawtransaction(hexstring=txns_to_send[1]["hex"], maxfeerate=0)
 
         # Have node1 mine a block to confirm transactions:
-<<<<<<< HEAD
-        self.nodes[1].generate(1)
-        self.sync_all(self.nodes[0:3])
-=======
         self.generate(self.nodes[1], 1, sync_fun=lambda: self.sync_all(self.nodes[0:3]))
->>>>>>> 9e05de1d
 
         assert_equal(self.nodes[0].getbalance(), 0)
         assert_equal(self.nodes[2].getbalance(), 94)
@@ -274,23 +237,13 @@
         fee_per_byte = Decimal('0.001') / 1000
         self.nodes[2].settxfee(fee_per_byte * 1000)
         txid = self.nodes[2].sendtoaddress(address, 10, "", "", False)
-<<<<<<< HEAD
-        self.nodes[2].generate(1)
-        self.sync_all(self.nodes[0:3])
-=======
         self.generate(self.nodes[2], 1, sync_fun=lambda: self.sync_all(self.nodes[0:3]))
->>>>>>> 9e05de1d
         node_2_bal = self.check_fee_amount(self.nodes[2].getbalance(), Decimal('84'), fee_per_byte, self.get_vsize(self.nodes[2].gettransaction(txid)['hex']))
         assert_equal(self.nodes[0].getbalance(), Decimal('10'))
 
         # Send 10 BTC with subtract fee from amount
         txid = self.nodes[2].sendtoaddress(address, 10, "", "", True)
-<<<<<<< HEAD
-        self.nodes[2].generate(1)
-        self.sync_all(self.nodes[0:3])
-=======
         self.generate(self.nodes[2], 1, sync_fun=lambda: self.sync_all(self.nodes[0:3]))
->>>>>>> 9e05de1d
         node_2_bal -= Decimal('10')
         assert_equal(self.nodes[2].getbalance(), node_2_bal)
         node_0_bal = self.check_fee_amount(self.nodes[0].getbalance(), Decimal('20'), fee_per_byte, self.get_vsize(self.nodes[2].gettransaction(txid)['hex']))
@@ -299,32 +252,18 @@
 
         # Sendmany 10 BTC
         txid = self.nodes[2].sendmany('', {address: 10}, 0, "", [])
-<<<<<<< HEAD
-        self.nodes[2].generate(1)
-        self.sync_all(self.nodes[0:3])
-=======
         self.generate(self.nodes[2], 1, sync_fun=lambda: self.sync_all(self.nodes[0:3]))
->>>>>>> 9e05de1d
         node_0_bal += Decimal('10')
         node_2_bal = self.check_fee_amount(self.nodes[2].getbalance(), node_2_bal - Decimal('10'), fee_per_byte, self.get_vsize(self.nodes[2].gettransaction(txid)['hex']))
         assert_equal(self.nodes[0].getbalance(), node_0_bal)
 
         # Sendmany 10 BTC with subtract fee from amount
         txid = self.nodes[2].sendmany('', {address: 10}, 0, "", [address])
-<<<<<<< HEAD
-        self.nodes[2].generate(1)
-        self.sync_all(self.nodes[0:3])
-=======
         self.generate(self.nodes[2], 1, sync_fun=lambda: self.sync_all(self.nodes[0:3]))
->>>>>>> 9e05de1d
         node_2_bal -= Decimal('10')
         assert_equal(self.nodes[2].getbalance(), node_2_bal)
         node_0_bal = self.check_fee_amount(self.nodes[0].getbalance(), node_0_bal + Decimal('10'), fee_per_byte, self.get_vsize(self.nodes[2].gettransaction(txid)['hex']))
 
-<<<<<<< HEAD
-        self.start_node(3)
-        connect_nodes(self.nodes[0], 3)
-=======
         self.log.info("Test sendmany with fee_rate param (explicit fee rate in sat/vB)")
         fee_rate_sat_vb = 2
         fee_rate_btc_kvb = fee_rate_sat_vb * 1e3 / 1e8
@@ -385,7 +324,6 @@
 
         self.start_node(3, self.nodes[3].extra_args)
         self.connect_nodes(0, 3)
->>>>>>> 9e05de1d
         self.sync_all()
 
         # check if we can list zero value tx as available coins
@@ -419,35 +357,19 @@
         self.start_node(0, ["-walletbroadcast=0"])
         self.start_node(1, ["-walletbroadcast=0"])
         self.start_node(2, ["-walletbroadcast=0"])
-<<<<<<< HEAD
-        connect_nodes(self.nodes[0], 1)
-        connect_nodes(self.nodes[1], 2)
-        connect_nodes(self.nodes[0], 2)
-=======
         self.connect_nodes(0, 1)
         self.connect_nodes(1, 2)
         self.connect_nodes(0, 2)
->>>>>>> 9e05de1d
         self.sync_all(self.nodes[0:3])
 
         txid_not_broadcast = self.nodes[0].sendtoaddress(self.nodes[2].getnewaddress(), 2)
         tx_obj_not_broadcast = self.nodes[0].gettransaction(txid_not_broadcast)
-<<<<<<< HEAD
-        self.nodes[1].generate(1)  # mine a block, tx should not be in there
-        self.sync_all(self.nodes[0:3])
-=======
         self.generate(self.nodes[1], 1, sync_fun=lambda: self.sync_all(self.nodes[0:3]))  # mine a block, tx should not be in there
->>>>>>> 9e05de1d
         assert_equal(self.nodes[2].getbalance(), node_2_bal)  # should not be changed because tx was not broadcasted
 
         # now broadcast from another node, mine a block, sync, and check the balance
         self.nodes[1].sendrawtransaction(tx_obj_not_broadcast['hex'])
-<<<<<<< HEAD
-        self.nodes[1].generate(1)
-        self.sync_all(self.nodes[0:3])
-=======
         self.generate(self.nodes[1], 1, sync_fun=lambda: self.sync_all(self.nodes[0:3]))
->>>>>>> 9e05de1d
         node_2_bal += 2
         tx_obj_not_broadcast = self.nodes[0].gettransaction(txid_not_broadcast)
         assert_equal(self.nodes[2].getbalance(), node_2_bal)
@@ -460,22 +382,12 @@
         self.start_node(0)
         self.start_node(1)
         self.start_node(2)
-<<<<<<< HEAD
-        connect_nodes(self.nodes[0], 1)
-        connect_nodes(self.nodes[1], 2)
-        connect_nodes(self.nodes[0], 2)
-        self.sync_blocks(self.nodes[0:3])
-
-        self.nodes[0].generate(1)
-        self.sync_blocks(self.nodes[0:3])
-=======
         self.connect_nodes(0, 1)
         self.connect_nodes(1, 2)
         self.connect_nodes(0, 2)
         self.sync_blocks(self.nodes[0:3])
 
         self.generate(self.nodes[0], 1, sync_fun=lambda: self.sync_blocks(self.nodes[0:3]))
->>>>>>> 9e05de1d
         node_2_bal += 2
 
         # tx should be added to balance because after restarting the nodes tx should be broadcast
@@ -503,61 +415,6 @@
         assert_raises_rpc_error(-3, "Invalid amount", self.nodes[0].sendtoaddress, self.nodes[2].getnewaddress(), "1f-4")
 
         # This will raise an exception since generate does not accept a string
-<<<<<<< HEAD
-        assert_raises_rpc_error(-1, "not an integer", self.nodes[0].generate, "2")
-
-        # This will raise an exception for the invalid private key format
-        assert_raises_rpc_error(-5, "Invalid private key encoding", self.nodes[0].importprivkey, "invalid")
-
-        # This will raise an exception for importing an address with the PS2H flag
-        temp_address = self.nodes[1].getnewaddress("", "p2sh-segwit")
-        assert_raises_rpc_error(-5, "Cannot use the p2sh flag with an address - use a script instead", self.nodes[0].importaddress, temp_address, "label", False, True)
-
-        # This will raise an exception for attempting to dump the private key of an address you do not own
-        assert_raises_rpc_error(-3, "Address does not refer to a key", self.nodes[0].dumpprivkey, temp_address)
-
-        # This will raise an exception for attempting to get the private key of an invalid Bitcoin address
-        assert_raises_rpc_error(-5, "Invalid Bitcoin address", self.nodes[0].dumpprivkey, "invalid")
-
-        # This will raise an exception for attempting to set a label for an invalid Bitcoin address
-        assert_raises_rpc_error(-5, "Invalid Bitcoin address", self.nodes[0].setlabel, "invalid address", "label")
-
-        # This will raise an exception for importing an invalid address
-        assert_raises_rpc_error(-5, "Invalid Bitcoin address or script", self.nodes[0].importaddress, "invalid")
-
-        # This will raise an exception for attempting to import a pubkey that isn't in hex
-        assert_raises_rpc_error(-5, "Pubkey must be a hex string", self.nodes[0].importpubkey, "not hex")
-
-        # This will raise an exception for importing an invalid pubkey
-        assert_raises_rpc_error(-5, "Pubkey is not a valid public key", self.nodes[0].importpubkey, "5361746f736869204e616b616d6f746f")
-
-        # Import address and private key to check correct behavior of spendable unspents
-        # 1. Send some coins to generate new UTXO
-        address_to_import = self.nodes[2].getnewaddress()
-        txid = self.nodes[0].sendtoaddress(address_to_import, 1)
-        self.nodes[0].generate(1)
-        self.sync_all(self.nodes[0:3])
-
-        # 2. Import address from node2 to node1
-        self.nodes[1].importaddress(address_to_import)
-
-        # 3. Validate that the imported address is watch-only on node1
-        assert self.nodes[1].getaddressinfo(address_to_import)["iswatchonly"]
-
-        # 4. Check that the unspents after import are not spendable
-        assert_array_result(self.nodes[1].listunspent(),
-                            {"address": address_to_import},
-                            {"spendable": False})
-
-        # 5. Import private key of the previously imported address on node1
-        priv_key = self.nodes[2].dumpprivkey(address_to_import)
-        self.nodes[1].importprivkey(priv_key)
-
-        # 6. Check that the unspents are now spendable on node1
-        assert_array_result(self.nodes[1].listunspent(),
-                            {"address": address_to_import},
-                            {"spendable": True})
-=======
         assert_raises_rpc_error(-1, "not of expected type number", self.generate, self.nodes[0], "2")
 
         if not self.options.descriptors:
@@ -679,28 +536,18 @@
             assert_array_result(self.nodes[1].listunspent(),
                                 {"address": address_to_import},
                                 {"spendable": True})
->>>>>>> 9e05de1d
 
         # Mine a block from node0 to an address from node1
         coinbase_addr = self.nodes[1].getnewaddress()
         block_hash = self.generatetoaddress(self.nodes[0], 1, coinbase_addr, sync_fun=lambda: self.sync_all(self.nodes[0:3]))[0]
         coinbase_txid = self.nodes[0].getblock(block_hash)['tx'][0]
-<<<<<<< HEAD
-        self.sync_all(self.nodes[0:3])
-=======
->>>>>>> 9e05de1d
 
         # Check that the txid and balance is found by node1
         self.nodes[1].gettransaction(coinbase_txid)
 
         # check if wallet or blockchain maintenance changes the balance
         self.sync_all(self.nodes[0:3])
-<<<<<<< HEAD
-        blocks = self.nodes[0].generate(2)
-        self.sync_all(self.nodes[0:3])
-=======
         blocks = self.generate(self.nodes[0], 2, sync_fun=lambda: self.sync_all(self.nodes[0:3]))
->>>>>>> 9e05de1d
         balance_nodes = [self.nodes[i].getbalance() for i in range(3)]
         block_count = self.nodes[0].getblockcount()
 
@@ -740,19 +587,8 @@
 
         # Get all non-zero utxos together and split into two chains
         chain_addrs = [self.nodes[0].getnewaddress(), self.nodes[0].getnewaddress()]
-<<<<<<< HEAD
-        singletxid = self.nodes[0].sendtoaddress(chain_addrs[0], self.nodes[0].getbalance(), "", "", True)
-        self.nodes[0].generate(1)
-        node0_balance = self.nodes[0].getbalance()
-        # Split into two chains
-        rawtx = self.nodes[0].createrawtransaction([{"txid": singletxid, "vout": 0}], {chain_addrs[0]: node0_balance / 2 - Decimal('0.01'), chain_addrs[1]: node0_balance / 2 - Decimal('0.01')})
-        signedtx = self.nodes[0].signrawtransactionwithwallet(rawtx)
-        singletxid = self.nodes[0].sendrawtransaction(hexstring=signedtx["hex"], maxfeerate=0)
-        self.nodes[0].generate(1)
-=======
         self.nodes[0].sendall(recipients=chain_addrs)
         self.generate(self.nodes[0], 1, sync_fun=self.no_op)
->>>>>>> 9e05de1d
 
         # Make a long chain of unconfirmed payments without hitting mempool limit
         # Each tx we make leaves only one output of change on a chain 1 longer
@@ -827,11 +663,7 @@
                                  "category": baz["category"],
                                  "vout":     baz["vout"]}
         expected_fields = frozenset({'amount', 'bip125-replaceable', 'confirmations', 'details', 'fee',
-<<<<<<< HEAD
-                                     'hex', 'time', 'timereceived', 'trusted', 'txid', 'walletconflicts'})
-=======
                                      'hex', 'time', 'timereceived', 'trusted', 'txid', 'wtxid', 'walletconflicts'})
->>>>>>> 9e05de1d
         verbose_field = "decoded"
         expected_verbose_fields = expected_fields | {verbose_field}
 
@@ -851,8 +683,6 @@
         assert_array_result(tx["details"], {"category": "receive"}, expected_receive_vout)
         assert_equal(tx[verbose_field], self.nodes[0].decoderawtransaction(tx["hex"]))
 
-<<<<<<< HEAD
-=======
         self.log.info("Test send* RPCs with verbose=True")
         address = self.nodes[0].getnewaddress("test")
         txid_feeReason_one = self.nodes[2].sendtoaddress(address=address, amount=5, verbose=True)
@@ -898,7 +728,6 @@
             assert_equal(coin_b["parent_descs"][0], multi_b)
             self.nodes[0].unloadwallet("wo")
 
->>>>>>> 9e05de1d
 
 if __name__ == '__main__':
     WalletTest().main()
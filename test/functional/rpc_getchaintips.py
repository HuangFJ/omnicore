--- conflicted
+++ resolved
@@ -1,9 +1,5 @@
 #!/usr/bin/env python3
-<<<<<<< HEAD
-# Copyright (c) 2014-2019 The Bitcoin Core developers
-=======
 # Copyright (c) 2014-2021 The Bitcoin Core developers
->>>>>>> 9e05de1d
 # Distributed under the MIT software license, see the accompanying
 # file COPYING or http://www.opensource.org/licenses/mit-license.php.
 """Test the getchaintips RPC.
@@ -30,15 +26,8 @@
 
         # Split the network and build two chains of different lengths.
         self.split_network()
-<<<<<<< HEAD
-        self.nodes[0].generatetoaddress(10, self.nodes[0].get_deterministic_priv_key().address)
-        self.nodes[2].generatetoaddress(20, self.nodes[2].get_deterministic_priv_key().address)
-        self.sync_all(self.nodes[:2])
-        self.sync_all(self.nodes[2:])
-=======
         self.generate(self.nodes[0], 10, sync_fun=lambda: self.sync_all(self.nodes[:2]))
         self.generate(self.nodes[2], 20, sync_fun=lambda: self.sync_all(self.nodes[2:]))
->>>>>>> 9e05de1d
 
         tips = self.nodes[1].getchaintips ()
         assert_equal (len (tips), 1)

--- conflicted
+++ resolved
@@ -1,9 +1,5 @@
 #!/usr/bin/env python3
-<<<<<<< HEAD
-# Copyright (c) 2015-2019 The Bitcoin Core developers
-=======
 # Copyright (c) 2015-2021 The Bitcoin Core developers
->>>>>>> 9e05de1d
 # Distributed under the MIT software license, see the accompanying
 # file COPYING or http://www.opensource.org/licenses/mit-license.php.
 """Test the prioritisetransaction mining RPC."""
@@ -27,15 +23,6 @@
 
 class PrioritiseTransactionTest(BitcoinTestFramework):
     def set_test_params(self):
-<<<<<<< HEAD
-        self.setup_clean_chain = True
-        self.num_nodes = 2
-        self.extra_args = [[
-            "-printpriority=1",
-            "-acceptnonstdtxn=1",
-        ]] * self.num_nodes
-        self.supports_cli = False
-=======
         self.num_nodes = 1
         self.extra_args = [[
             "-printpriority=1",
@@ -47,7 +34,6 @@
         self.log.info("Test diamond-shape package with priority")
         mock_time = int(time.time())
         self.nodes[0].setmocktime(mock_time)
->>>>>>> 9e05de1d
 
         #      tx_a
         #      / \
@@ -178,11 +164,7 @@
             for j in txids[i]:
                 assert j in mempool
                 sizes[i] += mempool[j]['vsize']
-<<<<<<< HEAD
-            assert sizes[i] > MAX_BLOCK_BASE_SIZE  # Fail => raise utxo_count
-=======
             assert sizes[i] > MAX_BLOCK_WEIGHT // 4  # Fail => raise utxo_count
->>>>>>> 9e05de1d
 
         # add a fee delta to something in the cheapest bucket and make sure it gets mined
         # also check that a different entry in the cheapest bucket is NOT mined
@@ -230,23 +212,9 @@
                 assert x not in mempool
 
         # Create a free transaction.  Should be rejected.
-<<<<<<< HEAD
-        utxo_list = self.nodes[0].listunspent()
-        assert len(utxo_list) > 0
-        utxo = utxo_list[0]
-
-        inputs = []
-        outputs = {}
-        inputs.append({"txid" : utxo["txid"], "vout" : utxo["vout"]})
-        outputs[self.nodes[0].getnewaddress()] = utxo["amount"]
-        raw_tx = self.nodes[0].createrawtransaction(inputs, outputs)
-        tx_hex = self.nodes[0].signrawtransactionwithwallet(raw_tx)["hex"]
-        tx_id = self.nodes[0].decoderawtransaction(tx_hex)["txid"]
-=======
         tx_res = self.wallet.create_self_transfer(fee_rate=0)
         tx_hex = tx_res['hex']
         tx_id = tx_res['txid']
->>>>>>> 9e05de1d
 
         # This will raise an exception due to min relay fee not being met
         assert_raises_rpc_error(-26, "min relay fee not met", self.nodes[0].sendrawtransaction, tx_hex)

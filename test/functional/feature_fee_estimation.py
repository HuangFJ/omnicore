#!/usr/bin/env python3
<<<<<<< HEAD
# Copyright (c) 2014-2019 The Bitcoin Core developers
=======
# Copyright (c) 2014-2021 The Bitcoin Core developers
>>>>>>> 9e05de1d
# Distributed under the MIT software license, see the accompanying
# file COPYING or http://www.opensource.org/licenses/mit-license.php.
"""Test fee estimation code."""
from copy import deepcopy
from decimal import Decimal
import os
import random

from test_framework.messages import (
    COIN,
)
from test_framework.test_framework import BitcoinTestFramework
from test_framework.util import (
    assert_equal,
    assert_greater_than,
    assert_greater_than_or_equal,
    assert_raises_rpc_error,
    satoshi_round,
)
from test_framework.wallet import MiniWallet


<<<<<<< HEAD

def small_txpuzzle_randfee(from_node, conflist, unconflist, amount, min_fee, fee_increment):
    """Create and send a transaction with a random fee.
=======
def small_txpuzzle_randfee(
    wallet, from_node, conflist, unconflist, amount, min_fee, fee_increment
):
    """Create and send a transaction with a random fee using MiniWallet.
>>>>>>> 9e05de1d

    The function takes a list of confirmed outputs and unconfirmed outputs
    and attempts to use the confirmed list first for its inputs.
    It adds the newly created outputs to the unconfirmed list.
    Returns (raw transaction, fee)."""

    # It's best to exponentially distribute our random fees
    # because the buckets are exponentially spaced.
    # Exponentially distributed from 1-128 * fee_increment
    rand_fee = float(fee_increment) * (1.1892 ** random.randint(0, 28))
    # Total fee ranges from min_fee to min_fee + 127*fee_increment
    fee = min_fee - fee_increment + satoshi_round(rand_fee)
    utxos_to_spend = []
    total_in = Decimal("0.00000000")
    while total_in <= (amount + fee) and len(conflist) > 0:
        t = conflist.pop(0)
        total_in += t["value"]
        utxos_to_spend.append(t)
    while total_in <= (amount + fee) and len(unconflist) > 0:
        t = unconflist.pop(0)
        total_in += t["value"]
        utxos_to_spend.append(t)
    if total_in <= amount + fee:
<<<<<<< HEAD
        while total_in <= (amount + fee) and len(unconflist) > 0:
            t = unconflist.pop(0)
            total_in += t["amount"]
            tx.vin.append(CTxIn(COutPoint(int(t["txid"], 16), t["vout"]), b""))
        if total_in <= amount + fee:
            raise RuntimeError("Insufficient funds: need %d, have %d" % (amount + fee, total_in))
    tx.vout.append(CTxOut(int((total_in - amount - fee) * COIN), P2SH_1))
    tx.vout.append(CTxOut(int(amount * COIN), P2SH_2))
    # These transactions don't need to be signed, but we still have to insert
    # the ScriptSig that will satisfy the ScriptPubKey.
    for inp in tx.vin:
        inp.scriptSig = SCRIPT_SIG[inp.prevout.n]
    txid = from_node.sendrawtransaction(hexstring=ToHex(tx), maxfeerate=0)
    unconflist.append({"txid": txid, "vout": 0, "amount": total_in - amount - fee})
    unconflist.append({"txid": txid, "vout": 1, "amount": amount})

    return (ToHex(tx), fee)


def split_inputs(from_node, txins, txouts, initial_split=False):
    """Generate a lot of inputs so we can generate a ton of transactions.

    This function takes an input from txins, and creates and sends a transaction
    which splits the value into 2 outputs which are appended to txouts.
    Previously this was designed to be small inputs so they wouldn't have
    a high coin age when the notion of priority still existed."""

    prevtxout = txins.pop()
    tx = CTransaction()
    tx.vin.append(CTxIn(COutPoint(int(prevtxout["txid"], 16), prevtxout["vout"]), b""))

    half_change = satoshi_round(prevtxout["amount"] / 2)
    rem_change = prevtxout["amount"] - half_change - Decimal("0.00001000")
    tx.vout.append(CTxOut(int(half_change * COIN), P2SH_1))
    tx.vout.append(CTxOut(int(rem_change * COIN), P2SH_2))

    # If this is the initial split we actually need to sign the transaction
    # Otherwise we just need to insert the proper ScriptSig
    if (initial_split):
        completetx = from_node.signrawtransactionwithwallet(ToHex(tx))["hex"]
    else:
        tx.vin[0].scriptSig = SCRIPT_SIG[prevtxout["vout"]]
        completetx = ToHex(tx)
    txid = from_node.sendrawtransaction(hexstring=completetx, maxfeerate=0)
    txouts.append({"txid": txid, "vout": 0, "amount": half_change})
    txouts.append({"txid": txid, "vout": 1, "amount": rem_change})

=======
        raise RuntimeError(f"Insufficient funds: need {amount + fee}, have {total_in}")
    tx = wallet.create_self_transfer_multi(
        utxos_to_spend=utxos_to_spend,
        fee_per_output=0,
    )["tx"]
    tx.vout[0].nValue = int((total_in - amount - fee) * COIN)
    tx.vout.append(deepcopy(tx.vout[0]))
    tx.vout[1].nValue = int(amount * COIN)

    txid = from_node.sendrawtransaction(hexstring=tx.serialize().hex(), maxfeerate=0)
    unconflist.append({"txid": txid, "vout": 0, "value": total_in - amount - fee})
    unconflist.append({"txid": txid, "vout": 1, "value": amount})

    return (tx.serialize().hex(), fee)


>>>>>>> 9e05de1d
def check_raw_estimates(node, fees_seen):
    """Call estimaterawfee and verify that the estimates meet certain invariants."""

    delta = 1.0e-6  # account for rounding error
    for i in range(1, 26):
        for _, e in node.estimaterawfee(i).items():
            feerate = float(e["feerate"])
            assert_greater_than(feerate, 0)

            if feerate + delta < min(fees_seen) or feerate - delta > max(fees_seen):
<<<<<<< HEAD
                raise AssertionError("Estimated fee (%f) out of range (%f,%f)"
                                     % (feerate, min(fees_seen), max(fees_seen)))
=======
                raise AssertionError(
                    f"Estimated fee ({feerate}) out of range ({min(fees_seen)},{max(fees_seen)})"
                )

>>>>>>> 9e05de1d

def check_smart_estimates(node, fees_seen):
    """Call estimatesmartfee and verify that the estimates meet certain invariants."""

    delta = 1.0e-6  # account for rounding error
    last_feerate = float(max(fees_seen))
    all_smart_estimates = [node.estimatesmartfee(i) for i in range(1, 26)]
    mempoolMinFee = node.getmempoolinfo()["mempoolminfee"]
    minRelaytxFee = node.getmempoolinfo()["minrelaytxfee"]
    for i, e in enumerate(all_smart_estimates):  # estimate is for i+1
        feerate = float(e["feerate"])
        assert_greater_than(feerate, 0)
        assert_greater_than_or_equal(feerate, float(mempoolMinFee))
        assert_greater_than_or_equal(feerate, float(minRelaytxFee))

        if feerate + delta < min(fees_seen) or feerate - delta > max(fees_seen):
            raise AssertionError(
                f"Estimated fee ({feerate}) out of range ({min(fees_seen)},{max(fees_seen)})"
            )
        if feerate - delta > last_feerate:
            raise AssertionError(
                f"Estimated fee ({feerate}) larger than last fee ({last_feerate}) for lower number of confirms"
            )
        last_feerate = feerate

        if i == 0:
            assert_equal(e["blocks"], 2)
        else:
            assert_greater_than_or_equal(i + 1, e["blocks"])

<<<<<<< HEAD
=======

>>>>>>> 9e05de1d
def check_estimates(node, fees_seen):
    check_raw_estimates(node, fees_seen)
    check_smart_estimates(node, fees_seen)

<<<<<<< HEAD
class EstimateFeeTest(BitcoinTestFramework):
    def set_test_params(self):
        self.num_nodes = 3
        # mine non-standard txs (e.g. txs with "dust" outputs)
        # Force fSendTrickle to true (via whitelist.noban)
        self.extra_args = [
            ["-acceptnonstdtxn", "-whitelist=noban@127.0.0.1"],
            ["-acceptnonstdtxn", "-whitelist=noban@127.0.0.1", "-blockmaxweight=68000"],
            ["-acceptnonstdtxn", "-whitelist=noban@127.0.0.1", "-blockmaxweight=32000"],
        ]

    def skip_test_if_missing_module(self):
        self.skip_if_no_wallet()
=======

def send_tx(wallet, node, utxo, feerate):
    """Broadcast a 1in-1out transaction with a specific input and feerate (sat/vb)."""
    return wallet.send_self_transfer(
        from_node=node,
        utxo_to_spend=utxo,
        fee_rate=Decimal(feerate * 1000) / COIN,
    )['txid']


class EstimateFeeTest(BitcoinTestFramework):
    def set_test_params(self):
        self.num_nodes = 3
        # Force fSendTrickle to true (via whitelist.noban)
        self.extra_args = [
            ["-whitelist=noban@127.0.0.1"],
            ["-whitelist=noban@127.0.0.1", "-blockmaxweight=68000"],
            ["-whitelist=noban@127.0.0.1", "-blockmaxweight=32000"],
        ]
>>>>>>> 9e05de1d

    def setup_network(self):
        """
        We'll setup the network to have 3 nodes that all mine with different parameters.
        But first we need to use one node to create a lot of outputs
        which we will use to generate our transactions.
        """
        self.add_nodes(3, extra_args=self.extra_args)
        # Use node0 to mine blocks for input splitting
        # Node1 mines small blocks but that are bigger than the expected transaction rate.
        # NOTE: the CreateNewBlock code starts counting block weight at 4,000 weight,
        # (68k weight is room enough for 120 or so transactions)
        # Node2 is a stingy miner, that
        # produces too small blocks (room for only 55 or so transactions)

    def transact_and_mine(self, numblocks, mining_node):
        min_fee = Decimal("0.00001")
        # We will now mine numblocks blocks generating on average 100 transactions between each block
        # We shuffle our confirmed txout set before each set of transactions
        # small_txpuzzle_randfee will use the transactions that have inputs already in the chain when possible
        # resorting to tx's that depend on the mempool when those run out
        for _ in range(numblocks):
            random.shuffle(self.confutxo)
            for _ in range(random.randrange(100 - 50, 100 + 50)):
                from_index = random.randint(1, 2)
                (txhex, fee) = small_txpuzzle_randfee(
                    self.wallet,
                    self.nodes[from_index],
                    self.confutxo,
                    self.memutxo,
                    Decimal("0.005"),
                    min_fee,
                    min_fee,
                )
                tx_kbytes = (len(txhex) // 2) / 1000.0
                self.fees_per_kb.append(float(fee) / tx_kbytes)
<<<<<<< HEAD
            self.sync_mempools(wait=.1)
            mined = mining_node.getblock(mining_node.generate(1)[0], True)["tx"]
            self.sync_blocks(wait=.1)
=======
            self.sync_mempools(wait=0.1)
            mined = mining_node.getblock(self.generate(mining_node, 1)[0], True)["tx"]
>>>>>>> 9e05de1d
            # update which txouts are confirmed
            newmem = []
            for utx in self.memutxo:
                if utx["txid"] in mined:
                    self.confutxo.append(utx)
                else:
                    newmem.append(utx)
            self.memutxo = newmem

<<<<<<< HEAD
    def run_test(self):
        self.log.info("This test is time consuming, please be patient")
        self.log.info("Splitting inputs so we can generate tx's")

        # Start node0
        self.start_node(0)
        self.txouts = []
        self.txouts2 = []
        # Split a coinbase into two transaction puzzle outputs
        split_inputs(self.nodes[0], self.nodes[0].listunspent(0), self.txouts, True)

        # Mine
        while len(self.nodes[0].getrawmempool()) > 0:
            self.nodes[0].generate(1)

        # Repeatedly split those 2 outputs, doubling twice for each rep
        # Use txouts to monitor the available utxo, since these won't be tracked in wallet
        reps = 0
        while reps < 5:
            # Double txouts to txouts2
            while len(self.txouts) > 0:
                split_inputs(self.nodes[0], self.txouts, self.txouts2)
            while len(self.nodes[0].getrawmempool()) > 0:
                self.nodes[0].generate(1)
            # Double txouts2 to txouts
            while len(self.txouts2) > 0:
                split_inputs(self.nodes[0], self.txouts2, self.txouts)
            while len(self.nodes[0].getrawmempool()) > 0:
                self.nodes[0].generate(1)
            reps += 1
        self.log.info("Finished splitting")

        # Now we can connect the other nodes, didn't want to connect them earlier
        # so the estimates would not be affected by the splitting transactions
        self.start_node(1)
        self.start_node(2)
        connect_nodes(self.nodes[1], 0)
        connect_nodes(self.nodes[0], 2)
        connect_nodes(self.nodes[2], 1)

        self.sync_all()

=======
    def initial_split(self, node):
        """Split two coinbase UTxOs into many small coins"""
        self.confutxo = self.wallet.send_self_transfer_multi(
            from_node=node,
            utxos_to_spend=[self.wallet.get_utxo() for _ in range(2)],
            num_outputs=2048)['new_utxos']
        while len(node.getrawmempool()) > 0:
            self.generate(node, 1, sync_fun=self.no_op)

    def sanity_check_estimates_range(self):
        """Populate estimation buckets, assert estimates are in a sane range and
        are strictly increasing as the target decreases."""
>>>>>>> 9e05de1d
        self.fees_per_kb = []
        self.memutxo = []
        self.log.info("Will output estimates for 1/2/3/6/15/25 blocks")

        for _ in range(2):
            self.log.info(
                "Creating transactions and mining them with a block size that can't keep up"
            )
            # Create transactions and mine 10 small blocks with node 2, but create txs faster than we can mine
            self.transact_and_mine(10, self.nodes[2])
            check_estimates(self.nodes[1], self.fees_per_kb)

            self.log.info(
                "Creating transactions and mining them at a block size that is just big enough"
            )
            # Generate transactions while mining 10 more blocks, this time with node1
            # which mines blocks with capacity just above the rate that transactions are being created
            self.transact_and_mine(10, self.nodes[1])
            check_estimates(self.nodes[1], self.fees_per_kb)

        # Finish by mining a normal-sized block:
        while len(self.nodes[1].getrawmempool()) > 0:
            self.generate(self.nodes[1], 1)

<<<<<<< HEAD
        self.sync_blocks(self.nodes[0:3], wait=.1)
        self.log.info("Final estimates after emptying mempools")
        check_estimates(self.nodes[1], self.fees_per_kb)


if __name__ == '__main__':
=======
        self.log.info("Final estimates after emptying mempools")
        check_estimates(self.nodes[1], self.fees_per_kb)

    def test_feerate_mempoolminfee(self):
        high_val = 3 * self.nodes[1].estimatesmartfee(1)["feerate"]
        self.restart_node(1, extra_args=[f"-minrelaytxfee={high_val}"])
        check_estimates(self.nodes[1], self.fees_per_kb)
        self.restart_node(1)

    def sanity_check_rbf_estimates(self, utxos):
        """During 5 blocks, broadcast low fee transactions. Only 10% of them get
        confirmed and the remaining ones get RBF'd with a high fee transaction at
        the next block.
        The block policy estimator should return the high feerate.
        """
        # The broadcaster and block producer
        node = self.nodes[0]
        miner = self.nodes[1]
        # In sat/vb
        low_feerate = 1
        high_feerate = 10
        # Cache the utxos of which to replace the spender after it failed to get
        # confirmed
        utxos_to_respend = []
        txids_to_replace = []

        assert_greater_than_or_equal(len(utxos), 250)
        for _ in range(5):
            # Broadcast 45 low fee transactions that will need to be RBF'd
            for _ in range(45):
                u = utxos.pop(0)
                txid = send_tx(self.wallet, node, u, low_feerate)
                utxos_to_respend.append(u)
                txids_to_replace.append(txid)
            # Broadcast 5 low fee transaction which don't need to
            for _ in range(5):
                send_tx(self.wallet, node, utxos.pop(0), low_feerate)
            # Mine the transactions on another node
            self.sync_mempools(wait=0.1, nodes=[node, miner])
            for txid in txids_to_replace:
                miner.prioritisetransaction(txid=txid, fee_delta=-COIN)
            self.generate(miner, 1)
            # RBF the low-fee transactions
            while len(utxos_to_respend) > 0:
                u = utxos_to_respend.pop(0)
                send_tx(self.wallet, node, u, high_feerate)

        # Mine the last replacement txs
        self.sync_mempools(wait=0.1, nodes=[node, miner])
        self.generate(miner, 1)

        # Only 10% of the transactions were really confirmed with a low feerate,
        # the rest needed to be RBF'd. We must return the 90% conf rate feerate.
        high_feerate_kvb = Decimal(high_feerate) / COIN * 10 ** 3
        est_feerate = node.estimatesmartfee(2)["feerate"]
        assert_equal(est_feerate, high_feerate_kvb)

    def run_test(self):
        self.log.info("This test is time consuming, please be patient")
        self.log.info("Splitting inputs so we can generate tx's")

        # Split two coinbases into many small utxos
        self.start_node(0)
        self.wallet = MiniWallet(self.nodes[0])
        self.wallet.rescan_utxos()
        self.initial_split(self.nodes[0])
        self.log.info("Finished splitting")

        # Now we can connect the other nodes, didn't want to connect them earlier
        # so the estimates would not be affected by the splitting transactions
        self.start_node(1)
        self.start_node(2)
        self.connect_nodes(1, 0)
        self.connect_nodes(0, 2)
        self.connect_nodes(2, 1)
        self.sync_all()

        self.log.info("Testing estimates with single transactions.")
        self.sanity_check_estimates_range()

        # check that the effective feerate is greater than or equal to the mempoolminfee even for high mempoolminfee
        self.log.info(
            "Test fee rate estimation after restarting node with high MempoolMinFee"
        )
        self.test_feerate_mempoolminfee()

        self.log.info("Restarting node with fresh estimation")
        self.stop_node(0)
        fee_dat = os.path.join(self.nodes[0].datadir, self.chain, "fee_estimates.dat")
        os.remove(fee_dat)
        self.start_node(0)
        self.connect_nodes(0, 1)
        self.connect_nodes(0, 2)

        self.log.info("Testing estimates with RBF.")
        self.sanity_check_rbf_estimates(self.confutxo + self.memutxo)

        self.log.info("Testing that fee estimation is disabled in blocksonly.")
        self.restart_node(0, ["-blocksonly"])
        assert_raises_rpc_error(
            -32603, "Fee estimation disabled", self.nodes[0].estimatesmartfee, 2
        )


if __name__ == "__main__":
>>>>>>> 9e05de1d
    EstimateFeeTest().main()<|MERGE_RESOLUTION|>--- conflicted
+++ resolved
@@ -1,9 +1,5 @@
 #!/usr/bin/env python3
-<<<<<<< HEAD
-# Copyright (c) 2014-2019 The Bitcoin Core developers
-=======
 # Copyright (c) 2014-2021 The Bitcoin Core developers
->>>>>>> 9e05de1d
 # Distributed under the MIT software license, see the accompanying
 # file COPYING or http://www.opensource.org/licenses/mit-license.php.
 """Test fee estimation code."""
@@ -26,16 +22,10 @@
 from test_framework.wallet import MiniWallet
 
 
-<<<<<<< HEAD
-
-def small_txpuzzle_randfee(from_node, conflist, unconflist, amount, min_fee, fee_increment):
-    """Create and send a transaction with a random fee.
-=======
 def small_txpuzzle_randfee(
     wallet, from_node, conflist, unconflist, amount, min_fee, fee_increment
 ):
     """Create and send a transaction with a random fee using MiniWallet.
->>>>>>> 9e05de1d
 
     The function takes a list of confirmed outputs and unconfirmed outputs
     and attempts to use the confirmed list first for its inputs.
@@ -59,55 +49,6 @@
         total_in += t["value"]
         utxos_to_spend.append(t)
     if total_in <= amount + fee:
-<<<<<<< HEAD
-        while total_in <= (amount + fee) and len(unconflist) > 0:
-            t = unconflist.pop(0)
-            total_in += t["amount"]
-            tx.vin.append(CTxIn(COutPoint(int(t["txid"], 16), t["vout"]), b""))
-        if total_in <= amount + fee:
-            raise RuntimeError("Insufficient funds: need %d, have %d" % (amount + fee, total_in))
-    tx.vout.append(CTxOut(int((total_in - amount - fee) * COIN), P2SH_1))
-    tx.vout.append(CTxOut(int(amount * COIN), P2SH_2))
-    # These transactions don't need to be signed, but we still have to insert
-    # the ScriptSig that will satisfy the ScriptPubKey.
-    for inp in tx.vin:
-        inp.scriptSig = SCRIPT_SIG[inp.prevout.n]
-    txid = from_node.sendrawtransaction(hexstring=ToHex(tx), maxfeerate=0)
-    unconflist.append({"txid": txid, "vout": 0, "amount": total_in - amount - fee})
-    unconflist.append({"txid": txid, "vout": 1, "amount": amount})
-
-    return (ToHex(tx), fee)
-
-
-def split_inputs(from_node, txins, txouts, initial_split=False):
-    """Generate a lot of inputs so we can generate a ton of transactions.
-
-    This function takes an input from txins, and creates and sends a transaction
-    which splits the value into 2 outputs which are appended to txouts.
-    Previously this was designed to be small inputs so they wouldn't have
-    a high coin age when the notion of priority still existed."""
-
-    prevtxout = txins.pop()
-    tx = CTransaction()
-    tx.vin.append(CTxIn(COutPoint(int(prevtxout["txid"], 16), prevtxout["vout"]), b""))
-
-    half_change = satoshi_round(prevtxout["amount"] / 2)
-    rem_change = prevtxout["amount"] - half_change - Decimal("0.00001000")
-    tx.vout.append(CTxOut(int(half_change * COIN), P2SH_1))
-    tx.vout.append(CTxOut(int(rem_change * COIN), P2SH_2))
-
-    # If this is the initial split we actually need to sign the transaction
-    # Otherwise we just need to insert the proper ScriptSig
-    if (initial_split):
-        completetx = from_node.signrawtransactionwithwallet(ToHex(tx))["hex"]
-    else:
-        tx.vin[0].scriptSig = SCRIPT_SIG[prevtxout["vout"]]
-        completetx = ToHex(tx)
-    txid = from_node.sendrawtransaction(hexstring=completetx, maxfeerate=0)
-    txouts.append({"txid": txid, "vout": 0, "amount": half_change})
-    txouts.append({"txid": txid, "vout": 1, "amount": rem_change})
-
-=======
         raise RuntimeError(f"Insufficient funds: need {amount + fee}, have {total_in}")
     tx = wallet.create_self_transfer_multi(
         utxos_to_spend=utxos_to_spend,
@@ -124,7 +65,6 @@
     return (tx.serialize().hex(), fee)
 
 
->>>>>>> 9e05de1d
 def check_raw_estimates(node, fees_seen):
     """Call estimaterawfee and verify that the estimates meet certain invariants."""
 
@@ -135,15 +75,10 @@
             assert_greater_than(feerate, 0)
 
             if feerate + delta < min(fees_seen) or feerate - delta > max(fees_seen):
-<<<<<<< HEAD
-                raise AssertionError("Estimated fee (%f) out of range (%f,%f)"
-                                     % (feerate, min(fees_seen), max(fees_seen)))
-=======
                 raise AssertionError(
                     f"Estimated fee ({feerate}) out of range ({min(fees_seen)},{max(fees_seen)})"
                 )
 
->>>>>>> 9e05de1d
 
 def check_smart_estimates(node, fees_seen):
     """Call estimatesmartfee and verify that the estimates meet certain invariants."""
@@ -174,29 +109,11 @@
         else:
             assert_greater_than_or_equal(i + 1, e["blocks"])
 
-<<<<<<< HEAD
-=======
-
->>>>>>> 9e05de1d
+
 def check_estimates(node, fees_seen):
     check_raw_estimates(node, fees_seen)
     check_smart_estimates(node, fees_seen)
 
-<<<<<<< HEAD
-class EstimateFeeTest(BitcoinTestFramework):
-    def set_test_params(self):
-        self.num_nodes = 3
-        # mine non-standard txs (e.g. txs with "dust" outputs)
-        # Force fSendTrickle to true (via whitelist.noban)
-        self.extra_args = [
-            ["-acceptnonstdtxn", "-whitelist=noban@127.0.0.1"],
-            ["-acceptnonstdtxn", "-whitelist=noban@127.0.0.1", "-blockmaxweight=68000"],
-            ["-acceptnonstdtxn", "-whitelist=noban@127.0.0.1", "-blockmaxweight=32000"],
-        ]
-
-    def skip_test_if_missing_module(self):
-        self.skip_if_no_wallet()
-=======
 
 def send_tx(wallet, node, utxo, feerate):
     """Broadcast a 1in-1out transaction with a specific input and feerate (sat/vb)."""
@@ -216,7 +133,6 @@
             ["-whitelist=noban@127.0.0.1", "-blockmaxweight=68000"],
             ["-whitelist=noban@127.0.0.1", "-blockmaxweight=32000"],
         ]
->>>>>>> 9e05de1d
 
     def setup_network(self):
         """
@@ -253,14 +169,8 @@
                 )
                 tx_kbytes = (len(txhex) // 2) / 1000.0
                 self.fees_per_kb.append(float(fee) / tx_kbytes)
-<<<<<<< HEAD
-            self.sync_mempools(wait=.1)
-            mined = mining_node.getblock(mining_node.generate(1)[0], True)["tx"]
-            self.sync_blocks(wait=.1)
-=======
             self.sync_mempools(wait=0.1)
             mined = mining_node.getblock(self.generate(mining_node, 1)[0], True)["tx"]
->>>>>>> 9e05de1d
             # update which txouts are confirmed
             newmem = []
             for utx in self.memutxo:
@@ -270,50 +180,6 @@
                     newmem.append(utx)
             self.memutxo = newmem
 
-<<<<<<< HEAD
-    def run_test(self):
-        self.log.info("This test is time consuming, please be patient")
-        self.log.info("Splitting inputs so we can generate tx's")
-
-        # Start node0
-        self.start_node(0)
-        self.txouts = []
-        self.txouts2 = []
-        # Split a coinbase into two transaction puzzle outputs
-        split_inputs(self.nodes[0], self.nodes[0].listunspent(0), self.txouts, True)
-
-        # Mine
-        while len(self.nodes[0].getrawmempool()) > 0:
-            self.nodes[0].generate(1)
-
-        # Repeatedly split those 2 outputs, doubling twice for each rep
-        # Use txouts to monitor the available utxo, since these won't be tracked in wallet
-        reps = 0
-        while reps < 5:
-            # Double txouts to txouts2
-            while len(self.txouts) > 0:
-                split_inputs(self.nodes[0], self.txouts, self.txouts2)
-            while len(self.nodes[0].getrawmempool()) > 0:
-                self.nodes[0].generate(1)
-            # Double txouts2 to txouts
-            while len(self.txouts2) > 0:
-                split_inputs(self.nodes[0], self.txouts2, self.txouts)
-            while len(self.nodes[0].getrawmempool()) > 0:
-                self.nodes[0].generate(1)
-            reps += 1
-        self.log.info("Finished splitting")
-
-        # Now we can connect the other nodes, didn't want to connect them earlier
-        # so the estimates would not be affected by the splitting transactions
-        self.start_node(1)
-        self.start_node(2)
-        connect_nodes(self.nodes[1], 0)
-        connect_nodes(self.nodes[0], 2)
-        connect_nodes(self.nodes[2], 1)
-
-        self.sync_all()
-
-=======
     def initial_split(self, node):
         """Split two coinbase UTxOs into many small coins"""
         self.confutxo = self.wallet.send_self_transfer_multi(
@@ -326,7 +192,6 @@
     def sanity_check_estimates_range(self):
         """Populate estimation buckets, assert estimates are in a sane range and
         are strictly increasing as the target decreases."""
->>>>>>> 9e05de1d
         self.fees_per_kb = []
         self.memutxo = []
         self.log.info("Will output estimates for 1/2/3/6/15/25 blocks")
@@ -351,14 +216,6 @@
         while len(self.nodes[1].getrawmempool()) > 0:
             self.generate(self.nodes[1], 1)
 
-<<<<<<< HEAD
-        self.sync_blocks(self.nodes[0:3], wait=.1)
-        self.log.info("Final estimates after emptying mempools")
-        check_estimates(self.nodes[1], self.fees_per_kb)
-
-
-if __name__ == '__main__':
-=======
         self.log.info("Final estimates after emptying mempools")
         check_estimates(self.nodes[1], self.fees_per_kb)
 
@@ -464,5 +321,4 @@
 
 
 if __name__ == "__main__":
->>>>>>> 9e05de1d
     EstimateFeeTest().main()
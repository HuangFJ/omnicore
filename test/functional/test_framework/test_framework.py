#!/usr/bin/env python3
<<<<<<< HEAD
# Copyright (c) 2014-2019 The Bitcoin Core developers
=======
# Copyright (c) 2014-2021 The Bitcoin Core developers
>>>>>>> 9e05de1d
# Distributed under the MIT software license, see the accompanying
# file COPYING or http://www.opensource.org/licenses/mit-license.php.
"""Base class for RPC testing."""

import configparser
from enum import Enum
import argparse
import logging
import os
import platform
import pdb
import random
<<<<<<< HEAD
=======
import re
>>>>>>> 9e05de1d
import shutil
import subprocess
import sys
import tempfile
import time

from typing import List
from .address import create_deterministic_address_bcrt1_p2tr_op_true
from .authproxy import JSONRPCException
from . import coverage
from .p2p import NetworkThread
from .test_node import TestNode
from .util import (
    MAX_NODES,
    PortSeed,
    assert_equal,
    check_json_precision,
<<<<<<< HEAD
    connect_nodes,
    disconnect_nodes,
    get_datadir_path,
    initialize_datadir,
    sync_blocks,
    sync_mempools,
=======
    get_datadir_path,
    initialize_datadir,
    p2p_port,
    wait_until_helper,
>>>>>>> 9e05de1d
)


class TestStatus(Enum):
    PASSED = 1
    FAILED = 2
    SKIPPED = 3

TEST_EXIT_PASSED = 0
TEST_EXIT_FAILED = 1
TEST_EXIT_SKIPPED = 77

TMPDIR_PREFIX = "bitcoin_func_test_"


class SkipTest(Exception):
    """This exception is raised to skip a test"""

    def __init__(self, message):
        self.message = message


class BitcoinTestMetaClass(type):
    """Metaclass for BitcoinTestFramework.

    Ensures that any attempt to register a subclass of `BitcoinTestFramework`
    adheres to a standard whereby the subclass overrides `set_test_params` and
    `run_test` but DOES NOT override either `__init__` or `main`. If any of
    those standards are violated, a ``TypeError`` is raised."""

    def __new__(cls, clsname, bases, dct):
        if not clsname == 'BitcoinTestFramework':
            if not ('run_test' in dct and 'set_test_params' in dct):
                raise TypeError("BitcoinTestFramework subclasses must override "
                                "'run_test' and 'set_test_params'")
            if '__init__' in dct or 'main' in dct:
                raise TypeError("BitcoinTestFramework subclasses may not override "
                                "'__init__' or 'main'")

        return super().__new__(cls, clsname, bases, dct)


class BitcoinTestFramework(metaclass=BitcoinTestMetaClass):
    """Base class for a bitcoin test script.

    Individual bitcoin test scripts should subclass this class and override the set_test_params() and run_test() methods.

    Individual tests can also override the following methods to customize the test setup:

    - add_options()
    - setup_chain()
    - setup_network()
    - setup_nodes()

    The __init__() and main() methods should not be overridden.

    This class also contains various public and private helper methods."""

    def __init__(self):
        """Sets test framework defaults. Do not override this method. Instead, override the set_test_params() method"""
<<<<<<< HEAD
        self.chain = 'regtest'
        self.setup_clean_chain = False
        self.nodes = []
=======
        self.chain: str = 'regtest'
        self.setup_clean_chain: bool = False
        self.nodes: List[TestNode] = []
>>>>>>> 9e05de1d
        self.network_thread = None
        self.rpc_timeout = 60  # Wait for up to 60 seconds for the RPC server to respond
        self.supports_cli = True
        self.bind_to_localhost_only = True
        self.parse_args()
        self.disable_syscall_sandbox = self.options.nosandbox or self.options.valgrind
        self.default_wallet_name = "default_wallet" if self.options.descriptors else ""
        self.wallet_data_filename = "wallet.dat"
        # Optional list of wallet names that can be set in set_test_params to
        # create and import keys to. If unset, default is len(nodes) *
        # [default_wallet_name]. If wallet names are None, wallet creation is
        # skipped. If list is truncated, wallet creation is skipped and keys
        # are not imported.
        self.wallet_names = None
        # By default the wallet is not required. Set to true by skip_if_no_wallet().
        # When False, we ignore wallet_names regardless of what it is.
        self.requires_wallet = False
        # Disable ThreadOpenConnections by default, so that adding entries to
        # addrman will not result in automatic connections to them.
        self.disable_autoconnect = True
        self.set_test_params()
<<<<<<< HEAD
        self.parse_args()
=======
        assert self.wallet_names is None or len(self.wallet_names) <= self.num_nodes
        if self.options.timeout_factor == 0 :
            self.options.timeout_factor = 99999
        self.rpc_timeout = int(self.rpc_timeout * self.options.timeout_factor) # optionally, increase timeout by a factor
>>>>>>> 9e05de1d

    def main(self):
        """Main function. This should not be overridden by the subclass test scripts."""

        assert hasattr(self, "num_nodes"), "Test must set self.num_nodes in set_test_params()"

        try:
            self.setup()
            self.run_test()
        except JSONRPCException:
            self.log.exception("JSONRPC error")
            self.success = TestStatus.FAILED
        except SkipTest as e:
            self.log.warning("Test Skipped: %s" % e.message)
            self.success = TestStatus.SKIPPED
        except AssertionError:
            self.log.exception("Assertion failed")
            self.success = TestStatus.FAILED
        except KeyError:
            self.log.exception("Key error")
            self.success = TestStatus.FAILED
        except subprocess.CalledProcessError as e:
            self.log.exception("Called Process failed with '{}'".format(e.output))
            self.success = TestStatus.FAILED
        except Exception:
            self.log.exception("Unexpected exception caught during testing")
            self.success = TestStatus.FAILED
        except KeyboardInterrupt:
            self.log.warning("Exiting after keyboard interrupt")
            self.success = TestStatus.FAILED
        finally:
            exit_code = self.shutdown()
            sys.exit(exit_code)

    def parse_args(self):
<<<<<<< HEAD
=======
        previous_releases_path = os.getenv("PREVIOUS_RELEASES_DIR") or os.getcwd() + "/releases"
>>>>>>> 9e05de1d
        parser = argparse.ArgumentParser(usage="%(prog)s [options]")
        parser.add_argument("--nocleanup", dest="nocleanup", default=False, action="store_true",
                            help="Leave bitcoinds and test.* datadir on exit or error")
        parser.add_argument("--nosandbox", dest="nosandbox", default=False, action="store_true",
                            help="Don't use the syscall sandbox")
        parser.add_argument("--noshutdown", dest="noshutdown", default=False, action="store_true",
                            help="Don't stop bitcoinds after the test execution")
        parser.add_argument("--cachedir", dest="cachedir", default=os.path.abspath(os.path.dirname(os.path.realpath(__file__)) + "/../../cache"),
                            help="Directory for caching pregenerated datadirs (default: %(default)s)")
        parser.add_argument("--tmpdir", dest="tmpdir", help="Root directory for datadirs")
        parser.add_argument("-l", "--loglevel", dest="loglevel", default="INFO",
                            help="log events at this level and higher to the console. Can be set to DEBUG, INFO, WARNING, ERROR or CRITICAL. Passing --loglevel DEBUG will output all logs to console. Note that logs at all levels are always written to the test_framework.log file in the temporary test directory.")
        parser.add_argument("--tracerpc", dest="trace_rpc", default=False, action="store_true",
                            help="Print out all RPC calls as they are made")
        parser.add_argument("--portseed", dest="port_seed", default=os.getpid(), type=int,
                            help="The seed to use for assigning port numbers (default: current process id)")
        parser.add_argument("--previous-releases", dest="prev_releases", action="store_true",
                            default=os.path.isdir(previous_releases_path) and bool(os.listdir(previous_releases_path)),
                            help="Force test of previous releases (default: %(default)s)")
        parser.add_argument("--coveragedir", dest="coveragedir",
                            help="Write tested RPC commands into this directory")
        parser.add_argument("--configfile", dest="configfile",
                            default=os.path.abspath(os.path.dirname(os.path.realpath(__file__)) + "/../../config.ini"),
                            help="Location of the test framework config file (default: %(default)s)")
        parser.add_argument("--pdbonfailure", dest="pdbonfailure", default=False, action="store_true",
                            help="Attach a python debugger if test fails")
        parser.add_argument("--usecli", dest="usecli", default=False, action="store_true",
                            help="use bitcoin-cli instead of RPC for all commands")
        parser.add_argument("--perf", dest="perf", default=False, action="store_true",
                            help="profile running nodes with perf for the duration of the test")
        parser.add_argument("--valgrind", dest="valgrind", default=False, action="store_true",
<<<<<<< HEAD
                            help="run nodes under the valgrind memory error detector: expect at least a ~10x slowdown, valgrind 3.14 or later required")
        parser.add_argument("--randomseed", type=int,
                            help="set a random seed for deterministically reproducing a previous test run")
=======
                            help="run nodes under the valgrind memory error detector: expect at least a ~10x slowdown. valgrind 3.14 or later required. Forces --nosandbox.")
        parser.add_argument("--randomseed", type=int,
                            help="set a random seed for deterministically reproducing a previous test run")
        parser.add_argument('--timeout-factor', dest="timeout_factor", type=float, default=1.0, help='adjust test timeouts by a factor. Setting it to 0 disables all timeouts')

        group = parser.add_mutually_exclusive_group()
        group.add_argument("--descriptors", action='store_const', const=True,
                            help="Run test using a descriptor wallet", dest='descriptors')
        group.add_argument("--legacy-wallet", action='store_const', const=False,
                            help="Run test using legacy wallets", dest='descriptors')

>>>>>>> 9e05de1d
        self.add_options(parser)
        # Running TestShell in a Jupyter notebook causes an additional -f argument
        # To keep TestShell from failing with an "unrecognized argument" error, we add a dummy "-f" argument
        # source: https://stackoverflow.com/questions/48796169/how-to-fix-ipykernel-launcher-py-error-unrecognized-arguments-in-jupyter/56349168#56349168
        parser.add_argument("-f", "--fff", help="a dummy argument to fool ipython", default="1")
        self.options = parser.parse_args()
        self.options.previous_releases_path = previous_releases_path

        config = configparser.ConfigParser()
        config.read_file(open(self.options.configfile))
        self.config = config

        if self.options.descriptors is None:
            # Prefer BDB unless it isn't available
            if self.is_bdb_compiled():
                self.options.descriptors = False
            elif self.is_sqlite_compiled():
                self.options.descriptors = True
            else:
                # If neither are compiled, tests requiring a wallet will be skipped and the value of self.options.descriptors won't matter
                # It still needs to exist and be None in order for tests to work however.
                self.options.descriptors = None

    def setup(self):
        """Call this method to start up the test framework object with options set."""

        PortSeed.n = self.options.port_seed

    def setup(self):
        """Call this method to start up the test framework object with options set."""

        check_json_precision()

        self.options.cachedir = os.path.abspath(self.options.cachedir)

<<<<<<< HEAD
        config = configparser.ConfigParser()
        config.read_file(open(self.options.configfile))
        self.config = config
        self.options.bitcoind = os.getenv("BITCOIND", default=config["environment"]["BUILDDIR"] + '/src/omnicored' + config["environment"]["EXEEXT"])
        self.options.bitcoincli = os.getenv("BITCOINCLI", default=config["environment"]["BUILDDIR"] + '/src/omnicore-cli' + config["environment"]["EXEEXT"])
=======
        config = self.config

        fname_bitcoind = os.path.join(
            config["environment"]["BUILDDIR"],
            "src",
            "bitcoind" + config["environment"]["EXEEXT"],
        )
        fname_bitcoincli = os.path.join(
            config["environment"]["BUILDDIR"],
            "src",
            "bitcoin-cli" + config["environment"]["EXEEXT"],
        )
        fname_bitcoinutil = os.path.join(
            config["environment"]["BUILDDIR"],
            "src",
            "bitcoin-util" + config["environment"]["EXEEXT"],
        )
        self.options.bitcoind = os.getenv("BITCOIND", default=fname_bitcoind)
        self.options.bitcoincli = os.getenv("BITCOINCLI", default=fname_bitcoincli)
        self.options.bitcoinutil = os.getenv("BITCOINUTIL", default=fname_bitcoinutil)
>>>>>>> 9e05de1d

        os.environ['PATH'] = os.pathsep.join([
            os.path.join(config['environment']['BUILDDIR'], 'src'),
            os.path.join(config['environment']['BUILDDIR'], 'src', 'qt'), os.environ['PATH']
        ])

        # Set up temp directory and start logging
        if self.options.tmpdir:
            self.options.tmpdir = os.path.abspath(self.options.tmpdir)
            os.makedirs(self.options.tmpdir, exist_ok=False)
        else:
            self.options.tmpdir = tempfile.mkdtemp(prefix=TMPDIR_PREFIX)
        self._start_logging()

        # Seed the PRNG. Note that test runs are reproducible if and only if
        # a single thread accesses the PRNG. For more information, see
        # https://docs.python.org/3/library/random.html#notes-on-reproducibility.
        # The network thread shouldn't access random. If we need to change the
        # network thread to access randomness, it should instantiate its own
        # random.Random object.
        seed = self.options.randomseed

        if seed is None:
            seed = random.randrange(sys.maxsize)
        else:
            self.log.debug("User supplied random seed {}".format(seed))

        random.seed(seed)
        self.log.debug("PRNG seed is: {}".format(seed))

        self.log.debug('Setting up network thread')
        self.network_thread = NetworkThread()
        self.network_thread.start()

        if self.options.usecli:
            if not self.supports_cli:
                raise SkipTest("--usecli specified but test does not support using CLI")
            self.skip_if_no_cli()
        self.skip_test_if_missing_module()
        self.setup_chain()
        self.setup_network()

        self.success = TestStatus.PASSED

    def shutdown(self):
        """Call this method to shut down the test framework object."""

        if self.success == TestStatus.FAILED and self.options.pdbonfailure:
            print("Testcase failed. Attaching python debugger. Enter ? for help")
            pdb.set_trace()

        self.log.debug('Closing down network thread')
        self.network_thread.close()
        if not self.options.noshutdown:
            self.log.info("Stopping nodes")
            if self.nodes:
                self.stop_nodes()
        else:
            for node in self.nodes:
                node.cleanup_on_exit = False
            self.log.info("Note: bitcoinds were not stopped and may still be running")

        should_clean_up = (
            not self.options.nocleanup and
            not self.options.noshutdown and
            self.success != TestStatus.FAILED and
            not self.options.perf
        )
        if should_clean_up:
            self.log.info("Cleaning up {} on exit".format(self.options.tmpdir))
            cleanup_tree_on_exit = True
        elif self.options.perf:
            self.log.warning("Not cleaning up dir {} due to perf data".format(self.options.tmpdir))
            cleanup_tree_on_exit = False
        else:
            self.log.warning("Not cleaning up dir {}".format(self.options.tmpdir))
            cleanup_tree_on_exit = False

        if self.success == TestStatus.PASSED:
            self.log.info("Tests successful")
            exit_code = TEST_EXIT_PASSED
        elif self.success == TestStatus.SKIPPED:
            self.log.info("Test skipped")
            exit_code = TEST_EXIT_SKIPPED
        else:
            self.log.error("Test failed. Test logging available at %s/test_framework.log", self.options.tmpdir)
            self.log.error("")
            self.log.error("Hint: Call {} '{}' to consolidate all logs".format(os.path.normpath(os.path.dirname(os.path.realpath(__file__)) + "/../combine_logs.py"), self.options.tmpdir))
            self.log.error("")
            self.log.error("If this failure happened unexpectedly or intermittently, please file a bug and provide a link or upload of the combined log.")
            self.log.error(self.config['environment']['PACKAGE_BUGREPORT'])
            self.log.error("")
            exit_code = TEST_EXIT_FAILED
        # Logging.shutdown will not remove stream- and filehandlers, so we must
        # do it explicitly. Handlers are removed so the next test run can apply
        # different log handler settings.
        # See: https://docs.python.org/3/library/logging.html#logging.shutdown
        for h in list(self.log.handlers):
            h.flush()
            h.close()
            self.log.removeHandler(h)
        rpc_logger = logging.getLogger("BitcoinRPC")
        for h in list(rpc_logger.handlers):
            h.flush()
            rpc_logger.removeHandler(h)
        if cleanup_tree_on_exit:
            shutil.rmtree(self.options.tmpdir)

        self.nodes.clear()
        return exit_code

    # Methods to override in subclass test scripts.
    def set_test_params(self):
        """Tests must override this method to change default values for number of nodes, topology, etc"""
        raise NotImplementedError

    def add_options(self, parser):
        """Override this method to add command-line options to the test"""
        pass

    def skip_test_if_missing_module(self):
        """Override this method to skip a test if a module is not compiled"""
        pass

    def setup_chain(self):
        """Override this method to customize blockchain setup"""
        self.log.info("Initializing test directory " + self.options.tmpdir)
        if self.setup_clean_chain:
            self._initialize_chain_clean()
        else:
            self._initialize_chain()

    def setup_network(self):
        """Override this method to customize test network topology"""
        self.setup_nodes()

        # Connect the nodes as a "chain".  This allows us
        # to split the network between nodes 1 and 2 to get
        # two halves that can work on competing chains.
        #
        # Topology looks like this:
        # node0 <-- node1 <-- node2 <-- node3
        #
        # If all nodes are in IBD (clean chain from genesis), node0 is assumed to be the source of blocks (miner). To
        # ensure block propagation, all nodes will establish outgoing connections toward node0.
        # See fPreferredDownload in net_processing.
        #
        # If further outbound connections are needed, they can be added at the beginning of the test with e.g.
<<<<<<< HEAD
        # connect_nodes(self.nodes[1], 2)
        for i in range(self.num_nodes - 1):
            connect_nodes(self.nodes[i + 1], i)
=======
        # self.connect_nodes(1, 2)
        for i in range(self.num_nodes - 1):
            self.connect_nodes(i + 1, i)
>>>>>>> 9e05de1d
        self.sync_all()

    def setup_nodes(self):
        """Override this method to customize test node setup"""
        extra_args = [[]] * self.num_nodes
        if hasattr(self, "extra_args"):
            extra_args = self.extra_args
        self.add_nodes(self.num_nodes, extra_args)
        self.start_nodes()
<<<<<<< HEAD
        self.import_deterministic_coinbase_privkeys()
=======
        if self.requires_wallet:
            self.import_deterministic_coinbase_privkeys()
>>>>>>> 9e05de1d
        if not self.setup_clean_chain:
            for n in self.nodes:
                assert_equal(n.getblockchaininfo()["blocks"], 199)
            # To ensure that all nodes are out of IBD, the most recent block
            # must have a timestamp not too old (see IsInitialBlockDownload()).
            self.log.debug('Generate a block with current time')
<<<<<<< HEAD
            block_hash = self.nodes[0].generate(1)[0]
=======
            block_hash = self.generate(self.nodes[0], 1, sync_fun=self.no_op)[0]
>>>>>>> 9e05de1d
            block = self.nodes[0].getblock(blockhash=block_hash, verbosity=0)
            for n in self.nodes:
                n.submitblock(block)
                chain_info = n.getblockchaininfo()
                assert_equal(chain_info["blocks"], 200)
                assert_equal(chain_info["initialblockdownload"], False)

    def import_deterministic_coinbase_privkeys(self):
        for i in range(self.num_nodes):
            self.init_wallet(node=i)

    def init_wallet(self, *, node):
        wallet_name = self.default_wallet_name if self.wallet_names is None else self.wallet_names[node] if node < len(self.wallet_names) else False
        if wallet_name is not False:
            n = self.nodes[node]
            if wallet_name is not None:
                n.createwallet(wallet_name=wallet_name, descriptors=self.options.descriptors, load_on_startup=True)
            n.importprivkey(privkey=n.get_deterministic_priv_key().key, label='coinbase', rescan=True)

    def run_test(self):
        """Tests must override this method to define test logic"""
        raise NotImplementedError

    # Public helper methods. These can be accessed by the subclass test scripts.

<<<<<<< HEAD
    def add_nodes(self, num_nodes, extra_args=None, *, rpchost=None, binary=None, binary_cli=None, versions=None):
=======
    def add_nodes(self, num_nodes: int, extra_args=None, *, rpchost=None, binary=None, binary_cli=None, versions=None):
>>>>>>> 9e05de1d
        """Instantiate TestNode objects.

        Should only be called once after the nodes have been specified in
        set_test_params()."""
        def get_bin_from_version(version, bin_name, bin_default):
            if not version:
                return bin_default
            if version > 219999:
                # Starting at client version 220000 the first two digits represent
                # the major version, e.g. v22.0 instead of v0.22.0.
                version *= 100
            return os.path.join(
                self.options.previous_releases_path,
                re.sub(
                    r'\.0$' if version <= 219999 else r'(\.0){1,2}$',
                    '', # Remove trailing dot for point releases, after 22.0 also remove double trailing dot.
                    'v{}.{}.{}.{}'.format(
                        (version % 100000000) // 1000000,
                        (version % 1000000) // 10000,
                        (version % 10000) // 100,
                        (version % 100) // 1,
                    ),
                ),
                'bin',
                bin_name,
            )

        if self.bind_to_localhost_only:
            extra_confs = [["bind=127.0.0.1"]] * num_nodes
        else:
            extra_confs = [[]] * num_nodes
        if extra_args is None:
            extra_args = [[]] * num_nodes
        if versions is None:
            versions = [None] * num_nodes
<<<<<<< HEAD
        if binary is None:
            binary = [self.options.bitcoind] * num_nodes
        if binary_cli is None:
            binary_cli = [self.options.bitcoincli] * num_nodes
=======
        if self.is_syscall_sandbox_compiled() and not self.disable_syscall_sandbox:
            for i in range(len(extra_args)):
                # The -sandbox argument is not present in the v22.0 release.
                if versions[i] is None or versions[i] >= 229900:
                    extra_args[i] = extra_args[i] + ["-sandbox=log-and-abort"]
        if binary is None:
            binary = [get_bin_from_version(v, 'bitcoind', self.options.bitcoind) for v in versions]
        if binary_cli is None:
            binary_cli = [get_bin_from_version(v, 'bitcoin-cli', self.options.bitcoincli) for v in versions]
>>>>>>> 9e05de1d
        assert_equal(len(extra_confs), num_nodes)
        assert_equal(len(extra_args), num_nodes)
        assert_equal(len(versions), num_nodes)
        assert_equal(len(binary), num_nodes)
        assert_equal(len(binary_cli), num_nodes)
        for i in range(num_nodes):
            test_node_i = TestNode(
                i,
                get_datadir_path(self.options.tmpdir, i),
                chain=self.chain,
                rpchost=rpchost,
                timewait=self.rpc_timeout,
                timeout_factor=self.options.timeout_factor,
                bitcoind=binary[i],
                bitcoin_cli=binary_cli[i],
                version=versions[i],
                coverage_dir=self.options.coveragedir,
                cwd=self.options.tmpdir,
                extra_conf=extra_confs[i],
                extra_args=extra_args[i],
                use_cli=self.options.usecli,
                start_perf=self.options.perf,
                use_valgrind=self.options.valgrind,
<<<<<<< HEAD
            ))
=======
                descriptors=self.options.descriptors,
            )
            self.nodes.append(test_node_i)
            if not test_node_i.version_is_at_least(170000):
                # adjust conf for pre 17
                conf_file = test_node_i.bitcoinconf
                with open(conf_file, 'r', encoding='utf8') as conf:
                    conf_data = conf.read()
                with open(conf_file, 'w', encoding='utf8') as conf:
                    conf.write(conf_data.replace('[regtest]', ''))
>>>>>>> 9e05de1d

    def start_node(self, i, *args, **kwargs):
        """Start a bitcoind"""

        node = self.nodes[i]

        node.start(*args, **kwargs)
        node.wait_for_rpc_connection()

        if self.options.coveragedir is not None:
            coverage.write_all_rpc_commands(self.options.coveragedir, node.rpc)

    def start_nodes(self, extra_args=None, *args, **kwargs):
        """Start multiple bitcoinds"""

        if extra_args is None:
            extra_args = [None] * self.num_nodes
        assert_equal(len(extra_args), self.num_nodes)
        try:
            for i, node in enumerate(self.nodes):
                node.start(extra_args[i], *args, **kwargs)
            for node in self.nodes:
                node.wait_for_rpc_connection()
        except:
            # If one node failed to start, stop the others
            self.stop_nodes()
            raise

        if self.options.coveragedir is not None:
            for node in self.nodes:
                coverage.write_all_rpc_commands(self.options.coveragedir, node.rpc)

    def stop_node(self, i, expected_stderr='', wait=0):
        """Stop a bitcoind test node"""
        self.nodes[i].stop_node(expected_stderr, wait=wait)

    def stop_nodes(self, wait=0):
        """Stop multiple bitcoind test nodes"""
        for node in self.nodes:
            # Issue RPC to stop nodes
            node.stop_node(wait=wait, wait_until_stopped=False)

        for node in self.nodes:
            # Wait for nodes to stop
            node.wait_until_stopped()

    def restart_node(self, i, extra_args=None):
        """Stop and start a test node"""
        self.stop_node(i)
        self.start_node(i, extra_args)

    def wait_for_node_exit(self, i, timeout):
        self.nodes[i].process.wait(timeout)

    def connect_nodes(self, a, b):
        from_connection = self.nodes[a]
        to_connection = self.nodes[b]
        from_num_peers = 1 + len(from_connection.getpeerinfo())
        to_num_peers = 1 + len(to_connection.getpeerinfo())
        ip_port = "127.0.0.1:" + str(p2p_port(b))
        from_connection.addnode(ip_port, "onetry")
        # poll until version handshake complete to avoid race conditions
        # with transaction relaying
        # See comments in net_processing:
        # * Must have a version message before anything else
        # * Must have a verack message before anything else
        self.wait_until(lambda: sum(peer['version'] != 0 for peer in from_connection.getpeerinfo()) == from_num_peers)
        self.wait_until(lambda: sum(peer['version'] != 0 for peer in to_connection.getpeerinfo()) == to_num_peers)
        self.wait_until(lambda: sum(peer['bytesrecv_per_msg'].pop('verack', 0) == 24 for peer in from_connection.getpeerinfo()) == from_num_peers)
        self.wait_until(lambda: sum(peer['bytesrecv_per_msg'].pop('verack', 0) == 24 for peer in to_connection.getpeerinfo()) == to_num_peers)

    def disconnect_nodes(self, a, b):
        def disconnect_nodes_helper(node_a, node_b):
            def get_peer_ids(from_connection, node_num):
                result = []
                for peer in from_connection.getpeerinfo():
                    if "testnode{}".format(node_num) in peer['subver']:
                        result.append(peer['id'])
                return result

            peer_ids = get_peer_ids(node_a, node_b.index)
            if not peer_ids:
                self.log.warning("disconnect_nodes: {} and {} were not connected".format(
                    node_a.index,
                    node_b.index,
                ))
                return
            for peer_id in peer_ids:
                try:
                    node_a.disconnectnode(nodeid=peer_id)
                except JSONRPCException as e:
                    # If this node is disconnected between calculating the peer id
                    # and issuing the disconnect, don't worry about it.
                    # This avoids a race condition if we're mass-disconnecting peers.
                    if e.error['code'] != -29:  # RPC_CLIENT_NODE_NOT_CONNECTED
                        raise

            # wait to disconnect
            self.wait_until(lambda: not get_peer_ids(node_a, node_b.index), timeout=5)
            self.wait_until(lambda: not get_peer_ids(node_b, node_a.index), timeout=5)

        disconnect_nodes_helper(self.nodes[a], self.nodes[b])

    def split_network(self):
        """
        Split the network of four nodes into nodes 0/1 and 2/3.
        """
<<<<<<< HEAD
        disconnect_nodes(self.nodes[1], 2)
        disconnect_nodes(self.nodes[2], 1)
=======
        self.disconnect_nodes(1, 2)
>>>>>>> 9e05de1d
        self.sync_all(self.nodes[:2])
        self.sync_all(self.nodes[2:])

    def join_network(self):
        """
        Join the (previously split) network halves together.
        """
<<<<<<< HEAD
        connect_nodes(self.nodes[1], 2)
        self.sync_all()

    def sync_blocks(self, nodes=None, **kwargs):
        sync_blocks(nodes or self.nodes, **kwargs)

    def sync_mempools(self, nodes=None, **kwargs):
        sync_mempools(nodes or self.nodes, **kwargs)

    def sync_all(self, nodes=None, **kwargs):
        self.sync_blocks(nodes, **kwargs)
        self.sync_mempools(nodes, **kwargs)
=======
        self.connect_nodes(1, 2)
        self.sync_all()

    def no_op(self):
        pass

    def generate(self, generator, *args, sync_fun=None, **kwargs):
        blocks = generator.generate(*args, invalid_call=False, **kwargs)
        sync_fun() if sync_fun else self.sync_all()
        return blocks

    def generateblock(self, generator, *args, sync_fun=None, **kwargs):
        blocks = generator.generateblock(*args, invalid_call=False, **kwargs)
        sync_fun() if sync_fun else self.sync_all()
        return blocks

    def generatetoaddress(self, generator, *args, sync_fun=None, **kwargs):
        blocks = generator.generatetoaddress(*args, invalid_call=False, **kwargs)
        sync_fun() if sync_fun else self.sync_all()
        return blocks

    def generatetodescriptor(self, generator, *args, sync_fun=None, **kwargs):
        blocks = generator.generatetodescriptor(*args, invalid_call=False, **kwargs)
        sync_fun() if sync_fun else self.sync_all()
        return blocks

    def sync_blocks(self, nodes=None, wait=1, timeout=60):
        """
        Wait until everybody has the same tip.
        sync_blocks needs to be called with an rpc_connections set that has least
        one node already synced to the latest, stable tip, otherwise there's a
        chance it might return before all nodes are stably synced.
        """
        rpc_connections = nodes or self.nodes
        timeout = int(timeout * self.options.timeout_factor)
        stop_time = time.time() + timeout
        while time.time() <= stop_time:
            best_hash = [x.getbestblockhash() for x in rpc_connections]
            if best_hash.count(best_hash[0]) == len(rpc_connections):
                return
            # Check that each peer has at least one connection
            assert (all([len(x.getpeerinfo()) for x in rpc_connections]))
            time.sleep(wait)
        raise AssertionError("Block sync timed out after {}s:{}".format(
            timeout,
            "".join("\n  {!r}".format(b) for b in best_hash),
        ))

    def sync_mempools(self, nodes=None, wait=1, timeout=60, flush_scheduler=True):
        """
        Wait until everybody has the same transactions in their memory
        pools
        """
        rpc_connections = nodes or self.nodes
        timeout = int(timeout * self.options.timeout_factor)
        stop_time = time.time() + timeout
        while time.time() <= stop_time:
            pool = [set(r.getrawmempool()) for r in rpc_connections]
            if pool.count(pool[0]) == len(rpc_connections):
                if flush_scheduler:
                    for r in rpc_connections:
                        r.syncwithvalidationinterfacequeue()
                return
            # Check that each peer has at least one connection
            assert (all([len(x.getpeerinfo()) for x in rpc_connections]))
            time.sleep(wait)
        raise AssertionError("Mempool sync timed out after {}s:{}".format(
            timeout,
            "".join("\n  {!r}".format(m) for m in pool),
        ))

    def sync_all(self, nodes=None):
        self.sync_blocks(nodes)
        self.sync_mempools(nodes)

    def wait_until(self, test_function, timeout=60):
        return wait_until_helper(test_function, timeout=timeout, timeout_factor=self.options.timeout_factor)
>>>>>>> 9e05de1d

    # Private helper methods. These should not be accessed by the subclass test scripts.

    def _start_logging(self):
        # Add logger and logging handlers
        self.log = logging.getLogger('TestFramework')
        self.log.setLevel(logging.DEBUG)
        # Create file handler to log all messages
        fh = logging.FileHandler(self.options.tmpdir + '/test_framework.log', encoding='utf-8')
        fh.setLevel(logging.DEBUG)
        # Create console handler to log messages to stderr. By default this logs only error messages, but can be configured with --loglevel.
        ch = logging.StreamHandler(sys.stdout)
        # User can provide log level as a number or string (eg DEBUG). loglevel was caught as a string, so try to convert it to an int
        ll = int(self.options.loglevel) if self.options.loglevel.isdigit() else self.options.loglevel.upper()
        ch.setLevel(ll)
        # Format logs the same as bitcoind's debug.log with microprecision (so log files can be concatenated and sorted)
        formatter = logging.Formatter(fmt='%(asctime)s.%(msecs)03d000Z %(name)s (%(levelname)s): %(message)s', datefmt='%Y-%m-%dT%H:%M:%S')
        formatter.converter = time.gmtime
        fh.setFormatter(formatter)
        ch.setFormatter(formatter)
        # add the handlers to the logger
        self.log.addHandler(fh)
        self.log.addHandler(ch)

        if self.options.trace_rpc:
            rpc_logger = logging.getLogger("BitcoinRPC")
            rpc_logger.setLevel(logging.DEBUG)
            rpc_handler = logging.StreamHandler(sys.stdout)
            rpc_handler.setLevel(logging.DEBUG)
            rpc_logger.addHandler(rpc_handler)

    def _initialize_chain(self):
        """Initialize a pre-mined blockchain for use by the test.

        Create a cache of a 199-block-long chain
        Afterward, create num_nodes copies from the cache."""

        CACHE_NODE_ID = 0  # Use node 0 to create the cache for all other nodes
        cache_node_dir = get_datadir_path(self.options.cachedir, CACHE_NODE_ID)
        assert self.num_nodes <= MAX_NODES

        if not os.path.isdir(cache_node_dir):
            self.log.debug("Creating cache directory {}".format(cache_node_dir))

<<<<<<< HEAD
            initialize_datadir(self.options.cachedir, CACHE_NODE_ID, self.chain)
=======
            initialize_datadir(self.options.cachedir, CACHE_NODE_ID, self.chain, self.disable_autoconnect)
>>>>>>> 9e05de1d
            self.nodes.append(
                TestNode(
                    CACHE_NODE_ID,
                    cache_node_dir,
                    chain=self.chain,
                    extra_conf=["bind=127.0.0.1"],
                    extra_args=['-disablewallet'],
                    rpchost=None,
                    timewait=self.rpc_timeout,
                    timeout_factor=self.options.timeout_factor,
                    bitcoind=self.options.bitcoind,
                    bitcoin_cli=self.options.bitcoincli,
                    coverage_dir=None,
                    cwd=self.options.tmpdir,
                    descriptors=self.options.descriptors,
                ))
            self.start_node(CACHE_NODE_ID)
<<<<<<< HEAD

            # Wait for RPC connections to be ready
            self.nodes[CACHE_NODE_ID].wait_for_rpc_connection()

            # Create a 199-block-long chain; each of the 4 first nodes
            # gets 25 mature blocks and 25 immature.
            # The 4th node gets only 24 immature blocks so that the very last
            # block in the cache does not age too much (have an old tip age).
            # This is needed so that we are out of IBD when the test starts,
            # see the tip age check in IsInitialBlockDownload().
            for i in range(8):
                self.nodes[CACHE_NODE_ID].generatetoaddress(
                    nblocks=25 if i != 7 else 24,
                    address=TestNode.PRIV_KEYS[i % 4].address,
                )

            assert_equal(self.nodes[CACHE_NODE_ID].getblockchaininfo()["blocks"], 199)
=======
            cache_node = self.nodes[CACHE_NODE_ID]

            # Wait for RPC connections to be ready
            cache_node.wait_for_rpc_connection()

            # Set a time in the past, so that blocks don't end up in the future
            cache_node.setmocktime(cache_node.getblockheader(cache_node.getbestblockhash())['time'])

            # Create a 199-block-long chain; each of the 3 first nodes
            # gets 25 mature blocks and 25 immature.
            # The 4th address gets 25 mature and only 24 immature blocks so that the very last
            # block in the cache does not age too much (have an old tip age).
            # This is needed so that we are out of IBD when the test starts,
            # see the tip age check in IsInitialBlockDownload().
            gen_addresses = [k.address for k in TestNode.PRIV_KEYS][:3] + [create_deterministic_address_bcrt1_p2tr_op_true()[0]]
            assert_equal(len(gen_addresses), 4)
            for i in range(8):
                self.generatetoaddress(
                    cache_node,
                    nblocks=25 if i != 7 else 24,
                    address=gen_addresses[i % len(gen_addresses)],
                )

            assert_equal(cache_node.getblockchaininfo()["blocks"], 199)
>>>>>>> 9e05de1d

            # Shut it down, and clean up cache directories:
            self.stop_nodes()
            self.nodes = []

            def cache_path(*paths):
                return os.path.join(cache_node_dir, self.chain, *paths)
<<<<<<< HEAD

            os.rmdir(cache_path('wallets'))  # Remove empty wallets dir

            # Remove Omni specific dirs
            shutil.rmtree(cache_path('OMNI_feecache'))
            shutil.rmtree(cache_path('OMNI_feehistory'))
            shutil.rmtree(cache_path('Omni_TXDB'))
            shutil.rmtree(cache_path('OMNI_nftdb'))
            shutil.rmtree(cache_path('MP_persist'))
            shutil.rmtree(cache_path('MP_spinfo'))
            shutil.rmtree(cache_path('MP_stolist'))
            shutil.rmtree(cache_path('MP_tradelist'))
            shutil.rmtree(cache_path('MP_txlist'))
            shutil.rmtree(cache_path('indexes')) # for txindex enabled by default in Omni

            for entry in os.listdir(cache_path()):
                if entry not in ['chainstate', 'blocks']:  # Only keep chainstate and blocks folder
=======

            os.rmdir(cache_path('wallets'))  # Remove empty wallets dir
            for entry in os.listdir(cache_path()):
                if entry not in ['chainstate', 'blocks', 'indexes']:  # Only indexes, chainstate and blocks folders
>>>>>>> 9e05de1d
                    os.remove(cache_path(entry))

        for i in range(self.num_nodes):
            self.log.debug("Copy cache directory {} to node {}".format(cache_node_dir, i))
            to_dir = get_datadir_path(self.options.tmpdir, i)
            shutil.copytree(cache_node_dir, to_dir)
<<<<<<< HEAD
            initialize_datadir(self.options.tmpdir, i, self.chain)  # Overwrite port/rpcport in bitcoin.conf
=======
            initialize_datadir(self.options.tmpdir, i, self.chain, self.disable_autoconnect)  # Overwrite port/rpcport in bitcoin.conf
>>>>>>> 9e05de1d

    def _initialize_chain_clean(self):
        """Initialize empty blockchain for use by the test.

        Create an empty blockchain and num_nodes wallets.
        Useful if a test case wants complete control over initialization."""
        for i in range(self.num_nodes):
<<<<<<< HEAD
            initialize_datadir(self.options.tmpdir, i, self.chain)
=======
            initialize_datadir(self.options.tmpdir, i, self.chain, self.disable_autoconnect)
>>>>>>> 9e05de1d

    def skip_if_no_py3_zmq(self):
        """Attempt to import the zmq package and skip the test if the import fails."""
        try:
            import zmq  # noqa
        except ImportError:
            raise SkipTest("python3-zmq module not available.")

    def skip_if_no_python_bcc(self):
        """Attempt to import the bcc package and skip the tests if the import fails."""
        try:
            import bcc  # type: ignore[import] # noqa: F401
        except ImportError:
            raise SkipTest("bcc python module not available")

    def skip_if_no_bitcoind_tracepoints(self):
        """Skip the running test if bitcoind has not been compiled with USDT tracepoint support."""
        if not self.is_usdt_compiled():
            raise SkipTest("bitcoind has not been built with USDT tracepoints enabled.")

    def skip_if_no_bpf_permissions(self):
        """Skip the running test if we don't have permissions to do BPF syscalls and load BPF maps."""
        # check for 'root' permissions
        if os.geteuid() != 0:
            raise SkipTest("no permissions to use BPF (please review the tests carefully before running them with higher privileges)")

    def skip_if_platform_not_linux(self):
        """Skip the running test if we are not on a Linux platform"""
        if platform.system() != "Linux":
            raise SkipTest("not on a Linux system")

    def skip_if_no_bitcoind_zmq(self):
        """Skip the running test if bitcoind has not been compiled with zmq support."""
        if not self.is_zmq_compiled():
            raise SkipTest("bitcoind has not been built with zmq enabled.")

    def skip_if_no_wallet(self):
        """Skip the running test if wallet has not been compiled."""
        self.requires_wallet = True
        if not self.is_wallet_compiled():
            raise SkipTest("wallet has not been compiled.")
        if self.options.descriptors:
            self.skip_if_no_sqlite()
        else:
            self.skip_if_no_bdb()

    def skip_if_no_sqlite(self):
        """Skip the running test if sqlite has not been compiled."""
        if not self.is_sqlite_compiled():
            raise SkipTest("sqlite has not been compiled.")

    def skip_if_no_bdb(self):
        """Skip the running test if BDB has not been compiled."""
        if not self.is_bdb_compiled():
            raise SkipTest("BDB has not been compiled.")

    def skip_if_no_wallet_tool(self):
        """Skip the running test if bitcoin-wallet has not been compiled."""
        if not self.is_wallet_tool_compiled():
            raise SkipTest("bitcoin-wallet has not been compiled")

    def skip_if_no_bitcoin_util(self):
        """Skip the running test if bitcoin-util has not been compiled."""
        if not self.is_bitcoin_util_compiled():
            raise SkipTest("bitcoin-util has not been compiled")

    def skip_if_no_wallet_tool(self):
        """Skip the running test if bitcoin-wallet has not been compiled."""
        if not self.is_wallet_tool_compiled():
            raise SkipTest("bitcoin-wallet has not been compiled")

    def skip_if_no_cli(self):
        """Skip the running test if bitcoin-cli has not been compiled."""
        if not self.is_cli_compiled():
            raise SkipTest("bitcoin-cli has not been compiled.")

    def skip_if_no_previous_releases(self):
        """Skip the running test if previous releases are not available."""
        if not self.has_previous_releases():
            raise SkipTest("previous releases not available or disabled")

    def has_previous_releases(self):
        """Checks whether previous releases are present and enabled."""
        if not os.path.isdir(self.options.previous_releases_path):
            if self.options.prev_releases:
                raise AssertionError("Force test of previous releases but releases missing: {}".format(
                    self.options.previous_releases_path))
        return self.options.prev_releases

    def skip_if_no_external_signer(self):
        """Skip the running test if external signer support has not been compiled."""
        if not self.is_external_signer_compiled():
            raise SkipTest("external signer support has not been compiled.")

    def is_cli_compiled(self):
        """Checks whether bitcoin-cli was compiled."""
        return self.config["components"].getboolean("ENABLE_CLI")
<<<<<<< HEAD
=======

    def is_external_signer_compiled(self):
        """Checks whether external signer support was compiled."""
        return self.config["components"].getboolean("ENABLE_EXTERNAL_SIGNER")
>>>>>>> 9e05de1d

    def is_wallet_compiled(self):
        """Checks whether the wallet module was compiled."""
        return self.config["components"].getboolean("ENABLE_WALLET")
<<<<<<< HEAD

    def is_wallet_tool_compiled(self):
        """Checks whether bitcoin-wallet was compiled."""
        return self.config["components"].getboolean("ENABLE_WALLET_TOOL")

    def is_zmq_compiled(self):
        """Checks whether the zmq module was compiled."""
        return self.config["components"].getboolean("ENABLE_ZMQ")
=======

    def is_specified_wallet_compiled(self):
        """Checks whether wallet support for the specified type
           (legacy or descriptor wallet) was compiled."""
        if self.options.descriptors:
            return self.is_sqlite_compiled()
        else:
            return self.is_bdb_compiled()

    def is_wallet_tool_compiled(self):
        """Checks whether bitcoin-wallet was compiled."""
        return self.config["components"].getboolean("ENABLE_WALLET_TOOL")

    def is_bitcoin_util_compiled(self):
        """Checks whether bitcoin-util was compiled."""
        return self.config["components"].getboolean("ENABLE_BITCOIN_UTIL")

    def is_zmq_compiled(self):
        """Checks whether the zmq module was compiled."""
        return self.config["components"].getboolean("ENABLE_ZMQ")

    def is_usdt_compiled(self):
        """Checks whether the USDT tracepoints were compiled."""
        return self.config["components"].getboolean("ENABLE_USDT_TRACEPOINTS")

    def is_sqlite_compiled(self):
        """Checks whether the wallet module was compiled with Sqlite support."""
        return self.config["components"].getboolean("USE_SQLITE")

    def is_bdb_compiled(self):
        """Checks whether the wallet module was compiled with BDB support."""
        return self.config["components"].getboolean("USE_BDB")

    def is_syscall_sandbox_compiled(self):
        """Checks whether the syscall sandbox was compiled."""
        return self.config["components"].getboolean("ENABLE_SYSCALL_SANDBOX")
>>>>>>> 9e05de1d
<|MERGE_RESOLUTION|>--- conflicted
+++ resolved
@@ -1,9 +1,5 @@
 #!/usr/bin/env python3
-<<<<<<< HEAD
-# Copyright (c) 2014-2019 The Bitcoin Core developers
-=======
 # Copyright (c) 2014-2021 The Bitcoin Core developers
->>>>>>> 9e05de1d
 # Distributed under the MIT software license, see the accompanying
 # file COPYING or http://www.opensource.org/licenses/mit-license.php.
 """Base class for RPC testing."""
@@ -16,10 +12,7 @@
 import platform
 import pdb
 import random
-<<<<<<< HEAD
-=======
 import re
->>>>>>> 9e05de1d
 import shutil
 import subprocess
 import sys
@@ -37,19 +30,10 @@
     PortSeed,
     assert_equal,
     check_json_precision,
-<<<<<<< HEAD
-    connect_nodes,
-    disconnect_nodes,
-    get_datadir_path,
-    initialize_datadir,
-    sync_blocks,
-    sync_mempools,
-=======
     get_datadir_path,
     initialize_datadir,
     p2p_port,
     wait_until_helper,
->>>>>>> 9e05de1d
 )
 
 
@@ -110,15 +94,9 @@
 
     def __init__(self):
         """Sets test framework defaults. Do not override this method. Instead, override the set_test_params() method"""
-<<<<<<< HEAD
-        self.chain = 'regtest'
-        self.setup_clean_chain = False
-        self.nodes = []
-=======
         self.chain: str = 'regtest'
         self.setup_clean_chain: bool = False
         self.nodes: List[TestNode] = []
->>>>>>> 9e05de1d
         self.network_thread = None
         self.rpc_timeout = 60  # Wait for up to 60 seconds for the RPC server to respond
         self.supports_cli = True
@@ -140,14 +118,10 @@
         # addrman will not result in automatic connections to them.
         self.disable_autoconnect = True
         self.set_test_params()
-<<<<<<< HEAD
-        self.parse_args()
-=======
         assert self.wallet_names is None or len(self.wallet_names) <= self.num_nodes
         if self.options.timeout_factor == 0 :
             self.options.timeout_factor = 99999
         self.rpc_timeout = int(self.rpc_timeout * self.options.timeout_factor) # optionally, increase timeout by a factor
->>>>>>> 9e05de1d
 
     def main(self):
         """Main function. This should not be overridden by the subclass test scripts."""
@@ -183,10 +157,7 @@
             sys.exit(exit_code)
 
     def parse_args(self):
-<<<<<<< HEAD
-=======
         previous_releases_path = os.getenv("PREVIOUS_RELEASES_DIR") or os.getcwd() + "/releases"
->>>>>>> 9e05de1d
         parser = argparse.ArgumentParser(usage="%(prog)s [options]")
         parser.add_argument("--nocleanup", dest="nocleanup", default=False, action="store_true",
                             help="Leave bitcoinds and test.* datadir on exit or error")
@@ -218,11 +189,6 @@
         parser.add_argument("--perf", dest="perf", default=False, action="store_true",
                             help="profile running nodes with perf for the duration of the test")
         parser.add_argument("--valgrind", dest="valgrind", default=False, action="store_true",
-<<<<<<< HEAD
-                            help="run nodes under the valgrind memory error detector: expect at least a ~10x slowdown, valgrind 3.14 or later required")
-        parser.add_argument("--randomseed", type=int,
-                            help="set a random seed for deterministically reproducing a previous test run")
-=======
                             help="run nodes under the valgrind memory error detector: expect at least a ~10x slowdown. valgrind 3.14 or later required. Forces --nosandbox.")
         parser.add_argument("--randomseed", type=int,
                             help="set a random seed for deterministically reproducing a previous test run")
@@ -234,7 +200,6 @@
         group.add_argument("--legacy-wallet", action='store_const', const=False,
                             help="Run test using legacy wallets", dest='descriptors')
 
->>>>>>> 9e05de1d
         self.add_options(parser)
         # Running TestShell in a Jupyter notebook causes an additional -f argument
         # To keep TestShell from failing with an "unrecognized argument" error, we add a dummy "-f" argument
@@ -258,36 +223,26 @@
                 # It still needs to exist and be None in order for tests to work however.
                 self.options.descriptors = None
 
+        PortSeed.n = self.options.port_seed
+
     def setup(self):
         """Call this method to start up the test framework object with options set."""
 
-        PortSeed.n = self.options.port_seed
-
-    def setup(self):
-        """Call this method to start up the test framework object with options set."""
-
         check_json_precision()
 
         self.options.cachedir = os.path.abspath(self.options.cachedir)
 
-<<<<<<< HEAD
-        config = configparser.ConfigParser()
-        config.read_file(open(self.options.configfile))
-        self.config = config
-        self.options.bitcoind = os.getenv("BITCOIND", default=config["environment"]["BUILDDIR"] + '/src/omnicored' + config["environment"]["EXEEXT"])
-        self.options.bitcoincli = os.getenv("BITCOINCLI", default=config["environment"]["BUILDDIR"] + '/src/omnicore-cli' + config["environment"]["EXEEXT"])
-=======
         config = self.config
 
         fname_bitcoind = os.path.join(
             config["environment"]["BUILDDIR"],
             "src",
-            "bitcoind" + config["environment"]["EXEEXT"],
+            "omnicored" + config["environment"]["EXEEXT"],
         )
         fname_bitcoincli = os.path.join(
             config["environment"]["BUILDDIR"],
             "src",
-            "bitcoin-cli" + config["environment"]["EXEEXT"],
+            "omnicore-cli" + config["environment"]["EXEEXT"],
         )
         fname_bitcoinutil = os.path.join(
             config["environment"]["BUILDDIR"],
@@ -297,7 +252,6 @@
         self.options.bitcoind = os.getenv("BITCOIND", default=fname_bitcoind)
         self.options.bitcoincli = os.getenv("BITCOINCLI", default=fname_bitcoincli)
         self.options.bitcoinutil = os.getenv("BITCOINUTIL", default=fname_bitcoinutil)
->>>>>>> 9e05de1d
 
         os.environ['PATH'] = os.pathsep.join([
             os.path.join(config['environment']['BUILDDIR'], 'src'),
@@ -446,15 +400,9 @@
         # See fPreferredDownload in net_processing.
         #
         # If further outbound connections are needed, they can be added at the beginning of the test with e.g.
-<<<<<<< HEAD
-        # connect_nodes(self.nodes[1], 2)
-        for i in range(self.num_nodes - 1):
-            connect_nodes(self.nodes[i + 1], i)
-=======
         # self.connect_nodes(1, 2)
         for i in range(self.num_nodes - 1):
             self.connect_nodes(i + 1, i)
->>>>>>> 9e05de1d
         self.sync_all()
 
     def setup_nodes(self):
@@ -464,23 +412,15 @@
             extra_args = self.extra_args
         self.add_nodes(self.num_nodes, extra_args)
         self.start_nodes()
-<<<<<<< HEAD
-        self.import_deterministic_coinbase_privkeys()
-=======
         if self.requires_wallet:
             self.import_deterministic_coinbase_privkeys()
->>>>>>> 9e05de1d
         if not self.setup_clean_chain:
             for n in self.nodes:
                 assert_equal(n.getblockchaininfo()["blocks"], 199)
             # To ensure that all nodes are out of IBD, the most recent block
             # must have a timestamp not too old (see IsInitialBlockDownload()).
             self.log.debug('Generate a block with current time')
-<<<<<<< HEAD
-            block_hash = self.nodes[0].generate(1)[0]
-=======
             block_hash = self.generate(self.nodes[0], 1, sync_fun=self.no_op)[0]
->>>>>>> 9e05de1d
             block = self.nodes[0].getblock(blockhash=block_hash, verbosity=0)
             for n in self.nodes:
                 n.submitblock(block)
@@ -506,11 +446,7 @@
 
     # Public helper methods. These can be accessed by the subclass test scripts.
 
-<<<<<<< HEAD
-    def add_nodes(self, num_nodes, extra_args=None, *, rpchost=None, binary=None, binary_cli=None, versions=None):
-=======
     def add_nodes(self, num_nodes: int, extra_args=None, *, rpchost=None, binary=None, binary_cli=None, versions=None):
->>>>>>> 9e05de1d
         """Instantiate TestNode objects.
 
         Should only be called once after the nodes have been specified in
@@ -546,12 +482,6 @@
             extra_args = [[]] * num_nodes
         if versions is None:
             versions = [None] * num_nodes
-<<<<<<< HEAD
-        if binary is None:
-            binary = [self.options.bitcoind] * num_nodes
-        if binary_cli is None:
-            binary_cli = [self.options.bitcoincli] * num_nodes
-=======
         if self.is_syscall_sandbox_compiled() and not self.disable_syscall_sandbox:
             for i in range(len(extra_args)):
                 # The -sandbox argument is not present in the v22.0 release.
@@ -561,7 +491,6 @@
             binary = [get_bin_from_version(v, 'bitcoind', self.options.bitcoind) for v in versions]
         if binary_cli is None:
             binary_cli = [get_bin_from_version(v, 'bitcoin-cli', self.options.bitcoincli) for v in versions]
->>>>>>> 9e05de1d
         assert_equal(len(extra_confs), num_nodes)
         assert_equal(len(extra_args), num_nodes)
         assert_equal(len(versions), num_nodes)
@@ -585,9 +514,6 @@
                 use_cli=self.options.usecli,
                 start_perf=self.options.perf,
                 use_valgrind=self.options.valgrind,
-<<<<<<< HEAD
-            ))
-=======
                 descriptors=self.options.descriptors,
             )
             self.nodes.append(test_node_i)
@@ -598,7 +524,6 @@
                     conf_data = conf.read()
                 with open(conf_file, 'w', encoding='utf8') as conf:
                     conf.write(conf_data.replace('[regtest]', ''))
->>>>>>> 9e05de1d
 
     def start_node(self, i, *args, **kwargs):
         """Start a bitcoind"""
@@ -706,12 +631,7 @@
         """
         Split the network of four nodes into nodes 0/1 and 2/3.
         """
-<<<<<<< HEAD
-        disconnect_nodes(self.nodes[1], 2)
-        disconnect_nodes(self.nodes[2], 1)
-=======
         self.disconnect_nodes(1, 2)
->>>>>>> 9e05de1d
         self.sync_all(self.nodes[:2])
         self.sync_all(self.nodes[2:])
 
@@ -719,20 +639,6 @@
         """
         Join the (previously split) network halves together.
         """
-<<<<<<< HEAD
-        connect_nodes(self.nodes[1], 2)
-        self.sync_all()
-
-    def sync_blocks(self, nodes=None, **kwargs):
-        sync_blocks(nodes or self.nodes, **kwargs)
-
-    def sync_mempools(self, nodes=None, **kwargs):
-        sync_mempools(nodes or self.nodes, **kwargs)
-
-    def sync_all(self, nodes=None, **kwargs):
-        self.sync_blocks(nodes, **kwargs)
-        self.sync_mempools(nodes, **kwargs)
-=======
         self.connect_nodes(1, 2)
         self.sync_all()
 
@@ -810,7 +716,6 @@
 
     def wait_until(self, test_function, timeout=60):
         return wait_until_helper(test_function, timeout=timeout, timeout_factor=self.options.timeout_factor)
->>>>>>> 9e05de1d
 
     # Private helper methods. These should not be accessed by the subclass test scripts.
 
@@ -855,11 +760,7 @@
         if not os.path.isdir(cache_node_dir):
             self.log.debug("Creating cache directory {}".format(cache_node_dir))
 
-<<<<<<< HEAD
-            initialize_datadir(self.options.cachedir, CACHE_NODE_ID, self.chain)
-=======
             initialize_datadir(self.options.cachedir, CACHE_NODE_ID, self.chain, self.disable_autoconnect)
->>>>>>> 9e05de1d
             self.nodes.append(
                 TestNode(
                     CACHE_NODE_ID,
@@ -877,25 +778,6 @@
                     descriptors=self.options.descriptors,
                 ))
             self.start_node(CACHE_NODE_ID)
-<<<<<<< HEAD
-
-            # Wait for RPC connections to be ready
-            self.nodes[CACHE_NODE_ID].wait_for_rpc_connection()
-
-            # Create a 199-block-long chain; each of the 4 first nodes
-            # gets 25 mature blocks and 25 immature.
-            # The 4th node gets only 24 immature blocks so that the very last
-            # block in the cache does not age too much (have an old tip age).
-            # This is needed so that we are out of IBD when the test starts,
-            # see the tip age check in IsInitialBlockDownload().
-            for i in range(8):
-                self.nodes[CACHE_NODE_ID].generatetoaddress(
-                    nblocks=25 if i != 7 else 24,
-                    address=TestNode.PRIV_KEYS[i % 4].address,
-                )
-
-            assert_equal(self.nodes[CACHE_NODE_ID].getblockchaininfo()["blocks"], 199)
-=======
             cache_node = self.nodes[CACHE_NODE_ID]
 
             # Wait for RPC connections to be ready
@@ -920,7 +802,6 @@
                 )
 
             assert_equal(cache_node.getblockchaininfo()["blocks"], 199)
->>>>>>> 9e05de1d
 
             # Shut it down, and clean up cache directories:
             self.stop_nodes()
@@ -928,7 +809,6 @@
 
             def cache_path(*paths):
                 return os.path.join(cache_node_dir, self.chain, *paths)
-<<<<<<< HEAD
 
             os.rmdir(cache_path('wallets'))  # Remove empty wallets dir
 
@@ -946,23 +826,13 @@
 
             for entry in os.listdir(cache_path()):
                 if entry not in ['chainstate', 'blocks']:  # Only keep chainstate and blocks folder
-=======
-
-            os.rmdir(cache_path('wallets'))  # Remove empty wallets dir
-            for entry in os.listdir(cache_path()):
-                if entry not in ['chainstate', 'blocks', 'indexes']:  # Only indexes, chainstate and blocks folders
->>>>>>> 9e05de1d
                     os.remove(cache_path(entry))
 
         for i in range(self.num_nodes):
             self.log.debug("Copy cache directory {} to node {}".format(cache_node_dir, i))
             to_dir = get_datadir_path(self.options.tmpdir, i)
             shutil.copytree(cache_node_dir, to_dir)
-<<<<<<< HEAD
-            initialize_datadir(self.options.tmpdir, i, self.chain)  # Overwrite port/rpcport in bitcoin.conf
-=======
             initialize_datadir(self.options.tmpdir, i, self.chain, self.disable_autoconnect)  # Overwrite port/rpcport in bitcoin.conf
->>>>>>> 9e05de1d
 
     def _initialize_chain_clean(self):
         """Initialize empty blockchain for use by the test.
@@ -970,11 +840,7 @@
         Create an empty blockchain and num_nodes wallets.
         Useful if a test case wants complete control over initialization."""
         for i in range(self.num_nodes):
-<<<<<<< HEAD
-            initialize_datadir(self.options.tmpdir, i, self.chain)
-=======
             initialize_datadir(self.options.tmpdir, i, self.chain, self.disable_autoconnect)
->>>>>>> 9e05de1d
 
     def skip_if_no_py3_zmq(self):
         """Attempt to import the zmq package and skip the test if the import fails."""
@@ -1072,27 +938,14 @@
     def is_cli_compiled(self):
         """Checks whether bitcoin-cli was compiled."""
         return self.config["components"].getboolean("ENABLE_CLI")
-<<<<<<< HEAD
-=======
 
     def is_external_signer_compiled(self):
         """Checks whether external signer support was compiled."""
         return self.config["components"].getboolean("ENABLE_EXTERNAL_SIGNER")
->>>>>>> 9e05de1d
 
     def is_wallet_compiled(self):
         """Checks whether the wallet module was compiled."""
         return self.config["components"].getboolean("ENABLE_WALLET")
-<<<<<<< HEAD
-
-    def is_wallet_tool_compiled(self):
-        """Checks whether bitcoin-wallet was compiled."""
-        return self.config["components"].getboolean("ENABLE_WALLET_TOOL")
-
-    def is_zmq_compiled(self):
-        """Checks whether the zmq module was compiled."""
-        return self.config["components"].getboolean("ENABLE_ZMQ")
-=======
 
     def is_specified_wallet_compiled(self):
         """Checks whether wallet support for the specified type
@@ -1128,5 +981,4 @@
 
     def is_syscall_sandbox_compiled(self):
         """Checks whether the syscall sandbox was compiled."""
-        return self.config["components"].getboolean("ENABLE_SYSCALL_SANDBOX")
->>>>>>> 9e05de1d
+        return self.config["components"].getboolean("ENABLE_SYSCALL_SANDBOX")
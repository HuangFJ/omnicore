#!/usr/bin/env python3
<<<<<<< HEAD
# Copyright (c) 2017-2019 The Bitcoin Core developers
=======
# Copyright (c) 2017-2021 The Bitcoin Core developers
>>>>>>> 9e05de1d
# Distributed under the MIT software license, see the accompanying
# file COPYING or http://www.opensource.org/licenses/mit-license.php.
"""Test that the wallet can send and receive using all combinations of address types.

There are 5 nodes-under-test:
    - node0 uses legacy addresses
    - node1 uses p2sh/segwit addresses
    - node2 uses p2sh/segwit addresses and bech32 addresses for change
    - node3 uses bech32 addresses
    - node4 uses a p2sh/segwit addresses for change

node5 exists to generate new blocks.

## Multisig address test

Test that adding a multisig address with:
    - an uncompressed pubkey always gives a legacy address
    - only compressed pubkeys gives the an `-addresstype` address

## Sending to address types test

A series of tests, iterating over node0-node4. In each iteration of the test, one node sends:
    - 10/101th of its balance to itself (using getrawchangeaddress for single key addresses)
    - 20/101th to the next node
    - 30/101th to the node after that
    - 40/101th to the remaining node
    - 1/101th remains as fee+change

Iterate over each node for single key addresses, and then over each node for
multisig addresses.

Repeat test, but with explicit address_type parameters passed to getnewaddress
and getrawchangeaddress:
    - node0 and node3 send to p2sh.
    - node1 sends to bech32.
    - node2 sends to legacy.

As every node sends coins after receiving, this also
verifies that spending coins sent to all these address types works.

## Change type test

Test that the nodes generate the correct change address type:
    - node0 always uses a legacy change address.
    - node1 uses a bech32 addresses for change if any destination address is bech32.
    - node2 always uses a bech32 address for change
    - node3 always uses a bech32 address for change
    - node4 always uses p2sh/segwit output for change.
"""

from decimal import Decimal
import itertools

from test_framework.blocktools import COINBASE_MATURITY
from test_framework.test_framework import BitcoinTestFramework
from test_framework.descriptors import (
    descsum_create,
    descsum_check,
)
from test_framework.util import (
    assert_equal,
    assert_greater_than,
    assert_raises_rpc_error,
<<<<<<< HEAD
    connect_nodes,
)
from test_framework.segwit_addr import (
    encode,
    decode,
=======
>>>>>>> 9e05de1d
)

class AddressTypeTest(BitcoinTestFramework):
    def set_test_params(self):
        self.num_nodes = 6
        self.extra_args = [
            ["-addresstype=legacy"],
            ["-addresstype=p2sh-segwit"],
            ["-addresstype=p2sh-segwit", "-changetype=bech32"],
            ["-addresstype=bech32"],
            ["-changetype=p2sh-segwit"],
            [],
        ]
        # whitelist all peers to speed up tx relay / mempool sync
        for args in self.extra_args:
            args.append("-whitelist=noban@127.0.0.1")
        self.supports_cli = False

    def skip_test_if_missing_module(self):
        self.skip_if_no_wallet()

    def setup_network(self):
        self.setup_nodes()

        # Fully mesh-connect nodes for faster mempool sync
        for i, j in itertools.product(range(self.num_nodes), repeat=2):
            if i > j:
<<<<<<< HEAD
                connect_nodes(self.nodes[i], j)
=======
                self.connect_nodes(i, j)
>>>>>>> 9e05de1d
        self.sync_all()

    def get_balances(self, key='trusted'):
        """Return a list of balances."""
        return [self.nodes[i].getbalances()['mine'][key] for i in range(4)]

    # Quick test of python bech32 implementation
    def test_python_bech32(self, addr):
        hrp = addr[:4]
        assert_equal(hrp, "bcrt")
        (witver, witprog) = decode(hrp, addr)
        assert_equal(encode(hrp, witver, witprog), addr)

    def test_address(self, node, address, multisig, typ):
        """Run sanity checks on an address."""
        info = self.nodes[node].getaddressinfo(address)
        assert self.nodes[node].validateaddress(address)['isvalid']
        assert_equal(info.get('solvable'), True)

        if not multisig and typ == 'legacy':
            # P2PKH
            assert not info['isscript']
            assert not info['iswitness']
            assert 'pubkey' in info
        elif not multisig and typ == 'p2sh-segwit':
            # P2SH-P2WPKH
            assert info['isscript']
            assert not info['iswitness']
            assert_equal(info['script'], 'witness_v0_keyhash')
            assert 'pubkey' in info
        elif not multisig and typ == 'bech32':
            # P2WPKH
            assert not info['isscript']
            assert info['iswitness']
            assert_equal(info['witness_version'], 0)
            assert_equal(len(info['witness_program']), 40)
            assert 'pubkey' in info
<<<<<<< HEAD
            self.test_python_bech32(info["address"])
=======
        elif not multisig and typ == "bech32m":
            # P2TR single sig
            assert info["isscript"]
            assert info["iswitness"]
            assert_equal(info["witness_version"], 1)
            assert_equal(len(info["witness_program"]), 64)
>>>>>>> 9e05de1d
        elif typ == 'legacy':
            # P2SH-multisig
            assert info['isscript']
            assert_equal(info['script'], 'multisig')
            assert not info['iswitness']
            assert 'pubkeys' in info
        elif typ == 'p2sh-segwit':
            # P2SH-P2WSH-multisig
            assert info['isscript']
            assert_equal(info['script'], 'witness_v0_scripthash')
            assert not info['iswitness']
            assert info['embedded']['isscript']
            assert_equal(info['embedded']['script'], 'multisig')
            assert info['embedded']['iswitness']
            assert_equal(info['embedded']['witness_version'], 0)
            assert_equal(len(info['embedded']['witness_program']), 64)
            assert 'pubkeys' in info['embedded']
        elif typ == 'bech32':
            # P2WSH-multisig
            assert info['isscript']
            assert_equal(info['script'], 'multisig')
            assert info['iswitness']
            assert_equal(info['witness_version'], 0)
            assert_equal(len(info['witness_program']), 64)
            assert 'pubkeys' in info
<<<<<<< HEAD
            self.test_python_bech32(info["address"])
=======
>>>>>>> 9e05de1d
        else:
            # Unknown type
            assert False

    def test_desc(self, node, address, multisig, typ, utxo):
        """Run sanity checks on a descriptor reported by getaddressinfo."""
        info = self.nodes[node].getaddressinfo(address)
        assert 'desc' in info
        assert_equal(info['desc'], utxo['desc'])
        assert self.nodes[node].validateaddress(address)['isvalid']

        # Use a ridiculously roundabout way to find the key origin info through
        # the PSBT logic. However, this does test consistency between the PSBT reported
        # fingerprints/paths and the descriptor logic.
        psbt = self.nodes[node].createpsbt([{'txid':utxo['txid'], 'vout':utxo['vout']}],[{address:0.00010000}])
        psbt = self.nodes[node].walletprocesspsbt(psbt, False, "ALL", True)
        decode = self.nodes[node].decodepsbt(psbt['psbt'])
        key_descs = {}
        for deriv in decode['inputs'][0]['bip32_derivs']:
            assert_equal(len(deriv['master_fingerprint']), 8)
            assert_equal(deriv['path'][0], 'm')
            key_descs[deriv['pubkey']] = '[' + deriv['master_fingerprint'] + deriv['path'][1:] + ']' + deriv['pubkey']

        # Verify the descriptor checksum against the Python implementation
        assert descsum_check(info['desc'])
        # Verify that stripping the checksum and recreating it using Python roundtrips
        assert info['desc'] == descsum_create(info['desc'][:-9])
        # Verify that stripping the checksum and feeding it to getdescriptorinfo roundtrips
        assert info['desc'] == self.nodes[0].getdescriptorinfo(info['desc'][:-9])['descriptor']
        assert_equal(info['desc'][-8:], self.nodes[0].getdescriptorinfo(info['desc'][:-9])['checksum'])
        # Verify that keeping the checksum and feeding it to getdescriptorinfo roundtrips
        assert info['desc'] == self.nodes[0].getdescriptorinfo(info['desc'])['descriptor']
        assert_equal(info['desc'][-8:], self.nodes[0].getdescriptorinfo(info['desc'])['checksum'])

        if not multisig and typ == 'legacy':
            # P2PKH
            assert_equal(info['desc'], descsum_create("pkh(%s)" % key_descs[info['pubkey']]))
        elif not multisig and typ == 'p2sh-segwit':
            # P2SH-P2WPKH
            assert_equal(info['desc'], descsum_create("sh(wpkh(%s))" % key_descs[info['pubkey']]))
        elif not multisig and typ == 'bech32':
            # P2WPKH
            assert_equal(info['desc'], descsum_create("wpkh(%s)" % key_descs[info['pubkey']]))
        elif typ == 'legacy':
            # P2SH-multisig
            assert_equal(info['desc'], descsum_create("sh(multi(2,%s,%s))" % (key_descs[info['pubkeys'][0]], key_descs[info['pubkeys'][1]])))
        elif typ == 'p2sh-segwit':
            # P2SH-P2WSH-multisig
            assert_equal(info['desc'], descsum_create("sh(wsh(multi(2,%s,%s)))" % (key_descs[info['embedded']['pubkeys'][0]], key_descs[info['embedded']['pubkeys'][1]])))
        elif typ == 'bech32':
            # P2WSH-multisig
            assert_equal(info['desc'], descsum_create("wsh(multi(2,%s,%s))" % (key_descs[info['pubkeys'][0]], key_descs[info['pubkeys'][1]])))
        else:
            # Unknown type
            assert False

    def test_change_output_type(self, node_sender, destinations, expected_type):
        txid = self.nodes[node_sender].sendmany(dummy="", amounts=dict.fromkeys(destinations, 0.001))
        tx = self.nodes[node_sender].gettransaction(txid=txid, verbose=True)['decoded']

        # Make sure the transaction has change:
        assert_equal(len(tx["vout"]), len(destinations) + 1)

        # Make sure the destinations are included, and remove them:
        output_addresses = [vout['scriptPubKey']['address'] for vout in tx["vout"]]
        change_addresses = [d for d in output_addresses if d not in destinations]
        assert_equal(len(change_addresses), 1)

        self.log.debug("Check if change address " + change_addresses[0] + " is " + expected_type)
        self.test_address(node_sender, change_addresses[0], multisig=False, typ=expected_type)

    def run_test(self):
        # Mine 101 blocks on node5 to bring nodes out of IBD and make sure that
        # no coinbases are maturing for the nodes-under-test during the test
<<<<<<< HEAD
        self.nodes[5].generate(101)
        self.sync_blocks()
=======
        self.generate(self.nodes[5], COINBASE_MATURITY + 1)
>>>>>>> 9e05de1d

        uncompressed_1 = "0496b538e853519c726a2c91e61ec11600ae1390813a627c66fb8be7947be63c52da7589379515d4e0a604f8141781e62294721166bf621e73a82cbf2342c858ee"
        uncompressed_2 = "047211a824f55b505228e4c3d5194c1fcfaa15a456abdf37f9b9d97a4040afc073dee6c89064984f03385237d92167c13e236446b417ab79a0fcae412ae3316b77"
        compressed_1 = "0296b538e853519c726a2c91e61ec11600ae1390813a627c66fb8be7947be63c52"
        compressed_2 = "037211a824f55b505228e4c3d5194c1fcfaa15a456abdf37f9b9d97a4040afc073"

        if not self.options.descriptors:
            # Tests for addmultisigaddress's address type behavior is only for legacy wallets.
            # Descriptor wallets do not have addmultsigaddress so these tests are not needed for those.
            # addmultisigaddress with at least 1 uncompressed key should return a legacy address.
            for node in range(4):
                self.test_address(node, self.nodes[node].addmultisigaddress(2, [uncompressed_1, uncompressed_2])['address'], True, 'legacy')
                self.test_address(node, self.nodes[node].addmultisigaddress(2, [compressed_1, uncompressed_2])['address'], True, 'legacy')
                self.test_address(node, self.nodes[node].addmultisigaddress(2, [uncompressed_1, compressed_2])['address'], True, 'legacy')
            # addmultisigaddress with all compressed keys should return the appropriate address type (even when the keys are not ours).
            self.test_address(0, self.nodes[0].addmultisigaddress(2, [compressed_1, compressed_2])['address'], True, 'legacy')
            self.test_address(1, self.nodes[1].addmultisigaddress(2, [compressed_1, compressed_2])['address'], True, 'p2sh-segwit')
            self.test_address(2, self.nodes[2].addmultisigaddress(2, [compressed_1, compressed_2])['address'], True, 'p2sh-segwit')
            self.test_address(3, self.nodes[3].addmultisigaddress(2, [compressed_1, compressed_2])['address'], True, 'bech32')

        do_multisigs = [False]
        if not self.options.descriptors:
            do_multisigs.append(True)

        for explicit_type, multisig, from_node in itertools.product([False, True], do_multisigs, range(4)):
            address_type = None
            if explicit_type and not multisig:
                if from_node == 1:
                    address_type = 'bech32'
                elif from_node == 0 or from_node == 3:
                    address_type = 'p2sh-segwit'
                else:
                    address_type = 'legacy'
            self.log.info("Sending from node {} ({}) with{} multisig using {}".format(from_node, self.extra_args[from_node], "" if multisig else "out", "default" if address_type is None else address_type))
            old_balances = self.get_balances()
            self.log.debug("Old balances are {}".format(old_balances))
            to_send = (old_balances[from_node] / (COINBASE_MATURITY + 1)).quantize(Decimal("0.00000001"))
            sends = {}
            addresses = {}

            self.log.debug("Prepare sends")
            for n, to_node in enumerate(range(from_node, from_node + 4)):
                to_node %= 4
                change = False
                if not multisig:
                    if from_node == to_node:
                        # When sending non-multisig to self, use getrawchangeaddress
                        address = self.nodes[to_node].getrawchangeaddress(address_type=address_type)
                        change = True
                    else:
                        address = self.nodes[to_node].getnewaddress(address_type=address_type)
                else:
                    addr1 = self.nodes[to_node].getnewaddress()
                    addr2 = self.nodes[to_node].getnewaddress()
                    address = self.nodes[to_node].addmultisigaddress(2, [addr1, addr2])['address']

                # Do some sanity checking on the created address
                if address_type is not None:
                    typ = address_type
                elif to_node == 0:
                    typ = 'legacy'
                elif to_node == 1 or (to_node == 2 and not change):
                    typ = 'p2sh-segwit'
                else:
                    typ = 'bech32'
                self.test_address(to_node, address, multisig, typ)

                # Output entry
                sends[address] = to_send * 10 * (1 + n)
                addresses[to_node] = (address, typ)

            self.log.debug("Sending: {}".format(sends))
            self.nodes[from_node].sendmany("", sends)
            self.sync_mempools()

            unconf_balances = self.get_balances('untrusted_pending')
            self.log.debug("Check unconfirmed balances: {}".format(unconf_balances))
            assert_equal(unconf_balances[from_node], 0)
            for n, to_node in enumerate(range(from_node + 1, from_node + 4)):
                to_node %= 4
                assert_equal(unconf_balances[to_node], to_send * 10 * (2 + n))

            # node5 collects fee and block subsidy to keep accounting simple
<<<<<<< HEAD
            self.nodes[5].generate(1)
            self.sync_blocks()
=======
            self.generate(self.nodes[5], 1)
>>>>>>> 9e05de1d

            # Verify that the receiving wallet contains a UTXO with the expected address, and expected descriptor
            for n, to_node in enumerate(range(from_node, from_node + 4)):
                to_node %= 4
                found = False
                for utxo in self.nodes[to_node].listunspent():
                    if utxo['address'] == addresses[to_node][0]:
                        found = True
                        self.test_desc(to_node, addresses[to_node][0], multisig, addresses[to_node][1], utxo)
                        break
                assert found

            new_balances = self.get_balances()
            self.log.debug("Check new balances: {}".format(new_balances))
            # We don't know what fee was set, so we can only check bounds on the balance of the sending node
            assert_greater_than(new_balances[from_node], to_send * 10)
            assert_greater_than(to_send * 11, new_balances[from_node])
            for n, to_node in enumerate(range(from_node + 1, from_node + 4)):
                to_node %= 4
                assert_equal(new_balances[to_node], old_balances[to_node] + to_send * 10 * (2 + n))

        # Get one p2sh/segwit address from node2 and two bech32 addresses from node3:
        to_address_p2sh = self.nodes[2].getnewaddress()
        to_address_bech32_1 = self.nodes[3].getnewaddress()
        to_address_bech32_2 = self.nodes[3].getnewaddress()

        # Fund node 4:
        self.nodes[5].sendtoaddress(self.nodes[4].getnewaddress(), Decimal("1"))
<<<<<<< HEAD
        self.nodes[5].generate(1)
        self.sync_blocks()
=======
        self.generate(self.nodes[5], 1)
>>>>>>> 9e05de1d
        assert_equal(self.nodes[4].getbalance(), 1)

        self.log.info("Nodes with addresstype=legacy never use a P2WPKH change output (unless changetype is set otherwise):")
        self.test_change_output_type(0, [to_address_bech32_1], 'legacy')

        self.log.info("Nodes with addresstype=p2sh-segwit match the change output")
        self.test_change_output_type(1, [to_address_p2sh], 'p2sh-segwit')
        self.test_change_output_type(1, [to_address_bech32_1], 'bech32')
        self.test_change_output_type(1, [to_address_p2sh, to_address_bech32_1], 'bech32')
        self.test_change_output_type(1, [to_address_bech32_1, to_address_bech32_2], 'bech32')

        self.log.info("Nodes with change_type=bech32 always use a P2WPKH change output:")
        self.test_change_output_type(2, [to_address_bech32_1], 'bech32')
        self.test_change_output_type(2, [to_address_p2sh], 'bech32')

        self.log.info("Nodes with addresstype=bech32 match the change output (unless changetype is set otherwise):")
        self.test_change_output_type(3, [to_address_bech32_1], 'bech32')
        self.test_change_output_type(3, [to_address_p2sh], 'p2sh-segwit')

        self.log.info('getrawchangeaddress defaults to addresstype if -changetype is not set and argument is absent')
        self.test_address(3, self.nodes[3].getrawchangeaddress(), multisig=False, typ='bech32')

        self.log.info('test invalid address type arguments')
        assert_raises_rpc_error(-5, "Unknown address type ''", self.nodes[3].addmultisigaddress, 2, [compressed_1, compressed_2], None, '')
        assert_raises_rpc_error(-5, "Unknown address type ''", self.nodes[3].getnewaddress, None, '')
        assert_raises_rpc_error(-5, "Unknown address type ''", self.nodes[3].getrawchangeaddress, '')
        assert_raises_rpc_error(-5, "Unknown address type 'bech23'", self.nodes[3].getrawchangeaddress, 'bech23')

        self.log.info("Nodes with changetype=p2sh-segwit never use a P2WPKH change output")
        self.test_change_output_type(4, [to_address_bech32_1], 'p2sh-segwit')
        self.test_address(4, self.nodes[4].getrawchangeaddress(), multisig=False, typ='p2sh-segwit')
        self.log.info("Except for getrawchangeaddress if specified:")
        self.test_address(4, self.nodes[4].getrawchangeaddress(), multisig=False, typ='p2sh-segwit')
        self.test_address(4, self.nodes[4].getrawchangeaddress('bech32'), multisig=False, typ='bech32')

        if self.options.descriptors:
            self.log.info("Descriptor wallets have bech32m addresses")
            self.test_address(4, self.nodes[4].getnewaddress("", "bech32m"), multisig=False, typ="bech32m")
            self.test_address(4, self.nodes[4].getrawchangeaddress("bech32m"), multisig=False, typ="bech32m")
        else:
            self.log.info("Legacy wallets cannot make bech32m addresses")
            assert_raises_rpc_error(-8, "Legacy wallets cannot provide bech32m addresses", self.nodes[0].getnewaddress, "", "bech32m")
            assert_raises_rpc_error(-8, "Legacy wallets cannot provide bech32m addresses", self.nodes[0].getrawchangeaddress, "bech32m")

if __name__ == '__main__':
    AddressTypeTest().main()<|MERGE_RESOLUTION|>--- conflicted
+++ resolved
@@ -1,9 +1,5 @@
 #!/usr/bin/env python3
-<<<<<<< HEAD
-# Copyright (c) 2017-2019 The Bitcoin Core developers
-=======
 # Copyright (c) 2017-2021 The Bitcoin Core developers
->>>>>>> 9e05de1d
 # Distributed under the MIT software license, see the accompanying
 # file COPYING or http://www.opensource.org/licenses/mit-license.php.
 """Test that the wallet can send and receive using all combinations of address types.
@@ -67,14 +63,6 @@
     assert_equal,
     assert_greater_than,
     assert_raises_rpc_error,
-<<<<<<< HEAD
-    connect_nodes,
-)
-from test_framework.segwit_addr import (
-    encode,
-    decode,
-=======
->>>>>>> 9e05de1d
 )
 
 class AddressTypeTest(BitcoinTestFramework):
@@ -102,11 +90,7 @@
         # Fully mesh-connect nodes for faster mempool sync
         for i, j in itertools.product(range(self.num_nodes), repeat=2):
             if i > j:
-<<<<<<< HEAD
-                connect_nodes(self.nodes[i], j)
-=======
                 self.connect_nodes(i, j)
->>>>>>> 9e05de1d
         self.sync_all()
 
     def get_balances(self, key='trusted'):
@@ -144,16 +128,12 @@
             assert_equal(info['witness_version'], 0)
             assert_equal(len(info['witness_program']), 40)
             assert 'pubkey' in info
-<<<<<<< HEAD
-            self.test_python_bech32(info["address"])
-=======
         elif not multisig and typ == "bech32m":
             # P2TR single sig
             assert info["isscript"]
             assert info["iswitness"]
             assert_equal(info["witness_version"], 1)
             assert_equal(len(info["witness_program"]), 64)
->>>>>>> 9e05de1d
         elif typ == 'legacy':
             # P2SH-multisig
             assert info['isscript']
@@ -179,10 +159,6 @@
             assert_equal(info['witness_version'], 0)
             assert_equal(len(info['witness_program']), 64)
             assert 'pubkeys' in info
-<<<<<<< HEAD
-            self.test_python_bech32(info["address"])
-=======
->>>>>>> 9e05de1d
         else:
             # Unknown type
             assert False
@@ -257,12 +233,7 @@
     def run_test(self):
         # Mine 101 blocks on node5 to bring nodes out of IBD and make sure that
         # no coinbases are maturing for the nodes-under-test during the test
-<<<<<<< HEAD
-        self.nodes[5].generate(101)
-        self.sync_blocks()
-=======
         self.generate(self.nodes[5], COINBASE_MATURITY + 1)
->>>>>>> 9e05de1d
 
         uncompressed_1 = "0496b538e853519c726a2c91e61ec11600ae1390813a627c66fb8be7947be63c52da7589379515d4e0a604f8141781e62294721166bf621e73a82cbf2342c858ee"
         uncompressed_2 = "047211a824f55b505228e4c3d5194c1fcfaa15a456abdf37f9b9d97a4040afc073dee6c89064984f03385237d92167c13e236446b417ab79a0fcae412ae3316b77"
@@ -346,12 +317,7 @@
                 assert_equal(unconf_balances[to_node], to_send * 10 * (2 + n))
 
             # node5 collects fee and block subsidy to keep accounting simple
-<<<<<<< HEAD
-            self.nodes[5].generate(1)
-            self.sync_blocks()
-=======
             self.generate(self.nodes[5], 1)
->>>>>>> 9e05de1d
 
             # Verify that the receiving wallet contains a UTXO with the expected address, and expected descriptor
             for n, to_node in enumerate(range(from_node, from_node + 4)):
@@ -380,12 +346,7 @@
 
         # Fund node 4:
         self.nodes[5].sendtoaddress(self.nodes[4].getnewaddress(), Decimal("1"))
-<<<<<<< HEAD
-        self.nodes[5].generate(1)
-        self.sync_blocks()
-=======
         self.generate(self.nodes[5], 1)
->>>>>>> 9e05de1d
         assert_equal(self.nodes[4].getbalance(), 1)
 
         self.log.info("Nodes with addresstype=legacy never use a P2WPKH change output (unless changetype is set otherwise):")

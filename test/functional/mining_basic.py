#!/usr/bin/env python3
# Copyright (c) 2014-2021 The Bitcoin Core developers
# Distributed under the MIT software license, see the accompanying
# file COPYING or http://www.opensource.org/licenses/mit-license.php.
"""Test mining RPCs

- getmininginfo
- getblocktemplate proposal mode
- submitblock"""

import copy
from decimal import Decimal

from test_framework.blocktools import (
    create_coinbase,
    get_witness_script,
    NORMAL_GBT_REQUEST_PARAMS,
    TIME_GENESIS_BLOCK,
)
from test_framework.messages import (
    CBlock,
    CBlockHeader,
    BLOCK_HEADER_SIZE,
    ser_uint256,
)
from test_framework.p2p import P2PDataStore
from test_framework.test_framework import BitcoinTestFramework
from test_framework.util import (
    assert_equal,
    assert_raises_rpc_error,
<<<<<<< HEAD
    connect_nodes,
=======
>>>>>>> 9e05de1d
)
from test_framework.wallet import MiniWallet


VERSIONBITS_TOP_BITS = 0x20000000
VERSIONBITS_DEPLOYMENT_TESTDUMMY_BIT = 28


def assert_template(node, block, expect, rehash=True):
    if rehash:
        block.hashMerkleRoot = block.calc_merkle_root()
<<<<<<< HEAD
    rsp = node.getblocktemplate(template_request={'data': block.serialize().hex(), 'mode': 'proposal', 'rules': ['segwit']})
=======
    rsp = node.getblocktemplate(template_request={
        'data': block.serialize().hex(),
        'mode': 'proposal',
        'rules': ['segwit'],
    })
>>>>>>> 9e05de1d
    assert_equal(rsp, expect)


class MiningTest(BitcoinTestFramework):
    def set_test_params(self):
        self.num_nodes = 2
        self.setup_clean_chain = True
        self.supports_cli = False

    def mine_chain(self):
        self.log.info('Create some old blocks')
        for t in range(TIME_GENESIS_BLOCK, TIME_GENESIS_BLOCK + 200 * 600, 600):
            self.nodes[0].setmocktime(t)
            self.generate(self.wallet, 1, sync_fun=self.no_op)
        mining_info = self.nodes[0].getmininginfo()
        assert_equal(mining_info['blocks'], 200)
        assert_equal(mining_info['currentblocktx'], 0)
        assert_equal(mining_info['currentblockweight'], 4000)

        self.log.info('test blockversion')
        self.restart_node(0, extra_args=[f'-mocktime={t}', '-blockversion=1337'])
        self.connect_nodes(0, 1)
        assert_equal(1337, self.nodes[0].getblocktemplate(NORMAL_GBT_REQUEST_PARAMS)['version'])
        self.restart_node(0, extra_args=[f'-mocktime={t}'])
        self.connect_nodes(0, 1)
        assert_equal(VERSIONBITS_TOP_BITS + (1 << VERSIONBITS_DEPLOYMENT_TESTDUMMY_BIT), self.nodes[0].getblocktemplate(NORMAL_GBT_REQUEST_PARAMS)['version'])
        self.restart_node(0)
<<<<<<< HEAD
        connect_nodes(self.nodes[0], 1)
=======
        self.connect_nodes(0, 1)
>>>>>>> 9e05de1d

    def run_test(self):
        node = self.nodes[0]
        self.wallet = MiniWallet(node)
        self.mine_chain()

        def assert_submitblock(block, result_str_1, result_str_2=None):
            block.solve()
            result_str_2 = result_str_2 or 'duplicate-invalid'
            assert_equal(result_str_1, node.submitblock(hexdata=block.serialize().hex()))
            assert_equal(result_str_2, node.submitblock(hexdata=block.serialize().hex()))

        self.log.info('getmininginfo')
        mining_info = node.getmininginfo()
        assert_equal(mining_info['blocks'], 200)
        assert_equal(mining_info['chain'], self.chain)
        assert 'currentblocktx' not in mining_info
        assert 'currentblockweight' not in mining_info
        assert_equal(mining_info['difficulty'], Decimal('4.656542373906925E-10'))
        assert_equal(mining_info['networkhashps'], Decimal('0.003333333333333334'))
        assert_equal(mining_info['pooledtx'], 0)

        self.log.info("getblocktemplate: Test default witness commitment")
        txid = int(self.wallet.send_self_transfer(from_node=node)['wtxid'], 16)
        tmpl = node.getblocktemplate(NORMAL_GBT_REQUEST_PARAMS)

        # Check that default_witness_commitment is present.
        assert 'default_witness_commitment' in tmpl
        witness_commitment = tmpl['default_witness_commitment']

        # Check that default_witness_commitment is correct.
        witness_root = CBlock.get_merkle_root([ser_uint256(0),
                                               ser_uint256(txid)])
        script = get_witness_script(witness_root, 0)
        assert_equal(witness_commitment, script.hex())

        # Mine a block to leave initial block download and clear the mempool
        self.generatetoaddress(node, 1, node.get_deterministic_priv_key().address)
        tmpl = node.getblocktemplate(NORMAL_GBT_REQUEST_PARAMS)
        self.log.info("getblocktemplate: Test capability advertised")
        assert 'proposal' in tmpl['capabilities']
        assert 'coinbasetxn' not in tmpl

        next_height = int(tmpl["height"])
        coinbase_tx = create_coinbase(height=next_height)
        # sequence numbers must not be max for nLockTime to have effect
        coinbase_tx.vin[0].nSequence = 2**32 - 2
        coinbase_tx.rehash()

        block = CBlock()
        block.nVersion = tmpl["version"]
        block.hashPrevBlock = int(tmpl["previousblockhash"], 16)
        block.nTime = tmpl["curtime"]
        block.nBits = int(tmpl["bits"], 16)
        block.nNonce = 0
        block.vtx = [coinbase_tx]

        self.log.info("getblocktemplate: segwit rule must be set")
        assert_raises_rpc_error(-8, "getblocktemplate must be called with the segwit rule set", node.getblocktemplate)

        self.log.info("getblocktemplate: Test valid block")
        assert_template(node, block, None)

        self.log.info("submitblock: Test block decode failure")
        assert_raises_rpc_error(-22, "Block decode failed", node.submitblock, block.serialize()[:-15].hex())

        self.log.info("getblocktemplate: Test bad input hash for coinbase transaction")
        bad_block = copy.deepcopy(block)
        bad_block.vtx[0].vin[0].prevout.hash += 1
        bad_block.vtx[0].rehash()
        assert_template(node, bad_block, 'bad-cb-missing')

        self.log.info("submitblock: Test invalid coinbase transaction")
        assert_raises_rpc_error(-22, "Block does not start with a coinbase", node.submitblock, bad_block.serialize().hex())

        self.log.info("getblocktemplate: Test truncated final transaction")
<<<<<<< HEAD
        assert_raises_rpc_error(-22, "Block decode failed", node.getblocktemplate, {'data': block.serialize()[:-1].hex(), 'mode': 'proposal', 'rules': ['segwit']})
=======
        assert_raises_rpc_error(-22, "Block decode failed", node.getblocktemplate, {
            'data': block.serialize()[:-1].hex(),
            'mode': 'proposal',
            'rules': ['segwit'],
        })
>>>>>>> 9e05de1d

        self.log.info("getblocktemplate: Test duplicate transaction")
        bad_block = copy.deepcopy(block)
        bad_block.vtx.append(bad_block.vtx[0])
        assert_template(node, bad_block, 'bad-txns-duplicate')
        assert_submitblock(bad_block, 'bad-txns-duplicate', 'bad-txns-duplicate')

        self.log.info("getblocktemplate: Test invalid transaction")
        bad_block = copy.deepcopy(block)
        bad_tx = copy.deepcopy(bad_block.vtx[0])
        bad_tx.vin[0].prevout.hash = 255
        bad_tx.rehash()
        bad_block.vtx.append(bad_tx)
        assert_template(node, bad_block, 'bad-txns-inputs-missingorspent')
        assert_submitblock(bad_block, 'bad-txns-inputs-missingorspent')

        self.log.info("getblocktemplate: Test nonfinal transaction")
        bad_block = copy.deepcopy(block)
        bad_block.vtx[0].nLockTime = 2**32 - 1
        bad_block.vtx[0].rehash()
        assert_template(node, bad_block, 'bad-txns-nonfinal')
        assert_submitblock(bad_block, 'bad-txns-nonfinal')

        self.log.info("getblocktemplate: Test bad tx count")
        # The tx count is immediately after the block header
        bad_block_sn = bytearray(block.serialize())
        assert_equal(bad_block_sn[BLOCK_HEADER_SIZE], 1)
        bad_block_sn[BLOCK_HEADER_SIZE] += 1
<<<<<<< HEAD
        assert_raises_rpc_error(-22, "Block decode failed", node.getblocktemplate, {'data': bad_block_sn.hex(), 'mode': 'proposal', 'rules': ['segwit']})
=======
        assert_raises_rpc_error(-22, "Block decode failed", node.getblocktemplate, {
            'data': bad_block_sn.hex(),
            'mode': 'proposal',
            'rules': ['segwit'],
        })
>>>>>>> 9e05de1d

        self.log.info("getblocktemplate: Test bad bits")
        bad_block = copy.deepcopy(block)
        bad_block.nBits = 469762303  # impossible in the real world
        assert_template(node, bad_block, 'bad-diffbits')

        self.log.info("getblocktemplate: Test bad merkle root")
        bad_block = copy.deepcopy(block)
        bad_block.hashMerkleRoot += 1
        assert_template(node, bad_block, 'bad-txnmrklroot', False)
        assert_submitblock(bad_block, 'bad-txnmrklroot', 'bad-txnmrklroot')

        self.log.info("getblocktemplate: Test bad timestamps")
        bad_block = copy.deepcopy(block)
        bad_block.nTime = 2**31 - 1
        assert_template(node, bad_block, 'time-too-new')
        assert_submitblock(bad_block, 'time-too-new', 'time-too-new')
        bad_block.nTime = 0
        assert_template(node, bad_block, 'time-too-old')
        assert_submitblock(bad_block, 'time-too-old', 'time-too-old')

        self.log.info("getblocktemplate: Test not best block")
        bad_block = copy.deepcopy(block)
        bad_block.hashPrevBlock = 123
        assert_template(node, bad_block, 'inconclusive-not-best-prevblk')
        assert_submitblock(bad_block, 'prev-blk-not-found', 'prev-blk-not-found')

        self.log.info('submitheader tests')
        assert_raises_rpc_error(-22, 'Block header decode failed', lambda: node.submitheader(hexdata='xx' * BLOCK_HEADER_SIZE))
        assert_raises_rpc_error(-22, 'Block header decode failed', lambda: node.submitheader(hexdata='ff' * (BLOCK_HEADER_SIZE-2)))
        assert_raises_rpc_error(-25, 'Must submit previous header', lambda: node.submitheader(hexdata=super(CBlock, bad_block).serialize().hex()))

        block.nTime += 1
        block.solve()

        def chain_tip(b_hash, *, status='headers-only', branchlen=1):
            return {'hash': b_hash, 'height': 202, 'branchlen': branchlen, 'status': status}

        assert chain_tip(block.hash) not in node.getchaintips()
        node.submitheader(hexdata=block.serialize().hex())
        assert chain_tip(block.hash) in node.getchaintips()
        node.submitheader(hexdata=CBlockHeader(block).serialize().hex())  # Noop
        assert chain_tip(block.hash) in node.getchaintips()

        bad_block_root = copy.deepcopy(block)
        bad_block_root.hashMerkleRoot += 2
        bad_block_root.solve()
        assert chain_tip(bad_block_root.hash) not in node.getchaintips()
        node.submitheader(hexdata=CBlockHeader(bad_block_root).serialize().hex())
        assert chain_tip(bad_block_root.hash) in node.getchaintips()
        # Should still reject invalid blocks, even if we have the header:
        assert_equal(node.submitblock(hexdata=bad_block_root.serialize().hex()), 'bad-txnmrklroot')
        assert_equal(node.submitblock(hexdata=bad_block_root.serialize().hex()), 'bad-txnmrklroot')
        assert chain_tip(bad_block_root.hash) in node.getchaintips()
        # We know the header for this invalid block, so should just return early without error:
        node.submitheader(hexdata=CBlockHeader(bad_block_root).serialize().hex())
        assert chain_tip(bad_block_root.hash) in node.getchaintips()

        bad_block_lock = copy.deepcopy(block)
        bad_block_lock.vtx[0].nLockTime = 2**32 - 1
        bad_block_lock.vtx[0].rehash()
        bad_block_lock.hashMerkleRoot = bad_block_lock.calc_merkle_root()
        bad_block_lock.solve()
        assert_equal(node.submitblock(hexdata=bad_block_lock.serialize().hex()), 'bad-txns-nonfinal')
        assert_equal(node.submitblock(hexdata=bad_block_lock.serialize().hex()), 'duplicate-invalid')
        # Build a "good" block on top of the submitted bad block
        bad_block2 = copy.deepcopy(block)
        bad_block2.hashPrevBlock = bad_block_lock.sha256
        bad_block2.solve()
        assert_raises_rpc_error(-25, 'bad-prevblk', lambda: node.submitheader(hexdata=CBlockHeader(bad_block2).serialize().hex()))

        # Should reject invalid header right away
        bad_block_time = copy.deepcopy(block)
        bad_block_time.nTime = 1
        bad_block_time.solve()
        assert_raises_rpc_error(-25, 'time-too-old', lambda: node.submitheader(hexdata=CBlockHeader(bad_block_time).serialize().hex()))

        # Should ask for the block from a p2p node, if they announce the header as well:
        peer = node.add_p2p_connection(P2PDataStore())
        peer.wait_for_getheaders(timeout=5)  # Drop the first getheaders
        peer.send_blocks_and_test(blocks=[block], node=node)
        # Must be active now:
        assert chain_tip(block.hash, status='active', branchlen=0) in node.getchaintips()

        # Building a few blocks should give the same results
<<<<<<< HEAD
        node.generatetoaddress(10, node.get_deterministic_priv_key().address)
=======
        self.generatetoaddress(node, 10, node.get_deterministic_priv_key().address)
>>>>>>> 9e05de1d
        assert_raises_rpc_error(-25, 'time-too-old', lambda: node.submitheader(hexdata=CBlockHeader(bad_block_time).serialize().hex()))
        assert_raises_rpc_error(-25, 'bad-prevblk', lambda: node.submitheader(hexdata=CBlockHeader(bad_block2).serialize().hex()))
        node.submitheader(hexdata=CBlockHeader(block).serialize().hex())
        node.submitheader(hexdata=CBlockHeader(bad_block_root).serialize().hex())
        assert_equal(node.submitblock(hexdata=block.serialize().hex()), 'duplicate')  # valid


if __name__ == '__main__':
    MiningTest().main()<|MERGE_RESOLUTION|>--- conflicted
+++ resolved
@@ -28,10 +28,6 @@
 from test_framework.util import (
     assert_equal,
     assert_raises_rpc_error,
-<<<<<<< HEAD
-    connect_nodes,
-=======
->>>>>>> 9e05de1d
 )
 from test_framework.wallet import MiniWallet
 
@@ -43,15 +39,11 @@
 def assert_template(node, block, expect, rehash=True):
     if rehash:
         block.hashMerkleRoot = block.calc_merkle_root()
-<<<<<<< HEAD
-    rsp = node.getblocktemplate(template_request={'data': block.serialize().hex(), 'mode': 'proposal', 'rules': ['segwit']})
-=======
     rsp = node.getblocktemplate(template_request={
         'data': block.serialize().hex(),
         'mode': 'proposal',
         'rules': ['segwit'],
     })
->>>>>>> 9e05de1d
     assert_equal(rsp, expect)
 
 
@@ -79,11 +71,7 @@
         self.connect_nodes(0, 1)
         assert_equal(VERSIONBITS_TOP_BITS + (1 << VERSIONBITS_DEPLOYMENT_TESTDUMMY_BIT), self.nodes[0].getblocktemplate(NORMAL_GBT_REQUEST_PARAMS)['version'])
         self.restart_node(0)
-<<<<<<< HEAD
-        connect_nodes(self.nodes[0], 1)
-=======
         self.connect_nodes(0, 1)
->>>>>>> 9e05de1d
 
     def run_test(self):
         node = self.nodes[0]
@@ -160,15 +148,11 @@
         assert_raises_rpc_error(-22, "Block does not start with a coinbase", node.submitblock, bad_block.serialize().hex())
 
         self.log.info("getblocktemplate: Test truncated final transaction")
-<<<<<<< HEAD
-        assert_raises_rpc_error(-22, "Block decode failed", node.getblocktemplate, {'data': block.serialize()[:-1].hex(), 'mode': 'proposal', 'rules': ['segwit']})
-=======
         assert_raises_rpc_error(-22, "Block decode failed", node.getblocktemplate, {
             'data': block.serialize()[:-1].hex(),
             'mode': 'proposal',
             'rules': ['segwit'],
         })
->>>>>>> 9e05de1d
 
         self.log.info("getblocktemplate: Test duplicate transaction")
         bad_block = copy.deepcopy(block)
@@ -197,15 +181,11 @@
         bad_block_sn = bytearray(block.serialize())
         assert_equal(bad_block_sn[BLOCK_HEADER_SIZE], 1)
         bad_block_sn[BLOCK_HEADER_SIZE] += 1
-<<<<<<< HEAD
-        assert_raises_rpc_error(-22, "Block decode failed", node.getblocktemplate, {'data': bad_block_sn.hex(), 'mode': 'proposal', 'rules': ['segwit']})
-=======
         assert_raises_rpc_error(-22, "Block decode failed", node.getblocktemplate, {
             'data': bad_block_sn.hex(),
             'mode': 'proposal',
             'rules': ['segwit'],
         })
->>>>>>> 9e05de1d
 
         self.log.info("getblocktemplate: Test bad bits")
         bad_block = copy.deepcopy(block)
@@ -291,11 +271,7 @@
         assert chain_tip(block.hash, status='active', branchlen=0) in node.getchaintips()
 
         # Building a few blocks should give the same results
-<<<<<<< HEAD
-        node.generatetoaddress(10, node.get_deterministic_priv_key().address)
-=======
         self.generatetoaddress(node, 10, node.get_deterministic_priv_key().address)
->>>>>>> 9e05de1d
         assert_raises_rpc_error(-25, 'time-too-old', lambda: node.submitheader(hexdata=CBlockHeader(bad_block_time).serialize().hex()))
         assert_raises_rpc_error(-25, 'bad-prevblk', lambda: node.submitheader(hexdata=CBlockHeader(bad_block2).serialize().hex()))
         node.submitheader(hexdata=CBlockHeader(block).serialize().hex())

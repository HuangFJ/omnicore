This directory contains integration tests that test bitcoind and its
utilities in their entirety. It does not contain unit tests, which
can be found in [/src/test](/src/test), [/src/wallet/test](/src/wallet/test),
etc.

This directory contains the following sets of tests:

- [fuzz](/test/fuzz) A runner to execute all fuzz targets from
  [/src/test/fuzz](/src/test/fuzz).
- [functional](/test/functional) which test the functionality of
bitcoind and bitcoin-qt by interacting with them through the RPC and P2P
interfaces.
- [util](/test/util) which tests the utilities (bitcoin-util, bitcoin-tx, ...).
- [lint](/test/lint/) which perform various static analysis checks.

<<<<<<< HEAD
The util tests are run as part of `make check` target. The functional
=======
The util tests are run as part of `make check` target. The fuzz tests, functional
>>>>>>> 9e05de1d
tests and lint scripts can be run as explained in the sections below.

# Running tests locally

Before tests can be run locally, Bitcoin Core must be built.  See the [building instructions](/doc#building) for help.

## Fuzz tests

See [/doc/fuzzing.md](/doc/fuzzing.md)

### Functional tests

#### Dependencies and prerequisites

The ZMQ functional test requires a python ZMQ library. To install it:

- on Unix, run `sudo apt-get install python3-zmq`
- on mac OS, run `pip3 install pyzmq`


On Windows the `PYTHONUTF8` environment variable must be set to 1:

```cmd
set PYTHONUTF8=1
```

#### Running the tests

Individual tests can be run by directly calling the test script, e.g.:

```
test/functional/feature_rbf.py
```

or can be run through the test_runner harness, eg:

```
test/functional/test_runner.py feature_rbf.py
```

You can run any combination (incl. duplicates) of tests by calling:

```
test/functional/test_runner.py <testname1> <testname2> <testname3> ...
```

Wildcard test names can be passed, if the paths are coherent and the test runner
is called from a `bash` shell or similar that does the globbing. For example,
to run all the wallet tests:

```
test/functional/test_runner.py test/functional/wallet*
functional/test_runner.py functional/wallet* (called from the test/ directory)
test_runner.py wallet* (called from the test/functional/ directory)
```

but not

```
test/functional/test_runner.py wallet*
```

Combinations of wildcards can be passed:

```
test/functional/test_runner.py ./test/functional/tool* test/functional/mempool*
test_runner.py tool* mempool*
```

Run the regression test suite with:

```
test/functional/test_runner.py
```

Run all possible tests with

```
test/functional/test_runner.py --extended
```

In order to run backwards compatibility tests, first run:

```
test/get_previous_releases.py -b
```

to download the necessary previous release binaries.

By default, up to 4 tests will be run in parallel by test_runner. To specify
how many jobs to run, append `--jobs=n`

The individual tests and the test_runner harness have many command-line
options. Run `test/functional/test_runner.py -h` to see them all.
<<<<<<< HEAD
=======

#### Speed up test runs with a ramdisk

If you have available RAM on your system you can create a ramdisk to use as the `cache` and `tmp` directories for the functional tests in order to speed them up.
Speed-up amount varies on each system (and according to your ram speed and other variables), but a 2-3x speed-up is not uncommon.

To create a 4GB ramdisk on Linux at `/mnt/tmp/`:

```bash
sudo mkdir -p /mnt/tmp
sudo mount -t tmpfs -o size=4g tmpfs /mnt/tmp/
```

Configure the size of the ramdisk using the `size=` option.
The size of the ramdisk needed is relative to the number of concurrent jobs the test suite runs.
For example running the test suite with `--jobs=100` might need a 4GB ramdisk, but running with `--jobs=32` will only need a 2.5GB ramdisk.

To use, run the test suite specifying the ramdisk as the `cachedir` and `tmpdir`:

```bash
test/functional/test_runner.py --cachedir=/mnt/tmp/cache --tmpdir=/mnt/tmp
```

Once finished with the tests and the disk, and to free the ram, simply unmount the disk:

```bash
sudo umount /mnt/tmp
```
>>>>>>> 9e05de1d

#### Troubleshooting and debugging test failures

##### Resource contention

The P2P and RPC ports used by the bitcoind nodes-under-test are chosen to make
conflicts with other processes unlikely. However, if there is another bitcoind
process running on the system (perhaps from a previous test which hasn't successfully
killed all its bitcoind nodes), then there may be a port conflict which will
cause the test to fail. It is recommended that you run the tests on a system
where no other bitcoind processes are running.

On linux, the test framework will warn if there is another
bitcoind process running when the tests are started.

If there are zombie bitcoind processes after test failure, you can kill them
by running the following commands. **Note that these commands will kill all
bitcoind processes running on the system, so should not be used if any non-test
bitcoind processes are being run.**

```bash
killall bitcoind
```

or

```bash
pkill -9 bitcoind
```


##### Data directory cache

A pre-mined blockchain with 200 blocks is generated the first time a
functional test is run and is stored in test/cache. This speeds up
test startup times since new blockchains don't need to be generated for
each test. However, the cache may get into a bad state, in which case
tests will fail. If this happens, remove the cache directory (and make
sure bitcoind processes are stopped as above):

```bash
rm -rf test/cache
killall bitcoind
```

##### Test logging

The tests contain logging at five different levels (DEBUG, INFO, WARNING, ERROR
and CRITICAL). From within your functional tests you can log to these different
levels using the logger included in the test_framework, e.g.
`self.log.debug(object)`. By default:

- when run through the test_runner harness, *all* logs are written to
  `test_framework.log` and no logs are output to the console.
- when run directly, *all* logs are written to `test_framework.log` and INFO
  level and above are output to the console.
- when run by [our CI (Continuous Integration)](/ci/README.md), no logs are output to the console. However, if a test
  fails, the `test_framework.log` and bitcoind `debug.log`s will all be dumped
  to the console to help troubleshooting.

These log files can be located under the test data directory (which is always
printed in the first line of test output):
  - `<test data directory>/test_framework.log`
  - `<test data directory>/node<node number>/regtest/debug.log`.

The node number identifies the relevant test node, starting from `node0`, which
corresponds to its position in the nodes list of the specific test,
e.g. `self.nodes[0]`.

To change the level of logs output to the console, use the `-l` command line
argument.

`test_framework.log` and bitcoind `debug.log`s can be combined into a single
aggregate log by running the `combine_logs.py` script. The output can be plain
text, colorized text or html. For example:

```
test/functional/combine_logs.py -c <test data directory> | less -r
```

will pipe the colorized logs from the test into less.

Use `--tracerpc` to trace out all the RPC calls and responses to the console. For
some tests (eg any that use `submitblock` to submit a full block over RPC),
this can result in a lot of screen output.

By default, the test data directory will be deleted after a successful run.
Use `--nocleanup` to leave the test data directory intact. The test data
directory is never deleted after a failed test.

##### Attaching a debugger

A python debugger can be attached to tests at any point. Just add the line:

```py
import pdb; pdb.set_trace()
```

anywhere in the test. You will then be able to inspect variables, as well as
call methods that interact with the bitcoind nodes-under-test.

If further introspection of the bitcoind instances themselves becomes
necessary, this can be accomplished by first setting a pdb breakpoint
at an appropriate location, running the test to that point, then using
`gdb` (or `lldb` on macOS) to attach to the process and debug.

For instance, to attach to `self.node[1]` during a run you can get
the pid of the node within `pdb`.

```
(pdb) self.node[1].process.pid
```

Alternatively, you can find the pid by inspecting the temp folder for the specific test
you are running. The path to that folder is printed at the beginning of every
test run:

```bash
2017-06-27 14:13:56.686000 TestFramework (INFO): Initializing test directory /tmp/user/1000/testo9vsdjo3
```

Use the path to find the pid file in the temp folder:

```bash
cat /tmp/user/1000/testo9vsdjo3/node1/regtest/bitcoind.pid
```

Then you can use the pid to start `gdb`:

```bash
gdb /home/example/bitcoind <pid>
```

Note: gdb attach step may require ptrace_scope to be modified, or `sudo` preceding the `gdb`.
See this link for considerations: https://www.kernel.org/doc/Documentation/security/Yama.txt

Often while debugging rpc calls from functional tests, the test might reach timeout before
process can return a response. Use `--timeout-factor 0` to disable all rpc timeouts for that partcular
functional test. Ex: `test/functional/wallet_hd.py --timeout-factor 0`.

##### Profiling

An easy way to profile node performance during functional tests is provided
for Linux platforms using `perf`.

Perf will sample the running node and will generate profile data in the node's
datadir. The profile data can then be presented using `perf report` or a graphical
tool like [hotspot](https://github.com/KDAB/hotspot).

To generate a profile during test suite runs, use the `--perf` flag.

To see render the output to text, run

```sh
perf report -i /path/to/datadir/send-big-msgs.perf.data.xxxx --stdio | c++filt | less
```

For ways to generate more granular profiles, see the README in
[test/functional](/test/functional).

### Util tests

Util tests can be run locally by running `test/util/test_runner.py`.
Use the `-v` option for verbose output.

### Lint tests

#### Dependencies

<<<<<<< HEAD
| Lint test | Dependency | Version [used by CI](../ci/lint/04_install.sh) | Installation
|-----------|:----------:|:-------------------------------------------:|--------------
| [`lint-python.sh`](lint/lint-python.sh) | [flake8](https://gitlab.com/pycqa/flake8) | [3.7.8](https://github.com/bitcoin/bitcoin/pull/15257) | `pip3 install flake8==3.7.8`
| [`lint-shell.sh`](lint/lint-shell.sh) | [ShellCheck](https://github.com/koalaman/shellcheck) | [0.6.0](https://github.com/bitcoin/bitcoin/pull/15166) | [details...](https://github.com/koalaman/shellcheck#installing)
| [`lint-shell.sh`](lint/lint-shell.sh) | [yq](https://github.com/kislyuk/yq) | default | `pip3 install yq`
| [`lint-spelling.sh`](lint/lint-spelling.sh) | [codespell](https://github.com/codespell-project/codespell) | [1.15.0](https://github.com/bitcoin/bitcoin/pull/16186) | `pip3 install codespell==1.15.0`
=======
| Lint test | Dependency |
|-----------|:----------:|
| [`lint-python.py`](lint/lint-python.py) | [flake8](https://gitlab.com/pycqa/flake8)
| [`lint-python.py`](lint/lint-python.py) | [mypy](https://github.com/python/mypy)
| [`lint-python.py`](lint/lint-python.py) | [pyzmq](https://github.com/zeromq/pyzmq)
| [`lint-python-dead-code.py`](lint/lint-python-dead-code.py) | [vulture](https://github.com/jendrikseipp/vulture)
| [`lint-shell.py`](lint/lint-shell.py) | [ShellCheck](https://github.com/koalaman/shellcheck)
| [`lint-spelling.py`](lint/lint-spelling.py) | [codespell](https://github.com/codespell-project/codespell)

In use versions and install instructions are available in the [CI setup](../ci/lint/04_install.sh).
>>>>>>> 9e05de1d

Please be aware that on Linux distributions all dependencies are usually available as packages, but could be outdated.

#### Running the tests

Individual tests can be run by directly calling the test script, e.g.:

```
test/lint/lint-files.py
```

You can run all the shell-based lint tests by running:

```
test/lint/all-lint.py
```

# Writing functional tests

You are encouraged to write functional tests for new or existing features.
Further information about the functional test framework and individual
tests is found in [test/functional](/test/functional).<|MERGE_RESOLUTION|>--- conflicted
+++ resolved
@@ -13,11 +13,7 @@
 - [util](/test/util) which tests the utilities (bitcoin-util, bitcoin-tx, ...).
 - [lint](/test/lint/) which perform various static analysis checks.
 
-<<<<<<< HEAD
-The util tests are run as part of `make check` target. The functional
-=======
 The util tests are run as part of `make check` target. The fuzz tests, functional
->>>>>>> 9e05de1d
 tests and lint scripts can be run as explained in the sections below.
 
 # Running tests locally
@@ -112,8 +108,6 @@
 
 The individual tests and the test_runner harness have many command-line
 options. Run `test/functional/test_runner.py -h` to see them all.
-<<<<<<< HEAD
-=======
 
 #### Speed up test runs with a ramdisk
 
@@ -142,7 +136,6 @@
 ```bash
 sudo umount /mnt/tmp
 ```
->>>>>>> 9e05de1d
 
 #### Troubleshooting and debugging test failures
 
@@ -312,14 +305,6 @@
 
 #### Dependencies
 
-<<<<<<< HEAD
-| Lint test | Dependency | Version [used by CI](../ci/lint/04_install.sh) | Installation
-|-----------|:----------:|:-------------------------------------------:|--------------
-| [`lint-python.sh`](lint/lint-python.sh) | [flake8](https://gitlab.com/pycqa/flake8) | [3.7.8](https://github.com/bitcoin/bitcoin/pull/15257) | `pip3 install flake8==3.7.8`
-| [`lint-shell.sh`](lint/lint-shell.sh) | [ShellCheck](https://github.com/koalaman/shellcheck) | [0.6.0](https://github.com/bitcoin/bitcoin/pull/15166) | [details...](https://github.com/koalaman/shellcheck#installing)
-| [`lint-shell.sh`](lint/lint-shell.sh) | [yq](https://github.com/kislyuk/yq) | default | `pip3 install yq`
-| [`lint-spelling.sh`](lint/lint-spelling.sh) | [codespell](https://github.com/codespell-project/codespell) | [1.15.0](https://github.com/bitcoin/bitcoin/pull/16186) | `pip3 install codespell==1.15.0`
-=======
 | Lint test | Dependency |
 |-----------|:----------:|
 | [`lint-python.py`](lint/lint-python.py) | [flake8](https://gitlab.com/pycqa/flake8)
@@ -330,7 +315,6 @@
 | [`lint-spelling.py`](lint/lint-spelling.py) | [codespell](https://github.com/codespell-project/codespell)
 
 In use versions and install instructions are available in the [CI setup](../ci/lint/04_install.sh).
->>>>>>> 9e05de1d
 
 Please be aware that on Linux distributions all dependencies are usually available as packages, but could be outdated.
 

--- conflicted
+++ resolved
@@ -3,42 +3,14 @@
 # Distributed under the MIT software license, see the accompanying
 # file COPYING or http://www.opensource.org/licenses/mit-license.php.
 '''
-<<<<<<< HEAD
-A script to check that the executables produced by gitian only contain
-certain symbols and are only linked against allowed libraries.
-
-Example usage:
-
-    find ../gitian-builder/build -type f -executable | xargs python3 contrib/devtools/symbol-check.py
-=======
 A script to check that release executables only contain certain symbols
 and are only linked against allowed libraries.
 
 Example usage:
 
     find ../path/to/binaries -type f -executable | xargs python3 contrib/devtools/symbol-check.py
->>>>>>> 9e05de1d
 '''
 import sys
-<<<<<<< HEAD
-import os
-from typing import List, Optional, Tuple
-
-# Debian 8 (Jessie) EOL: 2020. https://wiki.debian.org/DebianReleases#Production_Releases
-#
-# - g++ version 4.9.2 (https://packages.debian.org/search?suite=jessie&arch=any&searchon=names&keywords=g%2B%2B)
-# - libc version 2.19 (https://packages.debian.org/search?suite=jessie&arch=any&searchon=names&keywords=libc6)
-#
-# Ubuntu 16.04 (Xenial) EOL: 2024. https://wiki.ubuntu.com/Releases
-#
-# - g++ version 5.3.1 (https://packages.ubuntu.com/search?keywords=g%2B%2B&searchon=names&suite=xenial&section=all)
-# - libc version 2.23.0 (https://packages.ubuntu.com/search?keywords=libc6&searchon=names&suite=xenial&section=all)
-#
-# CentOS 7 EOL: 2024. https://wiki.centos.org/FAQ/General
-#
-# - g++ version 4.8.5 (http://mirror.centos.org/centos/7/os/x86_64/Packages/)
-# - libc version 2.17 (http://mirror.centos.org/centos/7/os/x86_64/Packages/)
-=======
 from typing import List, Dict
 
 import lief #type:ignore
@@ -52,30 +24,16 @@
 #
 # - g++ version 5.3.1
 # - libc version 2.23
->>>>>>> 9e05de1d
 #
 # CentOS Stream 8 EOL: 2024. https://wiki.centos.org/About/Product
 #
-<<<<<<< HEAD
-# According to GNU ABI document (http://gcc.gnu.org/onlinedocs/libstdc++/manual/abi.html) this corresponds to:
-#   GCC 4.8.0: GCC_4.8.0
-#   GCC 4.8.0: GLIBCXX_3.4.18, CXXABI_1.3.7
-#   (glibc)    GLIBC_2_14
-=======
 # - g++ version 8.5.0 (http://mirror.centos.org/centos/8-stream/AppStream/x86_64/os/Packages/)
 # - libc version 2.28 (http://mirror.centos.org/centos/8-stream/AppStream/x86_64/os/Packages/)
->>>>>>> 9e05de1d
 #
 # See https://gcc.gnu.org/onlinedocs/libstdc++/manual/abi.html for more info.
 
 MAX_VERSIONS = {
 'GCC':       (4,8,0),
-<<<<<<< HEAD
-'CXXABI':    (1,3,7),
-'GLIBCXX':   (3,4,18),
-'GLIBC':     (2,17),
-'LIBATOMIC': (1,0)
-=======
 'GLIBC': {
     lief.ELF.ARCH.x86_64: (2,18),
     lief.ELF.ARCH.ARM:    (2,18),
@@ -85,20 +43,10 @@
 },
 'LIBATOMIC': (1,0),
 'V':         (0,5,0),  # xkb (bitcoin-qt only)
->>>>>>> 9e05de1d
 }
 
 # Ignore symbols that are exported as part of every executable
 IGNORE_EXPORTS = {
-<<<<<<< HEAD
-'_edata', '_end', '__end__', '_init', '__bss_start', '__bss_start__', '_bss_end__', '__bss_end__', '_fini', '_IO_stdin_used', 'stdin', 'stdout', 'stderr',
-'environ', '_environ', '__environ',
-}
-READELF_CMD = os.getenv('READELF', '/usr/bin/readelf')
-CPPFILT_CMD = os.getenv('CPPFILT', '/usr/bin/c++filt')
-OBJDUMP_CMD = os.getenv('OBJDUMP', '/usr/bin/objdump')
-OTOOL_CMD = os.getenv('OTOOL', '/usr/bin/otool')
-=======
 'environ', '_environ', '__environ', '_fini', '_init', 'stdin',
 'stdout', 'stderr',
 }
@@ -123,7 +71,6 @@
         lief.ENDIANNESS.LITTLE: "/lib/ld-linux-riscv64-lp64d.so.1",
     },
 }
->>>>>>> 9e05de1d
 
 # Allowed NEEDED libraries
 ELF_ALLOWED_LIBRARIES = {
@@ -186,27 +133,6 @@
 'QuartzCore', # animation
 }
 
-<<<<<<< HEAD
-MACHO_ALLOWED_LIBRARIES = {
-# bitcoind and bitcoin-qt
-'libc++.1.dylib', # C++ Standard Library
-'libSystem.B.dylib', # libc, libm, libpthread, libinfo
-# bitcoin-qt only
-'AppKit', # user interface
-'ApplicationServices', # common application tasks.
-'Carbon', # deprecated c back-compat API
-'CoreFoundation', # low level func, data types
-'CoreGraphics', # 2D rendering
-'CoreServices', # operating system services
-'CoreText', # interface for laying out text and handling fonts.
-'Foundation', # base layer functionality for apps/frameworks
-'ImageIO', # read and write image file formats.
-'IOKit', # user-space access to hardware devices and drivers.
-'libobjc.A.dylib', # Objective-C runtime library
-}
-
-=======
->>>>>>> 9e05de1d
 PE_ALLOWED_LIBRARIES = {
 'ADVAPI32.dll', # security & registry
 'IPHLPAPI.DLL', # IP helper API
@@ -219,197 +145,6 @@
 'dwmapi.dll', # desktop window manager
 'GDI32.dll', # graphics device interface
 'IMM32.dll', # input method editor
-<<<<<<< HEAD
-'ole32.dll', # component object model
-'OLEAUT32.dll', # OLE Automation API
-'SHLWAPI.dll', # light weight shell API
-'UxTheme.dll',
-'VERSION.dll', # version checking
-'WINMM.dll', # WinMM audio API
-}
-
-class CPPFilt(object):
-    '''
-    Demangle C++ symbol names.
-
-    Use a pipe to the 'c++filt' command.
-    '''
-    def __init__(self):
-        self.proc = subprocess.Popen(CPPFILT_CMD, stdin=subprocess.PIPE, stdout=subprocess.PIPE, universal_newlines=True)
-
-    def __call__(self, mangled):
-        self.proc.stdin.write(mangled + '\n')
-        self.proc.stdin.flush()
-        return self.proc.stdout.readline().rstrip()
-
-    def close(self):
-        self.proc.stdin.close()
-        self.proc.stdout.close()
-        self.proc.wait()
-
-def read_symbols(executable, imports=True) -> List[Tuple[str, str, str]]:
-    '''
-    Parse an ELF executable and return a list of (symbol,version, arch) tuples
-    for dynamic, imported symbols.
-    '''
-    p = subprocess.Popen([READELF_CMD, '--dyn-syms', '-W', '-h', executable], stdout=subprocess.PIPE, stderr=subprocess.PIPE, stdin=subprocess.PIPE, universal_newlines=True)
-    (stdout, stderr) = p.communicate()
-    if p.returncode:
-        raise IOError('Could not read symbols for {}: {}'.format(executable, stderr.strip()))
-    syms = []
-    for line in stdout.splitlines():
-        line = line.split()
-        if 'Machine:' in line:
-            arch = line[-1]
-        if len(line)>7 and re.match('[0-9]+:$', line[0]):
-            (sym, _, version) = line[7].partition('@')
-            is_import = line[6] == 'UND'
-            if version.startswith('@'):
-                version = version[1:]
-            if is_import == imports:
-                syms.append((sym, version, arch))
-    return syms
-
-def check_version(max_versions, version, arch) -> bool:
-    if '_' in version:
-        (lib, _, ver) = version.rpartition('_')
-    else:
-        lib = version
-        ver = '0'
-    ver = tuple([int(x) for x in ver.split('.')])
-    if not lib in max_versions:
-        return False
-    return ver <= max_versions[lib] or lib == 'GLIBC' and ver <= ARCH_MIN_GLIBC_VER[arch]
-
-def elf_read_libraries(filename) -> List[str]:
-    p = subprocess.Popen([READELF_CMD, '-d', '-W', filename], stdout=subprocess.PIPE, stderr=subprocess.PIPE, stdin=subprocess.PIPE, universal_newlines=True)
-    (stdout, stderr) = p.communicate()
-    if p.returncode:
-        raise IOError('Error opening file')
-    libraries = []
-    for line in stdout.splitlines():
-        tokens = line.split()
-        if len(tokens)>2 and tokens[1] == '(NEEDED)':
-            match = re.match(r'^Shared library: \[(.*)\]$', ' '.join(tokens[2:]))
-            if match:
-                libraries.append(match.group(1))
-            else:
-                raise ValueError('Unparseable (NEEDED) specification')
-    return libraries
-
-def check_imported_symbols(filename) -> bool:
-    cppfilt = CPPFilt()
-    ok = True
-    for sym, version, arch in read_symbols(filename, True):
-        if version and not check_version(MAX_VERSIONS, version, arch):
-            print('{}: symbol {} from unsupported version {}'.format(filename, cppfilt(sym), version))
-            ok = False
-    return ok
-
-def check_exported_symbols(filename) -> bool:
-    cppfilt = CPPFilt()
-    ok = True
-    for sym,version,arch in read_symbols(filename, False):
-        if arch == 'RISC-V' or sym in IGNORE_EXPORTS:
-            continue
-        print('{}: export of symbol {} not allowed'.format(filename, cppfilt(sym)))
-        ok = False
-    return ok
-
-def check_ELF_libraries(filename) -> bool:
-    ok = True
-    for library_name in elf_read_libraries(filename):
-        if library_name not in ELF_ALLOWED_LIBRARIES:
-            print('{}: NEEDED library {} is not allowed'.format(filename, library_name))
-            ok = False
-    return ok
-
-def macho_read_libraries(filename) -> List[str]:
-    p = subprocess.Popen([OTOOL_CMD, '-L', filename], stdout=subprocess.PIPE, stderr=subprocess.PIPE, stdin=subprocess.PIPE, universal_newlines=True)
-    (stdout, stderr) = p.communicate()
-    if p.returncode:
-        raise IOError('Error opening file')
-    libraries = []
-    for line in stdout.splitlines():
-        tokens = line.split()
-        if len(tokens) == 1: # skip executable name
-            continue
-        libraries.append(tokens[0].split('/')[-1])
-    return libraries
-
-def check_MACHO_libraries(filename) -> bool:
-    ok = True
-    for dylib in macho_read_libraries(filename):
-        if dylib not in MACHO_ALLOWED_LIBRARIES:
-            print('{} is not in ALLOWED_LIBRARIES!'.format(dylib))
-            ok = False
-    return ok
-
-def pe_read_libraries(filename) -> List[str]:
-    p = subprocess.Popen([OBJDUMP_CMD, '-x', filename], stdout=subprocess.PIPE, stderr=subprocess.PIPE, stdin=subprocess.PIPE, universal_newlines=True)
-    (stdout, stderr) = p.communicate()
-    if p.returncode:
-        raise IOError('Error opening file')
-    libraries = []
-    for line in stdout.splitlines():
-        if 'DLL Name:' in line:
-            tokens = line.split(': ')
-            libraries.append(tokens[1])
-    return libraries
-
-def check_PE_libraries(filename) -> bool:
-    ok = True
-    for dylib in pe_read_libraries(filename):
-        if dylib not in PE_ALLOWED_LIBRARIES:
-            print('{} is not in ALLOWED_LIBRARIES!'.format(dylib))
-            ok = False
-    return ok
-
-CHECKS = {
-'ELF': [
-    ('IMPORTED_SYMBOLS', check_imported_symbols),
-    ('EXPORTED_SYMBOLS', check_exported_symbols),
-    ('LIBRARY_DEPENDENCIES', check_ELF_libraries)
-],
-'MACHO': [
-    ('DYNAMIC_LIBRARIES', check_MACHO_libraries)
-],
-'PE' : [
-    ('DYNAMIC_LIBRARIES', check_PE_libraries)
-]
-}
-
-def identify_executable(executable) -> Optional[str]:
-    with open(filename, 'rb') as f:
-        magic = f.read(4)
-    if magic.startswith(b'MZ'):
-        return 'PE'
-    elif magic.startswith(b'\x7fELF'):
-        return 'ELF'
-    elif magic.startswith(b'\xcf\xfa'):
-        return 'MACHO'
-    return None
-
-if __name__ == '__main__':
-    retval = 0
-    for filename in sys.argv[1:]:
-        try:
-            etype = identify_executable(filename)
-            if etype is None:
-                print('{}: unknown format'.format(filename))
-                retval = 1
-                continue
-
-            failed = []
-            for (name, func) in CHECKS[etype]:
-                if not func(filename):
-                    failed.append(name)
-            if failed:
-                print('{}: failed {}'.format(filename, ' '.join(failed)))
-                retval = 1
-        except IOError:
-            print('{}: cannot open'.format(filename))
-=======
 'NETAPI32.dll',
 'ole32.dll', # component object model
 'OLEAUT32.dll', # OLE Automation API
@@ -545,6 +280,5 @@
                 retval = 1
         except IOError:
             print(f'{filename}: cannot open')
->>>>>>> 9e05de1d
             retval = 1
     sys.exit(retval)
--- conflicted
+++ resolved
@@ -3,24 +3,11 @@
 
 Pull requests without a rationale and clear improvement may be closed
 immediately.
--->
 
-<<<<<<< HEAD
 <!--
 Please provide clear motivation for your patch and explain how it improves
 Omni Core user experience or Omni Core developer experience
-significantly.
-=======
-GUI-related pull requests should be opened against
-https://github.com/bitcoin-core/gui
-first. See CONTRIBUTING.md
--->
-
-<!--
-Please provide clear motivation for your patch and explain how it improves
-Bitcoin Core user experience or Bitcoin Core developer experience
 significantly:
->>>>>>> 9e05de1d
 
 * Any test improvements or new tests that improve coverage are always welcome.
 * All other changes should have accompanying unit tests (see `src/test/`) or
@@ -44,11 +31,7 @@
 -->
 
 <!--
-<<<<<<< HEAD
 Omni Core has a thorough review process and even the most trivial change
-=======
-Bitcoin Core has a thorough review process and even the most trivial change
->>>>>>> 9e05de1d
 needs to pass a lot of eyes and requires non-zero or even substantial time
 effort to review. There is a huge lack of active reviewers on the project, so
 patches often sit for a long time.

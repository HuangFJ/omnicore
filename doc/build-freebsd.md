--- conflicted
+++ resolved
@@ -24,10 +24,6 @@
 
 ### 3. Install Optional Dependencies
 
-<<<<<<< HEAD
-```bash
-pkg install python3
-=======
 #### Wallet Dependencies
 It is not necessary to build wallet functionality to run either `bitcoind` or `bitcoin-qt`.
 
@@ -37,7 +33,6 @@
 Skip if you don't intend to use descriptor wallets.
 ``` bash
 pkg install sqlite3
->>>>>>> 9e05de1d
 ```
 
 ###### Legacy Wallet Support
@@ -67,15 +62,9 @@
 #### Notifications
 ###### ZeroMQ
 
-<<<<<<< HEAD
-```bash
-./contrib/install_db4.sh `pwd`
-export BDB_PREFIX="$PWD/db4"
-=======
 Bitcoin Core can provide notifications via ZeroMQ. If the package is installed, support will be compiled in.
 ```bash
 pkg install libzmq4
->>>>>>> 9e05de1d
 ```
 
 #### Test Suite Dependencies
@@ -89,23 +78,6 @@
 
 ## Building Bitcoin Core
 
-<<<<<<< HEAD
-**Important**: Use `gmake` (the non-GNU `make` will exit with an error).
-
-With wallet:
-```bash
-./autogen.sh
-./configure --with-gui=no \
-    BDB_LIBS="-L${BDB_PREFIX}/lib -ldb_cxx-4.8" \
-    BDB_CFLAGS="-I${BDB_PREFIX}/include" \
-    MAKE=gmake
-```
-
-Without wallet:
-```bash
-./autogen.sh
-./configure --with-gui=no --disable-wallet MAKE=gmake
-=======
 ### 1. Configuration
 
 There are many ways to configure Bitcoin Core, here are a few common examples:
@@ -132,17 +104,12 @@
 ``` bash
 ./autogen.sh
 ./configure --without-wallet --with-gui=no MAKE=gmake
->>>>>>> 9e05de1d
 ```
 
 ### 2. Compile
 **Important**: Use `gmake` (the non-GNU `make` will exit with an error).
 
 ```bash
-<<<<<<< HEAD
-gmake # use -jX here for parallelism
-=======
 gmake # use "-j N" for N parallel jobs
->>>>>>> 9e05de1d
 gmake check # Run tests if Python 3 is available
 ```
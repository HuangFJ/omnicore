# OpenBSD Build Guide

**Updated for OpenBSD [7.1](https://www.openbsd.org/71.html)**

This guide describes how to build bitcoind, command-line utilities, and GUI on OpenBSD.

## Preparation

### 1. Install Required Dependencies
Run the following as root to install the base dependencies for building.

```bash
pkg_add bash git gmake libevent libtool boost
# Select the newest version of the following packages:
pkg_add autoconf automake python
```

See [dependencies.md](dependencies.md) for a complete overview.

### 2. Clone Bitcoin Repo
Clone the Bitcoin Core repository to a directory. All build scripts and commands will run from this directory.
``` bash
git clone https://github.com/bitcoin/bitcoin.git
```

### 3. Install Optional Dependencies

#### Wallet Dependencies

It is not necessary to build wallet functionality to run either `bitcoind` or `bitcoin-qt`.

###### Descriptor Wallet Support

`sqlite3` is required to support [descriptor wallets](descriptors.md).

``` bash
pkg_add sqlite3
```

###### Legacy Wallet Support
BerkeleyDB is only required to support legacy wallets.

It is recommended to use Berkeley DB 4.8. You cannot use the BerkeleyDB library
from ports. However you can build it yourself, [using the installation script included in contrib/](/contrib/install_db4.sh), like so, from the root of the repository.

```bash
<<<<<<< HEAD
./contrib/install_db4.sh `pwd` CC=cc CXX=c++
=======
./contrib/install_db4.sh `pwd`
>>>>>>> 9e05de1d
```

Then set `BDB_PREFIX`:

```bash
export BDB_PREFIX="$PWD/db4"
```

#### GUI Dependencies
###### Qt5

<<<<<<< HEAD
**Important**: Use `gmake` (the non-GNU `make` will exit with an error).
=======
Bitcoin Core includes a GUI built with the cross-platform Qt Framework. To compile the GUI, Qt 5 is required.
>>>>>>> 9e05de1d

```bash
pkg_add qt5
```

## Building Bitcoin Core

**Important**: Use `gmake` (the non-GNU `make` will exit with an error).

Preparation:
```bash

# Adapt the following for the version you installed (major.minor only):
export AUTOCONF_VERSION=2.71
export AUTOMAKE_VERSION=1.16

./autogen.sh
```

### 1. Configuration

Note that external signer support is currently not available on OpenBSD, since
the used header-only library Boost.Process fails to compile (certain system
calls and preprocessor defines like `waitid()` and `WEXITED` are missing).

There are many ways to configure Bitcoin Core, here are a few common examples:

##### Descriptor Wallet and GUI:
This enables the GUI and descriptor wallet support, assuming `sqlite` and `qt5` are installed.

```bash
<<<<<<< HEAD
./configure --with-gui=no CC=cc CXX=c++ \
    BDB_LIBS="-L${BDB_PREFIX}/lib -ldb_cxx-4.8" \
    BDB_CFLAGS="-I${BDB_PREFIX}/include" \
    MAKE=gmake
=======
./configure MAKE=gmake
>>>>>>> 9e05de1d
```

##### Descriptor & Legacy Wallet. No GUI:
This enables support for both wallet types and disables the GUI:

```bash
<<<<<<< HEAD
./configure --disable-wallet --with-gui=no CC=cc CXX=c++ MAKE=gmake
=======
./configure --with-gui=no \
    BDB_LIBS="-L${BDB_PREFIX}/lib -ldb_cxx-4.8" \
    BDB_CFLAGS="-I${BDB_PREFIX}/include" \
    MAKE=gmake
>>>>>>> 9e05de1d
```

### 2. Compile
**Important**: Use `gmake` (the non-GNU `make` will exit with an error).

```bash
gmake # use "-j N" for N parallel jobs
gmake check # Run tests if Python 3 is available
```

## Resource limits

If the build runs into out-of-memory errors, the instructions in this section
might help.

The standard ulimit restrictions in OpenBSD are very strict:
```bash
data(kbytes)         1572864
```

This is, unfortunately, in some cases not enough to compile some `.cpp` files in the project,
(see issue [#6658](https://github.com/bitcoin/bitcoin/issues/6658)).
If your user is in the `staff` group the limit can be raised with:
```bash
ulimit -d 3000000
```
The change will only affect the current shell and processes spawned by it. To
make the change system-wide, change `datasize-cur` and `datasize-max` in
`/etc/login.conf`, and reboot.<|MERGE_RESOLUTION|>--- conflicted
+++ resolved
@@ -44,11 +44,7 @@
 from ports. However you can build it yourself, [using the installation script included in contrib/](/contrib/install_db4.sh), like so, from the root of the repository.
 
 ```bash
-<<<<<<< HEAD
-./contrib/install_db4.sh `pwd` CC=cc CXX=c++
-=======
 ./contrib/install_db4.sh `pwd`
->>>>>>> 9e05de1d
 ```
 
 Then set `BDB_PREFIX`:
@@ -60,11 +56,7 @@
 #### GUI Dependencies
 ###### Qt5
 
-<<<<<<< HEAD
-**Important**: Use `gmake` (the non-GNU `make` will exit with an error).
-=======
 Bitcoin Core includes a GUI built with the cross-platform Qt Framework. To compile the GUI, Qt 5 is required.
->>>>>>> 9e05de1d
 
 ```bash
 pkg_add qt5
@@ -96,28 +88,17 @@
 This enables the GUI and descriptor wallet support, assuming `sqlite` and `qt5` are installed.
 
 ```bash
-<<<<<<< HEAD
-./configure --with-gui=no CC=cc CXX=c++ \
-    BDB_LIBS="-L${BDB_PREFIX}/lib -ldb_cxx-4.8" \
-    BDB_CFLAGS="-I${BDB_PREFIX}/include" \
-    MAKE=gmake
-=======
 ./configure MAKE=gmake
->>>>>>> 9e05de1d
 ```
 
 ##### Descriptor & Legacy Wallet. No GUI:
 This enables support for both wallet types and disables the GUI:
 
 ```bash
-<<<<<<< HEAD
-./configure --disable-wallet --with-gui=no CC=cc CXX=c++ MAKE=gmake
-=======
 ./configure --with-gui=no \
     BDB_LIBS="-L${BDB_PREFIX}/lib -ldb_cxx-4.8" \
     BDB_CFLAGS="-I${BDB_PREFIX}/include" \
     MAKE=gmake
->>>>>>> 9e05de1d
 ```
 
 ### 2. Compile

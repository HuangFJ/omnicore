#!/bin/sh
<<<<<<< HEAD
# Copyright (c) 2012-2019 The Bitcoin Core developers
=======
# Copyright (c) 2012-2021 The Bitcoin Core developers
>>>>>>> 9e05de1d
# Distributed under the MIT software license, see the accompanying
# file COPYING or http://www.opensource.org/licenses/mit-license.php.

export LC_ALL=C
if [ $# -gt 1 ]; then
    cd "$2" || exit 1
fi
if [ $# -gt 0 ]; then
    FILE="$1"
    shift
    if [ -f "$FILE" ]; then
        INFO="$(head -n 1 "$FILE")"
    fi
else
    echo "Usage: $0 <filename> <srcroot>"
    exit 1
fi

<<<<<<< HEAD
git_check_in_repo() {
    ! { git status --porcelain -uall --ignored "$@" 2>/dev/null || echo '??'; } | grep -q '?'
}

DESC=""
SUFFIX=""
if [ "${BITCOIN_GENBUILD_NO_GIT}" != "1" ] && [ -e "$(command -v git)" ] && [ "$(git rev-parse --is-inside-work-tree 2>/dev/null)" = "true" ] && git_check_in_repo share/genbuild.sh; then
=======
GIT_TAG=""
GIT_COMMIT=""
if [ "${BITCOIN_GENBUILD_NO_GIT}" != "1" ] && [ -e "$(command -v git)" ] && [ "$(git rev-parse --is-inside-work-tree 2>/dev/null)" = "true" ]; then
>>>>>>> 9e05de1d
    # clean 'dirty' status of touched files that haven't been modified
    git diff >/dev/null 2>/dev/null

    # if latest commit is tagged and not dirty, then override using the tag name
    RAWDESC=$(git describe --abbrev=0 2>/dev/null)
    if [ "$(git rev-parse HEAD)" = "$(git rev-list -1 "$RAWDESC" 2>/dev/null)" ]; then
        git diff-index --quiet HEAD -- && GIT_TAG=$RAWDESC
    fi

    # otherwise generate suffix from git, i.e. string like "59887e8-dirty"
    GIT_COMMIT=$(git rev-parse --short=12 HEAD)
    git diff-index --quiet HEAD -- || GIT_COMMIT="$GIT_COMMIT-dirty"
fi

if [ -n "$GIT_TAG" ]; then
    NEWINFO="#define BUILD_GIT_TAG \"$GIT_TAG\""
elif [ -n "$GIT_COMMIT" ]; then
    NEWINFO="#define BUILD_GIT_COMMIT \"$GIT_COMMIT\""
else
    NEWINFO="// No build information available"
fi

# only update build.h if necessary
if [ "$INFO" != "$NEWINFO" ]; then
    echo "$NEWINFO" >"$FILE"
fi<|MERGE_RESOLUTION|>--- conflicted
+++ resolved
@@ -1,9 +1,5 @@
 #!/bin/sh
-<<<<<<< HEAD
-# Copyright (c) 2012-2019 The Bitcoin Core developers
-=======
 # Copyright (c) 2012-2021 The Bitcoin Core developers
->>>>>>> 9e05de1d
 # Distributed under the MIT software license, see the accompanying
 # file COPYING or http://www.opensource.org/licenses/mit-license.php.
 
@@ -22,19 +18,9 @@
     exit 1
 fi
 
-<<<<<<< HEAD
-git_check_in_repo() {
-    ! { git status --porcelain -uall --ignored "$@" 2>/dev/null || echo '??'; } | grep -q '?'
-}
-
-DESC=""
-SUFFIX=""
-if [ "${BITCOIN_GENBUILD_NO_GIT}" != "1" ] && [ -e "$(command -v git)" ] && [ "$(git rev-parse --is-inside-work-tree 2>/dev/null)" = "true" ] && git_check_in_repo share/genbuild.sh; then
-=======
 GIT_TAG=""
 GIT_COMMIT=""
 if [ "${BITCOIN_GENBUILD_NO_GIT}" != "1" ] && [ -e "$(command -v git)" ] && [ "$(git rev-parse --is-inside-work-tree 2>/dev/null)" = "true" ]; then
->>>>>>> 9e05de1d
     # clean 'dirty' status of touched files that haven't been modified
     git diff >/dev/null 2>/dev/null
 
